open Prims
type env =
<<<<<<< HEAD
{env : FStar_TypeChecker_Env.env; subst : FStar_Syntax_Syntax.subst_elt Prims.list; tc_const : FStar_Const.sconst  ->  FStar_Syntax_Syntax.typ}


let empty : FStar_TypeChecker_Env.env  ->  (FStar_Const.sconst  ->  FStar_Syntax_Syntax.typ)  ->  env = (fun env tc_const -> {env = env; subst = []; tc_const = tc_const})


let gen_wps_for_free : FStar_TypeChecker_Env.env  ->  FStar_Syntax_Syntax.binders  ->  FStar_Syntax_Syntax.bv  ->  FStar_Syntax_Syntax.term  ->  FStar_Syntax_Syntax.eff_decl  ->  (FStar_Syntax_Syntax.sigelts * FStar_Syntax_Syntax.eff_decl) = (fun env binders a wp_a ed -> (

let wp_a = (FStar_TypeChecker_Normalize.normalize ((FStar_TypeChecker_Normalize.Beta)::(FStar_TypeChecker_Normalize.EraseUniverses)::[]) env wp_a)
in (

let a = (

let uu___94_64 = a
in (

let uu____65 = (FStar_TypeChecker_Normalize.normalize ((FStar_TypeChecker_Normalize.EraseUniverses)::[]) env a.FStar_Syntax_Syntax.sort)
in {FStar_Syntax_Syntax.ppname = uu___94_64.FStar_Syntax_Syntax.ppname; FStar_Syntax_Syntax.index = uu___94_64.FStar_Syntax_Syntax.index; FStar_Syntax_Syntax.sort = uu____65}))
in (

let d = (fun s -> (FStar_Util.print1 "\\x1b[01;36m%s\\x1b[00m\n" s))
in ((

let uu____73 = (FStar_TypeChecker_Env.debug env (FStar_Options.Other ("ED")))
in (match (uu____73) with
| true -> begin
((d "Elaborating extra WP combinators");
(

let uu____75 = (FStar_Syntax_Print.term_to_string wp_a)
in (FStar_Util.print1 "wp_a is: %s\n" uu____75));
)
end
| uu____76 -> begin
()
end));
(

let rec collect_binders = (fun t -> (

let uu____84 = (

let uu____85 = (

let uu____88 = (FStar_Syntax_Subst.compress t)
in (FStar_All.pipe_left FStar_Syntax_Util.unascribe uu____88))
in uu____85.FStar_Syntax_Syntax.n)
in (match (uu____84) with
| FStar_Syntax_Syntax.Tm_arrow (bs, comp) -> begin
(

let rest = (match (comp.FStar_Syntax_Syntax.n) with
| FStar_Syntax_Syntax.Total (t, uu____110) -> begin
t
end
| uu____117 -> begin
(failwith "wp_a contains non-Tot arrow")
end)
in (

let uu____120 = (collect_binders rest)
in (FStar_List.append bs uu____120)))
end
| FStar_Syntax_Syntax.Tm_type (uu____126) -> begin
[]
end
| uu____129 -> begin
(failwith "wp_a doesn\'t end in Type0")
end)))
in (

let mk_lid = (fun name -> (FStar_Ident.lid_of_path (FStar_Ident.path_of_text (Prims.strcat (FStar_Ident.text_of_lid ed.FStar_Syntax_Syntax.mname) (Prims.strcat "_" name))) FStar_Range.dummyRange))
in (

let gamma = (

let uu____141 = (collect_binders wp_a)
in (FStar_All.pipe_right uu____141 FStar_Syntax_Util.name_binders))
in ((

let uu____152 = (FStar_TypeChecker_Env.debug env (FStar_Options.Other ("ED")))
in (match (uu____152) with
| true -> begin
(

let uu____153 = (

let uu____154 = (FStar_Syntax_Print.binders_to_string ", " gamma)
in (FStar_Util.format1 "Gamma is %s\n" uu____154))
in (d uu____153))
end
| uu____155 -> begin
()
end));
(

let unknown = FStar_Syntax_Syntax.tun
in (

let mk = (fun x -> ((FStar_Syntax_Syntax.mk x) None FStar_Range.dummyRange))
in (

let sigelts = (FStar_Util.mk_ref [])
in (

let register = (fun env lident def -> (

let uu____186 = (FStar_TypeChecker_Util.mk_toplevel_definition env lident def)
in (match (uu____186) with
| (sigelt, fv) -> begin
((

let uu____192 = (

let uu____194 = (FStar_ST.read sigelts)
in (sigelt)::uu____194)
in (FStar_ST.write sigelts uu____192));
fv;
)
end)))
in (

let binders_of_list = (FStar_List.map (fun uu____215 -> (match (uu____215) with
| (t, b) -> begin
(

let uu____222 = (FStar_Syntax_Syntax.as_implicit b)
in ((t), (uu____222)))
end)))
in (

let mk_all_implicit = (FStar_List.map (fun t -> (

let uu____239 = (FStar_Syntax_Syntax.as_implicit true)
in (((Prims.fst t)), (uu____239)))))
in (

let args_of_binders = (FStar_List.map (fun bv -> (

let uu____252 = (FStar_Syntax_Syntax.bv_to_name (Prims.fst bv))
in (FStar_Syntax_Syntax.as_arg uu____252))))
in (

let uu____253 = (

let uu____265 = (

let mk = (fun f -> (

let t = (FStar_Syntax_Syntax.gen_bv "t" None FStar_Syntax_Util.ktype)
in (

let body = (

let uu____285 = (f (FStar_Syntax_Syntax.bv_to_name t))
in (FStar_Syntax_Util.arrow gamma uu____285))
in (

let uu____288 = (

let uu____292 = (

let uu____296 = (FStar_Syntax_Syntax.mk_binder a)
in (

let uu____297 = (

let uu____299 = (FStar_Syntax_Syntax.mk_binder t)
in (uu____299)::[])
in (uu____296)::uu____297))
in (FStar_List.append binders uu____292))
in (FStar_Syntax_Util.abs uu____288 body None)))))
in (

let uu____307 = (mk FStar_Syntax_Syntax.mk_Total)
in (

let uu____308 = (mk FStar_Syntax_Syntax.mk_GTotal)
in ((uu____307), (uu____308)))))
in (match (uu____265) with
| (ctx_def, gctx_def) -> begin
(

let ctx_lid = (mk_lid "ctx")
in (

let ctx_fv = (register env ctx_lid ctx_def)
in (

let gctx_lid = (mk_lid "gctx")
in (

let gctx_fv = (register env gctx_lid gctx_def)
in (

let mk_app = (fun fv t -> (

let uu____339 = (

let uu____340 = (

let uu____350 = (

let uu____354 = (FStar_List.map (fun uu____362 -> (match (uu____362) with
| (bv, uu____368) -> begin
(

let uu____369 = (FStar_Syntax_Syntax.bv_to_name bv)
in (

let uu____370 = (FStar_Syntax_Syntax.as_implicit false)
in ((uu____369), (uu____370))))
end)) binders)
in (

let uu____371 = (

let uu____375 = (

let uu____378 = (FStar_Syntax_Syntax.bv_to_name a)
in (

let uu____379 = (FStar_Syntax_Syntax.as_implicit false)
in ((uu____378), (uu____379))))
in (

let uu____380 = (

let uu____384 = (

let uu____387 = (FStar_Syntax_Syntax.as_implicit false)
in ((t), (uu____387)))
in (uu____384)::[])
in (uu____375)::uu____380))
in (FStar_List.append uu____354 uu____371)))
in ((fv), (uu____350)))
in FStar_Syntax_Syntax.Tm_app (uu____340))
in (mk uu____339)))
in ((env), ((mk_app ctx_fv)), ((mk_app gctx_fv))))))))
end))
in (match (uu____253) with
| (env, mk_ctx, mk_gctx) -> begin
(

let c_pure = (

let t = (FStar_Syntax_Syntax.gen_bv "t" None FStar_Syntax_Util.ktype)
in (

let x = (

let uu____433 = (FStar_Syntax_Syntax.bv_to_name t)
in (FStar_Syntax_Syntax.gen_bv "x" None uu____433))
in (

let ret = (

let uu____441 = (

let uu____447 = (

let uu____448 = (

let uu____451 = (

let uu____452 = (FStar_Syntax_Syntax.bv_to_name t)
in (mk_ctx uu____452))
in (FStar_Syntax_Syntax.mk_Total uu____451))
in (FStar_Syntax_Util.lcomp_of_comp uu____448))
in FStar_Util.Inl (uu____447))
in Some (uu____441))
in (

let body = (

let uu____462 = (FStar_Syntax_Syntax.bv_to_name x)
in (FStar_Syntax_Util.abs gamma uu____462 ret))
in (

let uu____463 = (

let uu____467 = (mk_all_implicit binders)
in (

let uu____471 = (binders_of_list ((((a), (true)))::(((t), (true)))::(((x), (false)))::[]))
in (FStar_List.append uu____467 uu____471)))
in (FStar_Syntax_Util.abs uu____463 body ret))))))
in (

let c_pure = (

let uu____486 = (mk_lid "pure")
in (register env uu____486 c_pure))
in (

let c_app = (

let t1 = (FStar_Syntax_Syntax.gen_bv "t1" None FStar_Syntax_Util.ktype)
in (

let t2 = (FStar_Syntax_Syntax.gen_bv "t2" None FStar_Syntax_Util.ktype)
in (

let l = (

let uu____491 = (

let uu____492 = (

let uu____493 = (

let uu____497 = (

let uu____498 = (

let uu____499 = (FStar_Syntax_Syntax.bv_to_name t1)
in (FStar_Syntax_Syntax.new_bv None uu____499))
in (FStar_Syntax_Syntax.mk_binder uu____498))
in (uu____497)::[])
in (

let uu____500 = (

let uu____503 = (FStar_Syntax_Syntax.bv_to_name t2)
in (FStar_Syntax_Syntax.mk_GTotal uu____503))
in (FStar_Syntax_Util.arrow uu____493 uu____500)))
in (mk_gctx uu____492))
in (FStar_Syntax_Syntax.gen_bv "l" None uu____491))
in (

let r = (

let uu____505 = (

let uu____506 = (FStar_Syntax_Syntax.bv_to_name t1)
in (mk_gctx uu____506))
in (FStar_Syntax_Syntax.gen_bv "r" None uu____505))
in (

let ret = (

let uu____514 = (

let uu____520 = (

let uu____521 = (

let uu____524 = (

let uu____525 = (FStar_Syntax_Syntax.bv_to_name t2)
in (mk_gctx uu____525))
in (FStar_Syntax_Syntax.mk_Total uu____524))
in (FStar_Syntax_Util.lcomp_of_comp uu____521))
in FStar_Util.Inl (uu____520))
in Some (uu____514))
in (

let outer_body = (

let gamma_as_args = (args_of_binders gamma)
in (

let inner_body = (

let uu____540 = (FStar_Syntax_Syntax.bv_to_name l)
in (

let uu____543 = (

let uu____549 = (

let uu____551 = (

let uu____552 = (

let uu____553 = (FStar_Syntax_Syntax.bv_to_name r)
in (FStar_Syntax_Util.mk_app uu____553 gamma_as_args))
in (FStar_Syntax_Syntax.as_arg uu____552))
in (uu____551)::[])
in (FStar_List.append gamma_as_args uu____549))
in (FStar_Syntax_Util.mk_app uu____540 uu____543)))
in (FStar_Syntax_Util.abs gamma inner_body ret)))
in (

let uu____556 = (

let uu____560 = (mk_all_implicit binders)
in (

let uu____564 = (binders_of_list ((((a), (true)))::(((t1), (true)))::(((t2), (true)))::(((l), (false)))::(((r), (false)))::[]))
in (FStar_List.append uu____560 uu____564)))
in (FStar_Syntax_Util.abs uu____556 outer_body ret))))))))
in (

let c_app = (

let uu____583 = (mk_lid "app")
in (register env uu____583 c_app))
in (

let c_lift1 = (

let t1 = (FStar_Syntax_Syntax.gen_bv "t1" None FStar_Syntax_Util.ktype)
in (

let t2 = (FStar_Syntax_Syntax.gen_bv "t2" None FStar_Syntax_Util.ktype)
in (

let t_f = (

let uu____590 = (

let uu____594 = (

let uu____595 = (FStar_Syntax_Syntax.bv_to_name t1)
in (FStar_Syntax_Syntax.null_binder uu____595))
in (uu____594)::[])
in (

let uu____596 = (

let uu____599 = (FStar_Syntax_Syntax.bv_to_name t2)
in (FStar_Syntax_Syntax.mk_GTotal uu____599))
in (FStar_Syntax_Util.arrow uu____590 uu____596)))
in (

let f = (FStar_Syntax_Syntax.gen_bv "f" None t_f)
in (

let a1 = (

let uu____602 = (

let uu____603 = (FStar_Syntax_Syntax.bv_to_name t1)
in (mk_gctx uu____603))
in (FStar_Syntax_Syntax.gen_bv "a1" None uu____602))
in (

let ret = (

let uu____611 = (

let uu____617 = (

let uu____618 = (

let uu____621 = (

let uu____622 = (FStar_Syntax_Syntax.bv_to_name t2)
in (mk_gctx uu____622))
in (FStar_Syntax_Syntax.mk_Total uu____621))
in (FStar_Syntax_Util.lcomp_of_comp uu____618))
in FStar_Util.Inl (uu____617))
in Some (uu____611))
in (

let uu____631 = (

let uu____635 = (mk_all_implicit binders)
in (

let uu____639 = (binders_of_list ((((a), (true)))::(((t1), (true)))::(((t2), (true)))::(((f), (false)))::(((a1), (false)))::[]))
in (FStar_List.append uu____635 uu____639)))
in (

let uu____657 = (

let uu____658 = (

let uu____664 = (

let uu____666 = (

let uu____669 = (

let uu____675 = (

let uu____677 = (FStar_Syntax_Syntax.bv_to_name f)
in (uu____677)::[])
in (FStar_List.map FStar_Syntax_Syntax.as_arg uu____675))
in (FStar_Syntax_Util.mk_app c_pure uu____669))
in (

let uu____678 = (

let uu____682 = (FStar_Syntax_Syntax.bv_to_name a1)
in (uu____682)::[])
in (uu____666)::uu____678))
in (FStar_List.map FStar_Syntax_Syntax.as_arg uu____664))
in (FStar_Syntax_Util.mk_app c_app uu____658))
in (FStar_Syntax_Util.abs uu____631 uu____657 ret)))))))))
in (

let c_lift1 = (

let uu____686 = (mk_lid "lift1")
in (register env uu____686 c_lift1))
in (

let c_lift2 = (

let t1 = (FStar_Syntax_Syntax.gen_bv "t1" None FStar_Syntax_Util.ktype)
in (

let t2 = (FStar_Syntax_Syntax.gen_bv "t2" None FStar_Syntax_Util.ktype)
in (

let t3 = (FStar_Syntax_Syntax.gen_bv "t3" None FStar_Syntax_Util.ktype)
in (

let t_f = (

let uu____694 = (

let uu____698 = (

let uu____699 = (FStar_Syntax_Syntax.bv_to_name t1)
in (FStar_Syntax_Syntax.null_binder uu____699))
in (

let uu____700 = (

let uu____702 = (

let uu____703 = (FStar_Syntax_Syntax.bv_to_name t2)
in (FStar_Syntax_Syntax.null_binder uu____703))
in (uu____702)::[])
in (uu____698)::uu____700))
in (

let uu____704 = (

let uu____707 = (FStar_Syntax_Syntax.bv_to_name t3)
in (FStar_Syntax_Syntax.mk_GTotal uu____707))
in (FStar_Syntax_Util.arrow uu____694 uu____704)))
in (

let f = (FStar_Syntax_Syntax.gen_bv "f" None t_f)
in (

let a1 = (

let uu____710 = (

let uu____711 = (FStar_Syntax_Syntax.bv_to_name t1)
in (mk_gctx uu____711))
in (FStar_Syntax_Syntax.gen_bv "a1" None uu____710))
in (

let a2 = (

let uu____713 = (

let uu____714 = (FStar_Syntax_Syntax.bv_to_name t2)
in (mk_gctx uu____714))
in (FStar_Syntax_Syntax.gen_bv "a2" None uu____713))
in (

let ret = (

let uu____722 = (

let uu____728 = (

let uu____729 = (

let uu____732 = (

let uu____733 = (FStar_Syntax_Syntax.bv_to_name t3)
in (mk_gctx uu____733))
in (FStar_Syntax_Syntax.mk_Total uu____732))
in (FStar_Syntax_Util.lcomp_of_comp uu____729))
in FStar_Util.Inl (uu____728))
in Some (uu____722))
in (

let uu____742 = (

let uu____746 = (mk_all_implicit binders)
in (

let uu____750 = (binders_of_list ((((a), (true)))::(((t1), (true)))::(((t2), (true)))::(((t3), (true)))::(((f), (false)))::(((a1), (false)))::(((a2), (false)))::[]))
in (FStar_List.append uu____746 uu____750)))
in (

let uu____772 = (

let uu____773 = (

let uu____779 = (

let uu____781 = (

let uu____784 = (

let uu____790 = (

let uu____792 = (

let uu____795 = (

let uu____801 = (

let uu____803 = (FStar_Syntax_Syntax.bv_to_name f)
in (uu____803)::[])
in (FStar_List.map FStar_Syntax_Syntax.as_arg uu____801))
in (FStar_Syntax_Util.mk_app c_pure uu____795))
in (

let uu____804 = (

let uu____808 = (FStar_Syntax_Syntax.bv_to_name a1)
in (uu____808)::[])
in (uu____792)::uu____804))
in (FStar_List.map FStar_Syntax_Syntax.as_arg uu____790))
in (FStar_Syntax_Util.mk_app c_app uu____784))
in (

let uu____811 = (

let uu____815 = (FStar_Syntax_Syntax.bv_to_name a2)
in (uu____815)::[])
in (uu____781)::uu____811))
in (FStar_List.map FStar_Syntax_Syntax.as_arg uu____779))
in (FStar_Syntax_Util.mk_app c_app uu____773))
in (FStar_Syntax_Util.abs uu____742 uu____772 ret)))))))))))
in (

let c_lift2 = (

let uu____819 = (mk_lid "lift2")
in (register env uu____819 c_lift2))
in (

let c_push = (

let t1 = (FStar_Syntax_Syntax.gen_bv "t1" None FStar_Syntax_Util.ktype)
in (

let t2 = (FStar_Syntax_Syntax.gen_bv "t2" None FStar_Syntax_Util.ktype)
in (

let t_f = (

let uu____826 = (

let uu____830 = (

let uu____831 = (FStar_Syntax_Syntax.bv_to_name t1)
in (FStar_Syntax_Syntax.null_binder uu____831))
in (uu____830)::[])
in (

let uu____832 = (

let uu____835 = (

let uu____836 = (FStar_Syntax_Syntax.bv_to_name t2)
in (mk_gctx uu____836))
in (FStar_Syntax_Syntax.mk_Total uu____835))
in (FStar_Syntax_Util.arrow uu____826 uu____832)))
in (

let f = (FStar_Syntax_Syntax.gen_bv "f" None t_f)
in (

let ret = (

let uu____845 = (

let uu____851 = (

let uu____852 = (

let uu____855 = (

let uu____856 = (

let uu____857 = (

let uu____861 = (

let uu____862 = (FStar_Syntax_Syntax.bv_to_name t1)
in (FStar_Syntax_Syntax.null_binder uu____862))
in (uu____861)::[])
in (

let uu____863 = (

let uu____866 = (FStar_Syntax_Syntax.bv_to_name t2)
in (FStar_Syntax_Syntax.mk_GTotal uu____866))
in (FStar_Syntax_Util.arrow uu____857 uu____863)))
in (mk_ctx uu____856))
in (FStar_Syntax_Syntax.mk_Total uu____855))
in (FStar_Syntax_Util.lcomp_of_comp uu____852))
in FStar_Util.Inl (uu____851))
in Some (uu____845))
in (

let e1 = (

let uu____876 = (FStar_Syntax_Syntax.bv_to_name t1)
in (FStar_Syntax_Syntax.gen_bv "e1" None uu____876))
in (

let body = (

let uu____878 = (

let uu____882 = (

let uu____886 = (FStar_Syntax_Syntax.mk_binder e1)
in (uu____886)::[])
in (FStar_List.append gamma uu____882))
in (

let uu____889 = (

let uu____890 = (FStar_Syntax_Syntax.bv_to_name f)
in (

let uu____893 = (

let uu____899 = (

let uu____900 = (FStar_Syntax_Syntax.bv_to_name e1)
in (FStar_Syntax_Syntax.as_arg uu____900))
in (

let uu____901 = (args_of_binders gamma)
in (uu____899)::uu____901))
in (FStar_Syntax_Util.mk_app uu____890 uu____893)))
in (FStar_Syntax_Util.abs uu____878 uu____889 ret)))
in (

let uu____903 = (

let uu____907 = (mk_all_implicit binders)
in (

let uu____911 = (binders_of_list ((((a), (true)))::(((t1), (true)))::(((t2), (true)))::(((f), (false)))::[]))
in (FStar_List.append uu____907 uu____911)))
in (FStar_Syntax_Util.abs uu____903 body ret)))))))))
in (

let c_push = (

let uu____928 = (mk_lid "push")
in (register env uu____928 c_push))
in (

let ret_tot_wp_a = (

let uu____936 = (

let uu____942 = (

let uu____943 = (FStar_Syntax_Syntax.mk_Total wp_a)
in (FStar_Syntax_Util.lcomp_of_comp uu____943))
in FStar_Util.Inl (uu____942))
in Some (uu____936))
in (

let mk_generic_app = (fun c -> (match (((FStar_List.length binders) > (Prims.parse_int "0"))) with
| true -> begin
(

let uu____971 = (

let uu____972 = (

let uu____982 = (args_of_binders binders)
in ((c), (uu____982)))
in FStar_Syntax_Syntax.Tm_app (uu____972))
in (mk uu____971))
end
| uu____987 -> begin
c
end))
in (

let wp_if_then_else = (

let result_comp = (

let uu____990 = (

let uu____991 = (

let uu____995 = (FStar_Syntax_Syntax.null_binder wp_a)
in (

let uu____996 = (

let uu____998 = (FStar_Syntax_Syntax.null_binder wp_a)
in (uu____998)::[])
in (uu____995)::uu____996))
in (

let uu____999 = (FStar_Syntax_Syntax.mk_Total wp_a)
in (FStar_Syntax_Util.arrow uu____991 uu____999)))
in (FStar_Syntax_Syntax.mk_Total uu____990))
in (

let c = (FStar_Syntax_Syntax.gen_bv "c" None FStar_Syntax_Util.ktype)
in (

let uu____1003 = (

let uu____1007 = (FStar_Syntax_Syntax.binders_of_list ((a)::(c)::[]))
in (FStar_List.append binders uu____1007))
in (

let uu____1013 = (

let l_ite = (FStar_Syntax_Syntax.fvar FStar_Syntax_Const.ite_lid (FStar_Syntax_Syntax.Delta_defined_at_level ((Prims.parse_int "2"))) None)
in (

let uu____1015 = (

let uu____1018 = (

let uu____1024 = (

let uu____1026 = (

let uu____1029 = (

let uu____1035 = (

let uu____1036 = (FStar_Syntax_Syntax.bv_to_name c)
in (FStar_Syntax_Syntax.as_arg uu____1036))
in (uu____1035)::[])
in (FStar_Syntax_Util.mk_app l_ite uu____1029))
in (uu____1026)::[])
in (FStar_List.map FStar_Syntax_Syntax.as_arg uu____1024))
in (FStar_Syntax_Util.mk_app c_lift2 uu____1018))
in (FStar_Syntax_Util.ascribe uu____1015 (FStar_Util.Inr (result_comp)))))
in (FStar_Syntax_Util.abs uu____1003 uu____1013 (Some (FStar_Util.Inl ((FStar_Syntax_Util.lcomp_of_comp result_comp)))))))))
in (

let wp_if_then_else = (

let uu____1052 = (mk_lid "wp_if_then_else")
in (register env uu____1052 wp_if_then_else))
in (

let wp_if_then_else = (mk_generic_app wp_if_then_else)
in (

let wp_assert = (

let q = (FStar_Syntax_Syntax.gen_bv "q" None FStar_Syntax_Util.ktype)
in (

let wp = (FStar_Syntax_Syntax.gen_bv "wp" None wp_a)
in (

let l_and = (FStar_Syntax_Syntax.fvar FStar_Syntax_Const.and_lid (FStar_Syntax_Syntax.Delta_defined_at_level ((Prims.parse_int "1"))) None)
in (

let body = (

let uu____1063 = (

let uu____1069 = (

let uu____1071 = (

let uu____1074 = (

let uu____1080 = (

let uu____1082 = (

let uu____1085 = (

let uu____1091 = (

let uu____1092 = (FStar_Syntax_Syntax.bv_to_name q)
in (FStar_Syntax_Syntax.as_arg uu____1092))
in (uu____1091)::[])
in (FStar_Syntax_Util.mk_app l_and uu____1085))
in (uu____1082)::[])
in (FStar_List.map FStar_Syntax_Syntax.as_arg uu____1080))
in (FStar_Syntax_Util.mk_app c_pure uu____1074))
in (

let uu____1097 = (

let uu____1101 = (FStar_Syntax_Syntax.bv_to_name wp)
in (uu____1101)::[])
in (uu____1071)::uu____1097))
in (FStar_List.map FStar_Syntax_Syntax.as_arg uu____1069))
in (FStar_Syntax_Util.mk_app c_app uu____1063))
in (

let uu____1104 = (

let uu____1108 = (FStar_Syntax_Syntax.binders_of_list ((a)::(q)::(wp)::[]))
in (FStar_List.append binders uu____1108))
in (FStar_Syntax_Util.abs uu____1104 body ret_tot_wp_a))))))
in (

let wp_assert = (

let uu____1115 = (mk_lid "wp_assert")
in (register env uu____1115 wp_assert))
in (

let wp_assert = (mk_generic_app wp_assert)
in (

let wp_assume = (

let q = (FStar_Syntax_Syntax.gen_bv "q" None FStar_Syntax_Util.ktype)
in (

let wp = (FStar_Syntax_Syntax.gen_bv "wp" None wp_a)
in (

let l_imp = (FStar_Syntax_Syntax.fvar FStar_Syntax_Const.imp_lid (FStar_Syntax_Syntax.Delta_defined_at_level ((Prims.parse_int "1"))) None)
in (

let body = (

let uu____1126 = (

let uu____1132 = (

let uu____1134 = (

let uu____1137 = (

let uu____1143 = (

let uu____1145 = (

let uu____1148 = (

let uu____1154 = (

let uu____1155 = (FStar_Syntax_Syntax.bv_to_name q)
in (FStar_Syntax_Syntax.as_arg uu____1155))
in (uu____1154)::[])
in (FStar_Syntax_Util.mk_app l_imp uu____1148))
in (uu____1145)::[])
in (FStar_List.map FStar_Syntax_Syntax.as_arg uu____1143))
in (FStar_Syntax_Util.mk_app c_pure uu____1137))
in (

let uu____1160 = (

let uu____1164 = (FStar_Syntax_Syntax.bv_to_name wp)
in (uu____1164)::[])
in (uu____1134)::uu____1160))
in (FStar_List.map FStar_Syntax_Syntax.as_arg uu____1132))
in (FStar_Syntax_Util.mk_app c_app uu____1126))
in (

let uu____1167 = (

let uu____1171 = (FStar_Syntax_Syntax.binders_of_list ((a)::(q)::(wp)::[]))
in (FStar_List.append binders uu____1171))
in (FStar_Syntax_Util.abs uu____1167 body ret_tot_wp_a))))))
in (

let wp_assume = (

let uu____1178 = (mk_lid "wp_assume")
in (register env uu____1178 wp_assume))
in (

let wp_assume = (mk_generic_app wp_assume)
in (

let wp_close = (

let b = (FStar_Syntax_Syntax.gen_bv "b" None FStar_Syntax_Util.ktype)
in (

let t_f = (

let uu____1187 = (

let uu____1191 = (

let uu____1192 = (FStar_Syntax_Syntax.bv_to_name b)
in (FStar_Syntax_Syntax.null_binder uu____1192))
in (uu____1191)::[])
in (

let uu____1193 = (FStar_Syntax_Syntax.mk_Total wp_a)
in (FStar_Syntax_Util.arrow uu____1187 uu____1193)))
in (

let f = (FStar_Syntax_Syntax.gen_bv "f" None t_f)
in (

let body = (

let uu____1200 = (

let uu____1206 = (

let uu____1208 = (

let uu____1211 = (FStar_List.map FStar_Syntax_Syntax.as_arg ((FStar_Syntax_Util.tforall)::[]))
in (FStar_Syntax_Util.mk_app c_pure uu____1211))
in (

let uu____1217 = (

let uu____1221 = (

let uu____1224 = (

let uu____1230 = (

let uu____1232 = (FStar_Syntax_Syntax.bv_to_name f)
in (uu____1232)::[])
in (FStar_List.map FStar_Syntax_Syntax.as_arg uu____1230))
in (FStar_Syntax_Util.mk_app c_push uu____1224))
in (uu____1221)::[])
in (uu____1208)::uu____1217))
in (FStar_List.map FStar_Syntax_Syntax.as_arg uu____1206))
in (FStar_Syntax_Util.mk_app c_app uu____1200))
in (

let uu____1239 = (

let uu____1243 = (FStar_Syntax_Syntax.binders_of_list ((a)::(b)::(f)::[]))
in (FStar_List.append binders uu____1243))
in (FStar_Syntax_Util.abs uu____1239 body ret_tot_wp_a))))))
in (

let wp_close = (

let uu____1250 = (mk_lid "wp_close")
in (register env uu____1250 wp_close))
in (

let wp_close = (mk_generic_app wp_close)
in (

let ret_tot_type = (

let uu____1261 = (

let uu____1267 = (

let uu____1268 = (FStar_Syntax_Syntax.mk_Total FStar_Syntax_Util.ktype)
in (FStar_All.pipe_left FStar_Syntax_Util.lcomp_of_comp uu____1268))
in FStar_Util.Inl (uu____1267))
in Some (uu____1261))
in (

let ret_gtot_type = (

let uu____1288 = (

let uu____1294 = (

let uu____1295 = (FStar_Syntax_Syntax.mk_GTotal FStar_Syntax_Util.ktype)
in (FStar_All.pipe_left FStar_Syntax_Util.lcomp_of_comp uu____1295))
in FStar_Util.Inl (uu____1294))
in Some (uu____1288))
in (

let mk_forall = (fun x body -> (

let uu____1315 = (

let uu____1318 = (

let uu____1319 = (

let uu____1329 = (

let uu____1331 = (

let uu____1332 = (

let uu____1333 = (

let uu____1337 = (FStar_Syntax_Syntax.mk_binder x)
in (uu____1337)::[])
in (FStar_Syntax_Util.abs uu____1333 body ret_tot_type))
in (FStar_Syntax_Syntax.as_arg uu____1332))
in (uu____1331)::[])
in ((FStar_Syntax_Util.tforall), (uu____1329)))
in FStar_Syntax_Syntax.Tm_app (uu____1319))
in (FStar_Syntax_Syntax.mk uu____1318))
in (uu____1315 None FStar_Range.dummyRange)))
in (

let rec is_discrete = (fun t -> (

let uu____1351 = (

let uu____1352 = (FStar_Syntax_Subst.compress t)
in uu____1352.FStar_Syntax_Syntax.n)
in (match (uu____1351) with
| FStar_Syntax_Syntax.Tm_type (uu____1355) -> begin
false
end
| FStar_Syntax_Syntax.Tm_arrow (bs, c) -> begin
((FStar_List.for_all (fun uu____1370 -> (match (uu____1370) with
| (b, uu____1374) -> begin
(is_discrete b.FStar_Syntax_Syntax.sort)
end)) bs) && (is_discrete (FStar_Syntax_Util.comp_result c)))
end
| uu____1375 -> begin
true
end)))
in (

let rec is_monotonic = (fun t -> (

let uu____1380 = (

let uu____1381 = (FStar_Syntax_Subst.compress t)
in uu____1381.FStar_Syntax_Syntax.n)
in (match (uu____1380) with
| FStar_Syntax_Syntax.Tm_type (uu____1384) -> begin
true
end
| FStar_Syntax_Syntax.Tm_arrow (bs, c) -> begin
((FStar_List.for_all (fun uu____1399 -> (match (uu____1399) with
| (b, uu____1403) -> begin
(is_discrete b.FStar_Syntax_Syntax.sort)
end)) bs) && (is_monotonic (FStar_Syntax_Util.comp_result c)))
end
| uu____1404 -> begin
(is_discrete t)
end)))
in (

let rec mk_rel = (fun rel t x y -> (

let mk_rel = (mk_rel rel)
in (

let t = (FStar_TypeChecker_Normalize.normalize ((FStar_TypeChecker_Normalize.Beta)::(FStar_TypeChecker_Normalize.Eager_unfolding)::(FStar_TypeChecker_Normalize.UnfoldUntil (FStar_Syntax_Syntax.Delta_constant))::[]) env t)
in (

let uu____1456 = (

let uu____1457 = (FStar_Syntax_Subst.compress t)
in uu____1457.FStar_Syntax_Syntax.n)
in (match (uu____1456) with
| FStar_Syntax_Syntax.Tm_type (uu____1460) -> begin
(rel x y)
end
| (FStar_Syntax_Syntax.Tm_arrow ((binder)::[], {FStar_Syntax_Syntax.n = FStar_Syntax_Syntax.GTotal (b, _); FStar_Syntax_Syntax.tk = _; FStar_Syntax_Syntax.pos = _; FStar_Syntax_Syntax.vars = _})) | (FStar_Syntax_Syntax.Tm_arrow ((binder)::[], {FStar_Syntax_Syntax.n = FStar_Syntax_Syntax.Total (b, _); FStar_Syntax_Syntax.tk = _; FStar_Syntax_Syntax.pos = _; FStar_Syntax_Syntax.vars = _})) -> begin
(

let a = (Prims.fst binder).FStar_Syntax_Syntax.sort
in (

let uu____1506 = ((is_monotonic a) || (is_monotonic b))
in (match (uu____1506) with
| true -> begin
(

let a1 = (FStar_Syntax_Syntax.gen_bv "a1" None a)
in (

let body = (

let uu____1509 = (

let uu____1512 = (

let uu____1518 = (

let uu____1519 = (FStar_Syntax_Syntax.bv_to_name a1)
in (FStar_Syntax_Syntax.as_arg uu____1519))
in (uu____1518)::[])
in (FStar_Syntax_Util.mk_app x uu____1512))
in (

let uu____1520 = (

let uu____1523 = (

let uu____1529 = (

let uu____1530 = (FStar_Syntax_Syntax.bv_to_name a1)
in (FStar_Syntax_Syntax.as_arg uu____1530))
in (uu____1529)::[])
in (FStar_Syntax_Util.mk_app y uu____1523))
in (mk_rel b uu____1509 uu____1520)))
in (mk_forall a1 body)))
end
| uu____1531 -> begin
(

let a1 = (FStar_Syntax_Syntax.gen_bv "a1" None a)
in (

let a2 = (FStar_Syntax_Syntax.gen_bv "a2" None a)
in (

let body = (

let uu____1535 = (

let uu____1536 = (FStar_Syntax_Syntax.bv_to_name a1)
in (

let uu____1539 = (FStar_Syntax_Syntax.bv_to_name a2)
in (mk_rel a uu____1536 uu____1539)))
in (

let uu____1542 = (

let uu____1543 = (

let uu____1546 = (

let uu____1552 = (

let uu____1553 = (FStar_Syntax_Syntax.bv_to_name a1)
in (FStar_Syntax_Syntax.as_arg uu____1553))
in (uu____1552)::[])
in (FStar_Syntax_Util.mk_app x uu____1546))
in (

let uu____1554 = (

let uu____1557 = (

let uu____1563 = (

let uu____1564 = (FStar_Syntax_Syntax.bv_to_name a2)
in (FStar_Syntax_Syntax.as_arg uu____1564))
in (uu____1563)::[])
in (FStar_Syntax_Util.mk_app y uu____1557))
in (mk_rel b uu____1543 uu____1554)))
in (FStar_Syntax_Util.mk_imp uu____1535 uu____1542)))
in (

let uu____1565 = (mk_forall a2 body)
in (mk_forall a1 uu____1565)))))
end)))
end
| FStar_Syntax_Syntax.Tm_arrow ((binder)::binders, comp) -> begin
(

let t = (

let uu___95_1586 = t
in (

let uu____1587 = (

let uu____1588 = (

let uu____1596 = (

let uu____1597 = (FStar_Syntax_Util.arrow binders comp)
in (FStar_Syntax_Syntax.mk_Total uu____1597))
in (((binder)::[]), (uu____1596)))
in FStar_Syntax_Syntax.Tm_arrow (uu____1588))
in {FStar_Syntax_Syntax.n = uu____1587; FStar_Syntax_Syntax.tk = uu___95_1586.FStar_Syntax_Syntax.tk; FStar_Syntax_Syntax.pos = uu___95_1586.FStar_Syntax_Syntax.pos; FStar_Syntax_Syntax.vars = uu___95_1586.FStar_Syntax_Syntax.vars}))
in (mk_rel t x y))
end
| FStar_Syntax_Syntax.Tm_arrow (uu____1609) -> begin
(failwith "unhandled arrow")
end
| uu____1617 -> begin
(FStar_Syntax_Util.mk_eq t t x y)
end)))))
in (

let stronger = (

let wp1 = (FStar_Syntax_Syntax.gen_bv "wp1" None wp_a)
in (

let wp2 = (FStar_Syntax_Syntax.gen_bv "wp2" None wp_a)
in (

let rec mk_stronger = (fun t x y -> (

let t = (FStar_TypeChecker_Normalize.normalize ((FStar_TypeChecker_Normalize.Beta)::(FStar_TypeChecker_Normalize.Eager_unfolding)::(FStar_TypeChecker_Normalize.UnfoldUntil (FStar_Syntax_Syntax.Delta_constant))::[]) env t)
in (

let uu____1632 = (

let uu____1633 = (FStar_Syntax_Subst.compress t)
in uu____1633.FStar_Syntax_Syntax.n)
in (match (uu____1632) with
| FStar_Syntax_Syntax.Tm_type (uu____1636) -> begin
(FStar_Syntax_Util.mk_imp x y)
end
| FStar_Syntax_Syntax.Tm_app (head, args) when (

let uu____1653 = (FStar_Syntax_Subst.compress head)
in (FStar_Syntax_Util.is_tuple_constructor uu____1653)) -> begin
(

let project = (fun i tuple -> (

let projector = (

let uu____1668 = (

let uu____1669 = (FStar_Syntax_Util.mk_tuple_data_lid (FStar_List.length args) FStar_Range.dummyRange)
in (FStar_TypeChecker_Env.lookup_projector env uu____1669 i))
in (FStar_Syntax_Syntax.fvar uu____1668 (FStar_Syntax_Syntax.Delta_defined_at_level ((Prims.parse_int "1"))) None))
in (FStar_Syntax_Util.mk_app projector ((((tuple), (None)))::[]))))
in (

let uu____1690 = (

let uu____1694 = (FStar_List.mapi (fun i uu____1699 -> (match (uu____1699) with
| (t, q) -> begin
(

let uu____1704 = (project i x)
in (

let uu____1705 = (project i y)
in (mk_stronger t uu____1704 uu____1705)))
end)) args)
in (match (uu____1694) with
| [] -> begin
(failwith "Impossible : Empty application when creating stronger relation in DM4F")
end
| (rel0)::rels -> begin
((rel0), (rels))
end))
in (match (uu____1690) with
| (rel0, rels) -> begin
(FStar_List.fold_left FStar_Syntax_Util.mk_conj rel0 rels)
end)))
end
| (FStar_Syntax_Syntax.Tm_arrow (binders, {FStar_Syntax_Syntax.n = FStar_Syntax_Syntax.GTotal (b, _); FStar_Syntax_Syntax.tk = _; FStar_Syntax_Syntax.pos = _; FStar_Syntax_Syntax.vars = _})) | (FStar_Syntax_Syntax.Tm_arrow (binders, {FStar_Syntax_Syntax.n = FStar_Syntax_Syntax.Total (b, _); FStar_Syntax_Syntax.tk = _; FStar_Syntax_Syntax.pos = _; FStar_Syntax_Syntax.vars = _})) -> begin
(

let bvs = (FStar_List.mapi (fun i uu____1761 -> (match (uu____1761) with
| (bv, q) -> begin
(

let uu____1766 = (

let uu____1767 = (FStar_Util.string_of_int i)
in (Prims.strcat "a" uu____1767))
in (FStar_Syntax_Syntax.gen_bv uu____1766 None bv.FStar_Syntax_Syntax.sort))
end)) binders)
in (

let args = (FStar_List.map (fun ai -> (

let uu____1771 = (FStar_Syntax_Syntax.bv_to_name ai)
in (FStar_Syntax_Syntax.as_arg uu____1771))) bvs)
in (

let body = (

let uu____1773 = (FStar_Syntax_Util.mk_app x args)
in (

let uu____1774 = (FStar_Syntax_Util.mk_app y args)
in (mk_stronger b uu____1773 uu____1774)))
in (FStar_List.fold_right (fun bv body -> (mk_forall bv body)) bvs body))))
end
| uu____1777 -> begin
(failwith "Not a DM elaborated type")
end))))
in (

let body = (

let uu____1779 = (FStar_Syntax_Util.unascribe wp_a)
in (

let uu____1780 = (FStar_Syntax_Syntax.bv_to_name wp1)
in (

let uu____1781 = (FStar_Syntax_Syntax.bv_to_name wp2)
in (mk_stronger uu____1779 uu____1780 uu____1781))))
in (

let uu____1782 = (

let uu____1786 = (binders_of_list ((((a), (false)))::(((wp1), (false)))::(((wp2), (false)))::[]))
in (FStar_List.append binders uu____1786))
in (FStar_Syntax_Util.abs uu____1782 body ret_tot_type))))))
in (

let stronger = (

let uu____1801 = (mk_lid "stronger")
in (register env uu____1801 stronger))
in (

let stronger = (mk_generic_app stronger)
in (

let wp_ite = (

let wp = (FStar_Syntax_Syntax.gen_bv "wp" None wp_a)
in (

let uu____1807 = (FStar_Util.prefix gamma)
in (match (uu____1807) with
| (wp_args, post) -> begin
(

let k = (FStar_Syntax_Syntax.gen_bv "k" None (Prims.fst post).FStar_Syntax_Syntax.sort)
in (

let equiv = (

let k_tm = (FStar_Syntax_Syntax.bv_to_name k)
in (

let eq = (

let uu____1833 = (FStar_Syntax_Syntax.bv_to_name (Prims.fst post))
in (mk_rel FStar_Syntax_Util.mk_iff k.FStar_Syntax_Syntax.sort k_tm uu____1833))
in (

let uu____1836 = (FStar_Syntax_Util.destruct_typ_as_formula eq)
in (match (uu____1836) with
| Some (FStar_Syntax_Util.QAll (binders, [], body)) -> begin
(

let k_app = (

let uu____1844 = (args_of_binders binders)
in (FStar_Syntax_Util.mk_app k_tm uu____1844))
in (

let guard_free = (

let uu____1851 = (FStar_Syntax_Syntax.lid_as_fv FStar_Syntax_Const.guard_free FStar_Syntax_Syntax.Delta_constant None)
in (FStar_Syntax_Syntax.fv_to_tm uu____1851))
in (

let pat = (

let uu____1855 = (

let uu____1861 = (FStar_Syntax_Syntax.as_arg k_app)
in (uu____1861)::[])
in (FStar_Syntax_Util.mk_app guard_free uu____1855))
in (

let pattern_guarded_body = (

let uu____1865 = (

let uu____1866 = (

let uu____1871 = (

let uu____1872 = (

let uu____1879 = (

let uu____1881 = (FStar_Syntax_Syntax.as_arg pat)
in (uu____1881)::[])
in (uu____1879)::[])
in FStar_Syntax_Syntax.Meta_pattern (uu____1872))
in ((body), (uu____1871)))
in FStar_Syntax_Syntax.Tm_meta (uu____1866))
in (mk uu____1865))
in (FStar_Syntax_Util.close_forall binders pattern_guarded_body)))))
end
| uu____1884 -> begin
(failwith "Impossible: Expected the equivalence to be a quantified formula")
end))))
in (

let body = (

let uu____1887 = (

let uu____1888 = (

let uu____1889 = (

let uu____1890 = (FStar_Syntax_Syntax.bv_to_name wp)
in (

let uu____1893 = (

let uu____1899 = (args_of_binders wp_args)
in (

let uu____1901 = (

let uu____1903 = (

let uu____1904 = (FStar_Syntax_Syntax.bv_to_name k)
in (FStar_Syntax_Syntax.as_arg uu____1904))
in (uu____1903)::[])
in (FStar_List.append uu____1899 uu____1901)))
in (FStar_Syntax_Util.mk_app uu____1890 uu____1893)))
in (FStar_Syntax_Util.mk_imp equiv uu____1889))
in (FStar_Syntax_Util.mk_forall k uu____1888))
in (FStar_Syntax_Util.abs gamma uu____1887 ret_gtot_type))
in (

let uu____1905 = (

let uu____1909 = (FStar_Syntax_Syntax.binders_of_list ((a)::(wp)::[]))
in (FStar_List.append binders uu____1909))
in (FStar_Syntax_Util.abs uu____1905 body ret_gtot_type)))))
end)))
in (

let wp_ite = (

let uu____1916 = (mk_lid "wp_ite")
in (register env uu____1916 wp_ite))
in (

let wp_ite = (mk_generic_app wp_ite)
in (

let null_wp = (

let wp = (FStar_Syntax_Syntax.gen_bv "wp" None wp_a)
in (

let uu____1922 = (FStar_Util.prefix gamma)
in (match (uu____1922) with
| (wp_args, post) -> begin
(

let x = (FStar_Syntax_Syntax.gen_bv "x" None FStar_Syntax_Syntax.tun)
in (

let body = (

let uu____1946 = (

let uu____1947 = (FStar_All.pipe_left FStar_Syntax_Syntax.bv_to_name (Prims.fst post))
in (

let uu____1950 = (

let uu____1956 = (

let uu____1957 = (FStar_Syntax_Syntax.bv_to_name x)
in (FStar_Syntax_Syntax.as_arg uu____1957))
in (uu____1956)::[])
in (FStar_Syntax_Util.mk_app uu____1947 uu____1950)))
in (FStar_Syntax_Util.mk_forall x uu____1946))
in (

let uu____1958 = (

let uu____1962 = (

let uu____1966 = (FStar_Syntax_Syntax.binders_of_list ((a)::[]))
in (FStar_List.append uu____1966 gamma))
in (FStar_List.append binders uu____1962))
in (FStar_Syntax_Util.abs uu____1958 body ret_gtot_type))))
end)))
in (

let null_wp = (

let uu____1975 = (mk_lid "null_wp")
in (register env uu____1975 null_wp))
in (

let null_wp = (mk_generic_app null_wp)
in (

let wp_trivial = (

let wp = (FStar_Syntax_Syntax.gen_bv "wp" None wp_a)
in (

let body = (

let uu____1984 = (

let uu____1990 = (

let uu____1992 = (FStar_Syntax_Syntax.bv_to_name a)
in (

let uu____1993 = (

let uu____1995 = (

let uu____1998 = (

let uu____2004 = (

let uu____2005 = (FStar_Syntax_Syntax.bv_to_name a)
in (FStar_Syntax_Syntax.as_arg uu____2005))
in (uu____2004)::[])
in (FStar_Syntax_Util.mk_app null_wp uu____1998))
in (

let uu____2006 = (

let uu____2010 = (FStar_Syntax_Syntax.bv_to_name wp)
in (uu____2010)::[])
in (uu____1995)::uu____2006))
in (uu____1992)::uu____1993))
in (FStar_List.map FStar_Syntax_Syntax.as_arg uu____1990))
in (FStar_Syntax_Util.mk_app stronger uu____1984))
in (

let uu____2013 = (

let uu____2017 = (FStar_Syntax_Syntax.binders_of_list ((a)::(wp)::[]))
in (FStar_List.append binders uu____2017))
in (FStar_Syntax_Util.abs uu____2013 body ret_tot_type))))
in (

let wp_trivial = (

let uu____2024 = (mk_lid "wp_trivial")
in (register env uu____2024 wp_trivial))
in (

let wp_trivial = (mk_generic_app wp_trivial)
in ((

let uu____2029 = (FStar_TypeChecker_Env.debug env (FStar_Options.Other ("ED")))
in (match (uu____2029) with
| true -> begin
(d "End Dijkstra monads for free")
end
| uu____2030 -> begin
()
end));
(

let c = (FStar_Syntax_Subst.close binders)
in (

let uu____2034 = (

let uu____2036 = (FStar_ST.read sigelts)
in (FStar_List.rev uu____2036))
in (

let uu____2041 = (

let uu___96_2042 = ed
in (

let uu____2043 = (

let uu____2044 = (c wp_if_then_else)
in (([]), (uu____2044)))
in (

let uu____2046 = (

let uu____2047 = (c wp_ite)
in (([]), (uu____2047)))
in (

let uu____2049 = (

let uu____2050 = (c stronger)
in (([]), (uu____2050)))
in (

let uu____2052 = (

let uu____2053 = (c wp_close)
in (([]), (uu____2053)))
in (

let uu____2055 = (

let uu____2056 = (c wp_assert)
in (([]), (uu____2056)))
in (

let uu____2058 = (

let uu____2059 = (c wp_assume)
in (([]), (uu____2059)))
in (

let uu____2061 = (

let uu____2062 = (c null_wp)
in (([]), (uu____2062)))
in (

let uu____2064 = (

let uu____2065 = (c wp_trivial)
in (([]), (uu____2065)))
in {FStar_Syntax_Syntax.qualifiers = uu___96_2042.FStar_Syntax_Syntax.qualifiers; FStar_Syntax_Syntax.cattributes = uu___96_2042.FStar_Syntax_Syntax.cattributes; FStar_Syntax_Syntax.mname = uu___96_2042.FStar_Syntax_Syntax.mname; FStar_Syntax_Syntax.univs = uu___96_2042.FStar_Syntax_Syntax.univs; FStar_Syntax_Syntax.binders = uu___96_2042.FStar_Syntax_Syntax.binders; FStar_Syntax_Syntax.signature = uu___96_2042.FStar_Syntax_Syntax.signature; FStar_Syntax_Syntax.ret_wp = uu___96_2042.FStar_Syntax_Syntax.ret_wp; FStar_Syntax_Syntax.bind_wp = uu___96_2042.FStar_Syntax_Syntax.bind_wp; FStar_Syntax_Syntax.if_then_else = uu____2043; FStar_Syntax_Syntax.ite_wp = uu____2046; FStar_Syntax_Syntax.stronger = uu____2049; FStar_Syntax_Syntax.close_wp = uu____2052; FStar_Syntax_Syntax.assert_p = uu____2055; FStar_Syntax_Syntax.assume_p = uu____2058; FStar_Syntax_Syntax.null_wp = uu____2061; FStar_Syntax_Syntax.trivial = uu____2064; FStar_Syntax_Syntax.repr = uu___96_2042.FStar_Syntax_Syntax.repr; FStar_Syntax_Syntax.return_repr = uu___96_2042.FStar_Syntax_Syntax.return_repr; FStar_Syntax_Syntax.bind_repr = uu___96_2042.FStar_Syntax_Syntax.bind_repr; FStar_Syntax_Syntax.actions = uu___96_2042.FStar_Syntax_Syntax.actions})))))))))
in ((uu____2034), (uu____2041)))));
)))))))))))))))))))))))))))))))))))))))))))
end)))))))));
))));
)))))


type env_ =
env


let get_env : env  ->  FStar_TypeChecker_Env.env = (fun env -> env.env)

type nm =
| N of FStar_Syntax_Syntax.typ
| M of FStar_Syntax_Syntax.typ


let uu___is_N : nm  ->  Prims.bool = (fun projectee -> (match (projectee) with
| N (_0) -> begin
true
end
| uu____2081 -> begin
false
end))


let __proj__N__item___0 : nm  ->  FStar_Syntax_Syntax.typ = (fun projectee -> (match (projectee) with
| N (_0) -> begin
_0
end))


let uu___is_M : nm  ->  Prims.bool = (fun projectee -> (match (projectee) with
| M (_0) -> begin
true
end
| uu____2093 -> begin
false
end))


let __proj__M__item___0 : nm  ->  FStar_Syntax_Syntax.typ = (fun projectee -> (match (projectee) with
| M (_0) -> begin
_0
end))


type nm_ =
nm


let nm_of_comp : FStar_Syntax_Syntax.comp'  ->  nm = (fun uu___83_2103 -> (match (uu___83_2103) with
| FStar_Syntax_Syntax.Total (t, uu____2105) -> begin
N (t)
end
| FStar_Syntax_Syntax.Comp (c) when (FStar_All.pipe_right c.FStar_Syntax_Syntax.flags (FStar_Util.for_some (fun uu___82_2114 -> (match (uu___82_2114) with
| FStar_Syntax_Syntax.CPS -> begin
true
end
| uu____2115 -> begin
false
end)))) -> begin
M (c.FStar_Syntax_Syntax.result_typ)
end
| FStar_Syntax_Syntax.Comp (c) -> begin
(

let uu____2117 = (

let uu____2118 = (

let uu____2119 = (FStar_Syntax_Syntax.mk_Comp c)
in (FStar_All.pipe_left FStar_Syntax_Print.comp_to_string uu____2119))
in (FStar_Util.format1 "[nm_of_comp]: impossible (%s)" uu____2118))
in (failwith uu____2117))
end
| FStar_Syntax_Syntax.GTotal (uu____2120) -> begin
(failwith "[nm_of_comp]: impossible (GTot)")
end))


let string_of_nm : nm  ->  Prims.string = (fun uu___84_2128 -> (match (uu___84_2128) with
| N (t) -> begin
(

let uu____2130 = (FStar_Syntax_Print.term_to_string t)
in (FStar_Util.format1 "N[%s]" uu____2130))
end
| M (t) -> begin
(

let uu____2132 = (FStar_Syntax_Print.term_to_string t)
in (FStar_Util.format1 "M[%s]" uu____2132))
end))


let is_monadic_arrow : FStar_Syntax_Syntax.term'  ->  nm = (fun n -> (match (n) with
| FStar_Syntax_Syntax.Tm_arrow (uu____2136, {FStar_Syntax_Syntax.n = n; FStar_Syntax_Syntax.tk = uu____2138; FStar_Syntax_Syntax.pos = uu____2139; FStar_Syntax_Syntax.vars = uu____2140}) -> begin
(nm_of_comp n)
end
| uu____2151 -> begin
(failwith "unexpected_argument: [is_monadic_arrow]")
end))


let is_monadic_comp = (fun c -> (

let uu____2163 = (nm_of_comp c.FStar_Syntax_Syntax.n)
in (match (uu____2163) with
| M (uu____2164) -> begin
true
end
| N (uu____2165) -> begin
false
end)))

exception Not_found


let uu___is_Not_found : Prims.exn  ->  Prims.bool = (fun projectee -> (match (projectee) with
| Not_found -> begin
true
end
| uu____2169 -> begin
false
end))


let double_star : FStar_Syntax_Syntax.typ  ->  FStar_Syntax_Syntax.typ = (fun typ -> (

let star_once = (fun typ -> (

let uu____2179 = (

let uu____2183 = (

let uu____2184 = (FStar_Syntax_Syntax.new_bv None typ)
in (FStar_All.pipe_left FStar_Syntax_Syntax.mk_binder uu____2184))
in (uu____2183)::[])
in (

let uu____2185 = (FStar_Syntax_Syntax.mk_Total FStar_Syntax_Util.ktype0)
in (FStar_Syntax_Util.arrow uu____2179 uu____2185))))
in (

let uu____2188 = (FStar_All.pipe_right typ star_once)
in (FStar_All.pipe_left star_once uu____2188))))


let rec mk_star_to_type : (FStar_Syntax_Syntax.term'  ->  (FStar_Syntax_Syntax.term', FStar_Syntax_Syntax.term') FStar_Syntax_Syntax.syntax)  ->  env  ->  (FStar_Syntax_Syntax.term', FStar_Syntax_Syntax.term') FStar_Syntax_Syntax.syntax  ->  (FStar_Syntax_Syntax.term', FStar_Syntax_Syntax.term') FStar_Syntax_Syntax.syntax = (fun mk env a -> (mk (

let uu____2223 = (

let uu____2231 = (

let uu____2235 = (

let uu____2238 = (

let uu____2239 = (star_type' env a)
in (FStar_Syntax_Syntax.null_bv uu____2239))
in (

let uu____2240 = (FStar_Syntax_Syntax.as_implicit false)
in ((uu____2238), (uu____2240))))
in (uu____2235)::[])
in (

let uu____2245 = (FStar_Syntax_Syntax.mk_Total FStar_Syntax_Util.ktype0)
in ((uu____2231), (uu____2245))))
in FStar_Syntax_Syntax.Tm_arrow (uu____2223))))
and star_type' : env  ->  (FStar_Syntax_Syntax.term', FStar_Syntax_Syntax.term') FStar_Syntax_Syntax.syntax  ->  FStar_Syntax_Syntax.term = (fun env t -> (

let mk = (fun x -> ((FStar_Syntax_Syntax.mk x) None t.FStar_Syntax_Syntax.pos))
in (

let mk_star_to_type = (mk_star_to_type mk)
in (

let t = (FStar_Syntax_Subst.compress t)
in (match (t.FStar_Syntax_Syntax.n) with
| FStar_Syntax_Syntax.Tm_arrow (binders, uu____2278) -> begin
(

let binders = (FStar_List.map (fun uu____2297 -> (match (uu____2297) with
| (bv, aqual) -> begin
(

let uu____2304 = (

let uu___97_2305 = bv
in (

let uu____2306 = (star_type' env bv.FStar_Syntax_Syntax.sort)
in {FStar_Syntax_Syntax.ppname = uu___97_2305.FStar_Syntax_Syntax.ppname; FStar_Syntax_Syntax.index = uu___97_2305.FStar_Syntax_Syntax.index; FStar_Syntax_Syntax.sort = uu____2306}))
in ((uu____2304), (aqual)))
end)) binders)
in (match (t.FStar_Syntax_Syntax.n) with
| FStar_Syntax_Syntax.Tm_arrow (uu____2309, {FStar_Syntax_Syntax.n = FStar_Syntax_Syntax.GTotal (hn, uu____2311); FStar_Syntax_Syntax.tk = uu____2312; FStar_Syntax_Syntax.pos = uu____2313; FStar_Syntax_Syntax.vars = uu____2314}) -> begin
(

let uu____2331 = (

let uu____2332 = (

let uu____2340 = (

let uu____2341 = (star_type' env hn)
in (FStar_Syntax_Syntax.mk_GTotal uu____2341))
in ((binders), (uu____2340)))
in FStar_Syntax_Syntax.Tm_arrow (uu____2332))
in (mk uu____2331))
end
| uu____2345 -> begin
(

let uu____2346 = (is_monadic_arrow t.FStar_Syntax_Syntax.n)
in (match (uu____2346) with
| N (hn) -> begin
(

let uu____2348 = (

let uu____2349 = (

let uu____2357 = (

let uu____2358 = (star_type' env hn)
in (FStar_Syntax_Syntax.mk_Total uu____2358))
in ((binders), (uu____2357)))
in FStar_Syntax_Syntax.Tm_arrow (uu____2349))
in (mk uu____2348))
end
| M (a) -> begin
(

let uu____2363 = (

let uu____2364 = (

let uu____2372 = (

let uu____2376 = (

let uu____2380 = (

let uu____2383 = (

let uu____2384 = (mk_star_to_type env a)
in (FStar_Syntax_Syntax.null_bv uu____2384))
in (

let uu____2385 = (FStar_Syntax_Syntax.as_implicit false)
in ((uu____2383), (uu____2385))))
in (uu____2380)::[])
in (FStar_List.append binders uu____2376))
in (

let uu____2392 = (FStar_Syntax_Syntax.mk_Total FStar_Syntax_Util.ktype0)
in ((uu____2372), (uu____2392))))
in FStar_Syntax_Syntax.Tm_arrow (uu____2364))
in (mk uu____2363))
end))
end))
end
| FStar_Syntax_Syntax.Tm_app (head, args) -> begin
(

let debug = (fun t s -> (

let string_of_set = (fun f s -> (

let elts = (FStar_Util.set_elements s)
in (match (elts) with
| [] -> begin
"{}"
end
| (x)::xs -> begin
(

let strb = (FStar_Util.new_string_builder ())
in ((FStar_Util.string_builder_append strb "{");
(

let uu____2443 = (f x)
in (FStar_Util.string_builder_append strb uu____2443));
(FStar_List.iter (fun x -> ((FStar_Util.string_builder_append strb ", ");
(

let uu____2447 = (f x)
in (FStar_Util.string_builder_append strb uu____2447));
)) xs);
(FStar_Util.string_builder_append strb "}");
(FStar_Util.string_of_string_builder strb);
))
end)))
in (

let uu____2449 = (FStar_Syntax_Print.term_to_string t)
in (

let uu____2450 = (string_of_set FStar_Syntax_Print.bv_to_string s)
in (FStar_Util.print2_warning "Dependency found in term %s : %s" uu____2449 uu____2450)))))
in (

let rec is_non_dependent_arrow = (fun ty n -> (

let uu____2458 = (

let uu____2459 = (FStar_Syntax_Subst.compress ty)
in uu____2459.FStar_Syntax_Syntax.n)
in (match (uu____2458) with
| FStar_Syntax_Syntax.Tm_arrow (binders, c) -> begin
(

let uu____2474 = (

let uu____2475 = (FStar_Syntax_Util.is_tot_or_gtot_comp c)
in (not (uu____2475)))
in (match (uu____2474) with
| true -> begin
false
end
| uu____2476 -> begin
try
(match (()) with
| () -> begin
(

let non_dependent_or_raise = (fun s ty -> (

let sinter = (

let uu____2489 = (FStar_Syntax_Free.names ty)
in (FStar_Util.set_intersect uu____2489 s))
in (

let uu____2491 = (

let uu____2492 = (FStar_Util.set_is_empty sinter)
in (not (uu____2492)))
in (match (uu____2491) with
| true -> begin
((debug ty sinter);
(Prims.raise Not_found);
)
end
| uu____2494 -> begin
()
end))))
in (

let uu____2495 = (FStar_Syntax_Subst.open_comp binders c)
in (match (uu____2495) with
| (binders, c) -> begin
(

let s = (FStar_List.fold_left (fun s uu____2506 -> (match (uu____2506) with
| (bv, uu____2512) -> begin
((non_dependent_or_raise s bv.FStar_Syntax_Syntax.sort);
(FStar_Util.set_add bv s);
)
end)) FStar_Syntax_Syntax.no_names binders)
in (

let ct = (FStar_Syntax_Util.comp_result c)
in ((non_dependent_or_raise s ct);
(

let k = (n - (FStar_List.length binders))
in (match ((k > (Prims.parse_int "0"))) with
| true -> begin
(is_non_dependent_arrow ct k)
end
| uu____2523 -> begin
true
end));
)))
end)))
end)
with
| Not_found -> begin
false
end
end))
end
| uu____2525 -> begin
((

let uu____2527 = (FStar_Syntax_Print.term_to_string ty)
in (FStar_Util.print1_warning "Not a dependent arrow : %s" uu____2527));
false;
)
end)))
in (

let rec is_valid_application = (fun head -> (

let uu____2532 = (

let uu____2533 = (FStar_Syntax_Subst.compress head)
in uu____2533.FStar_Syntax_Syntax.n)
in (match (uu____2532) with
| FStar_Syntax_Syntax.Tm_fvar (fv) when ((((FStar_Syntax_Syntax.fv_eq_lid fv FStar_Syntax_Const.option_lid) || (FStar_Syntax_Syntax.fv_eq_lid fv FStar_Syntax_Const.either_lid)) || (FStar_Syntax_Syntax.fv_eq_lid fv FStar_Syntax_Const.eq2_lid)) || (

let uu____2537 = (FStar_Syntax_Subst.compress head)
in (FStar_Syntax_Util.is_tuple_constructor uu____2537))) -> begin
true
end
| FStar_Syntax_Syntax.Tm_fvar (fv) when (is_non_dependent_arrow fv.FStar_Syntax_Syntax.fv_name.FStar_Syntax_Syntax.ty (FStar_List.length args)) -> begin
(

let res = (FStar_TypeChecker_Normalize.normalize ((FStar_TypeChecker_Normalize.Inlining)::(FStar_TypeChecker_Normalize.UnfoldUntil (FStar_Syntax_Syntax.Delta_constant))::[]) env.env t)
in (match (res.FStar_Syntax_Syntax.n) with
| FStar_Syntax_Syntax.Tm_app (uu____2550) -> begin
true
end
| uu____2560 -> begin
((

let uu____2562 = (FStar_Syntax_Print.term_to_string head)
in (FStar_Util.print1_warning "Got a term which might be a non-dependent user-defined data-type %s\n" uu____2562));
false;
)
end))
end
| (FStar_Syntax_Syntax.Tm_bvar (_)) | (FStar_Syntax_Syntax.Tm_name (_)) -> begin
true
end
| FStar_Syntax_Syntax.Tm_uinst (t, uu____2566) -> begin
(is_valid_application t)
end
| uu____2571 -> begin
false
end)))
in (

let uu____2572 = (is_valid_application head)
in (match (uu____2572) with
| true -> begin
(

let uu____2573 = (

let uu____2574 = (

let uu____2584 = (FStar_List.map (fun uu____2594 -> (match (uu____2594) with
| (t, qual) -> begin
(

let uu____2607 = (star_type' env t)
in ((uu____2607), (qual)))
end)) args)
in ((head), (uu____2584)))
in FStar_Syntax_Syntax.Tm_app (uu____2574))
in (mk uu____2573))
end
| uu____2613 -> begin
(

let uu____2614 = (

let uu____2615 = (

let uu____2616 = (FStar_Syntax_Print.term_to_string t)
in (FStar_Util.format1 "For now, only [either], [option] and [eq2] are supported in the definition language (got: %s)" uu____2616))
in FStar_Errors.Err (uu____2615))
in (Prims.raise uu____2614))
end)))))
end
| (FStar_Syntax_Syntax.Tm_bvar (_)) | (FStar_Syntax_Syntax.Tm_name (_)) | (FStar_Syntax_Syntax.Tm_type (_)) | (FStar_Syntax_Syntax.Tm_fvar (_)) -> begin
t
end
| FStar_Syntax_Syntax.Tm_abs (binders, repr, something) -> begin
(

let uu____2646 = (FStar_Syntax_Subst.open_term binders repr)
in (match (uu____2646) with
| (binders, repr) -> begin
(

let env = (

let uu___100_2652 = env
in (

let uu____2653 = (FStar_TypeChecker_Env.push_binders env.env binders)
in {env = uu____2653; subst = uu___100_2652.subst; tc_const = uu___100_2652.tc_const}))
in (

let repr = (star_type' env repr)
in (FStar_Syntax_Util.abs binders repr something)))
end))
end
| FStar_Syntax_Syntax.Tm_refine (x, t) when false -> begin
(

let x = (FStar_Syntax_Syntax.freshen_bv x)
in (

let sort = (star_type' env x.FStar_Syntax_Syntax.sort)
in (

let subst = (FStar_Syntax_Syntax.DB ((((Prims.parse_int "0")), (x))))::[]
in (

let t = (FStar_Syntax_Subst.subst subst t)
in (

let t = (star_type' env t)
in (

let subst = (FStar_Syntax_Syntax.NM (((x), ((Prims.parse_int "0")))))::[]
in (

let t = (FStar_Syntax_Subst.subst subst t)
in (mk (FStar_Syntax_Syntax.Tm_refine ((((

let uu___101_2670 = x
in {FStar_Syntax_Syntax.ppname = uu___101_2670.FStar_Syntax_Syntax.ppname; FStar_Syntax_Syntax.index = uu___101_2670.FStar_Syntax_Syntax.index; FStar_Syntax_Syntax.sort = sort})), (t))))))))))))
end
| FStar_Syntax_Syntax.Tm_meta (t, m) -> begin
(

let uu____2677 = (

let uu____2678 = (

let uu____2683 = (star_type' env t)
in ((uu____2683), (m)))
in FStar_Syntax_Syntax.Tm_meta (uu____2678))
in (mk uu____2677))
end
| FStar_Syntax_Syntax.Tm_ascribed (e, FStar_Util.Inl (t), something) -> begin
(

let uu____2705 = (

let uu____2706 = (

let uu____2719 = (star_type' env e)
in (

let uu____2720 = (

let uu____2725 = (star_type' env t)
in FStar_Util.Inl (uu____2725))
in ((uu____2719), (uu____2720), (something))))
in FStar_Syntax_Syntax.Tm_ascribed (uu____2706))
in (mk uu____2705))
end
| FStar_Syntax_Syntax.Tm_ascribed (uu____2733) -> begin
(

let uu____2746 = (

let uu____2747 = (

let uu____2748 = (FStar_Syntax_Print.term_to_string t)
in (FStar_Util.format1 "Tm_ascribed is outside of the definition language: %s" uu____2748))
in FStar_Errors.Err (uu____2747))
in (Prims.raise uu____2746))
end
| FStar_Syntax_Syntax.Tm_refine (uu____2749) -> begin
(

let uu____2754 = (

let uu____2755 = (

let uu____2756 = (FStar_Syntax_Print.term_to_string t)
in (FStar_Util.format1 "Tm_refine is outside of the definition language: %s" uu____2756))
in FStar_Errors.Err (uu____2755))
in (Prims.raise uu____2754))
end
| FStar_Syntax_Syntax.Tm_uinst (uu____2757) -> begin
(

let uu____2762 = (

let uu____2763 = (

let uu____2764 = (FStar_Syntax_Print.term_to_string t)
in (FStar_Util.format1 "Tm_uinst is outside of the definition language: %s" uu____2764))
in FStar_Errors.Err (uu____2763))
in (Prims.raise uu____2762))
end
| FStar_Syntax_Syntax.Tm_constant (uu____2765) -> begin
(

let uu____2766 = (

let uu____2767 = (

let uu____2768 = (FStar_Syntax_Print.term_to_string t)
in (FStar_Util.format1 "Tm_constant is outside of the definition language: %s" uu____2768))
in FStar_Errors.Err (uu____2767))
in (Prims.raise uu____2766))
end
| FStar_Syntax_Syntax.Tm_match (uu____2769) -> begin
(

let uu____2785 = (

let uu____2786 = (

let uu____2787 = (FStar_Syntax_Print.term_to_string t)
in (FStar_Util.format1 "Tm_match is outside of the definition language: %s" uu____2787))
in FStar_Errors.Err (uu____2786))
in (Prims.raise uu____2785))
end
| FStar_Syntax_Syntax.Tm_let (uu____2788) -> begin
(

let uu____2796 = (

let uu____2797 = (

let uu____2798 = (FStar_Syntax_Print.term_to_string t)
in (FStar_Util.format1 "Tm_let is outside of the definition language: %s" uu____2798))
in FStar_Errors.Err (uu____2797))
in (Prims.raise uu____2796))
end
| FStar_Syntax_Syntax.Tm_uvar (uu____2799) -> begin
(

let uu____2808 = (

let uu____2809 = (

let uu____2810 = (FStar_Syntax_Print.term_to_string t)
in (FStar_Util.format1 "Tm_uvar is outside of the definition language: %s" uu____2810))
in FStar_Errors.Err (uu____2809))
in (Prims.raise uu____2808))
end
| FStar_Syntax_Syntax.Tm_unknown -> begin
(

let uu____2811 = (

let uu____2812 = (

let uu____2813 = (FStar_Syntax_Print.term_to_string t)
in (FStar_Util.format1 "Tm_unknown is outside of the definition language: %s" uu____2813))
in FStar_Errors.Err (uu____2812))
in (Prims.raise uu____2811))
end
| FStar_Syntax_Syntax.Tm_delayed (uu____2814) -> begin
(failwith "impossible")
end)))))


let is_monadic = (fun uu___86_2847 -> (match (uu___86_2847) with
| None -> begin
(failwith "un-annotated lambda?!")
end
| (Some (FStar_Util.Inl ({FStar_Syntax_Syntax.eff_name = _; FStar_Syntax_Syntax.res_typ = _; FStar_Syntax_Syntax.cflags = flags; FStar_Syntax_Syntax.comp = _}))) | (Some (FStar_Util.Inr (_, flags))) -> begin
(FStar_All.pipe_right flags (FStar_Util.for_some (fun uu___85_2884 -> (match (uu___85_2884) with
| FStar_Syntax_Syntax.CPS -> begin
true
end
| uu____2885 -> begin
false
end))))
end))


let rec is_C : FStar_Syntax_Syntax.typ  ->  Prims.bool = (fun t -> (

let uu____2889 = (

let uu____2890 = (FStar_Syntax_Subst.compress t)
in uu____2890.FStar_Syntax_Syntax.n)
in (match (uu____2889) with
| FStar_Syntax_Syntax.Tm_app (head, args) when (FStar_Syntax_Util.is_tuple_constructor head) -> begin
(

let r = (

let uu____2910 = (

let uu____2911 = (FStar_List.hd args)
in (Prims.fst uu____2911))
in (is_C uu____2910))
in (match (r) with
| true -> begin
((

let uu____2923 = (

let uu____2924 = (FStar_List.for_all (fun uu____2927 -> (match (uu____2927) with
| (h, uu____2931) -> begin
(is_C h)
end)) args)
in (not (uu____2924)))
in (match (uu____2923) with
| true -> begin
(failwith "not a C (A * C)")
end
| uu____2932 -> begin
()
end));
true;
)
end
| uu____2933 -> begin
((

let uu____2935 = (

let uu____2936 = (FStar_List.for_all (fun uu____2939 -> (match (uu____2939) with
| (h, uu____2943) -> begin
(

let uu____2944 = (is_C h)
in (not (uu____2944)))
end)) args)
in (not (uu____2936)))
in (match (uu____2935) with
| true -> begin
(failwith "not a C (C * A)")
end
| uu____2945 -> begin
()
end));
false;
)
end))
end
| FStar_Syntax_Syntax.Tm_arrow (binders, comp) -> begin
(

let uu____2958 = (nm_of_comp comp.FStar_Syntax_Syntax.n)
in (match (uu____2958) with
| M (t) -> begin
((

let uu____2961 = (is_C t)
in (match (uu____2961) with
| true -> begin
(failwith "not a C (C -> C)")
end
| uu____2962 -> begin
()
end));
true;
)
end
| N (t) -> begin
(is_C t)
end))
end
| (FStar_Syntax_Syntax.Tm_meta (t, _)) | (FStar_Syntax_Syntax.Tm_uinst (t, _)) | (FStar_Syntax_Syntax.Tm_ascribed (t, _, _)) -> begin
(is_C t)
end
| uu____2988 -> begin
false
end)))


let mk_return : env  ->  FStar_Syntax_Syntax.typ  ->  FStar_Syntax_Syntax.term  ->  FStar_Syntax_Syntax.term = (fun env t e -> (

let mk = (fun x -> ((FStar_Syntax_Syntax.mk x) None e.FStar_Syntax_Syntax.pos))
in (

let p_type = (mk_star_to_type mk env t)
in (

let p = (FStar_Syntax_Syntax.gen_bv "p\'" None p_type)
in (

let body = (

let uu____3019 = (

let uu____3020 = (

let uu____3030 = (FStar_Syntax_Syntax.bv_to_name p)
in (

let uu____3031 = (

let uu____3035 = (

let uu____3038 = (FStar_Syntax_Syntax.as_implicit false)
in ((e), (uu____3038)))
in (uu____3035)::[])
in ((uu____3030), (uu____3031))))
in FStar_Syntax_Syntax.Tm_app (uu____3020))
in (mk uu____3019))
in (

let uu____3046 = (

let uu____3050 = (FStar_Syntax_Syntax.mk_binder p)
in (uu____3050)::[])
in (FStar_Syntax_Util.abs uu____3046 body None)))))))


let is_unknown : FStar_Syntax_Syntax.term'  ->  Prims.bool = (fun uu___87_3058 -> (match (uu___87_3058) with
| FStar_Syntax_Syntax.Tm_unknown -> begin
true
end
| uu____3059 -> begin
false
end))


let rec check : env  ->  FStar_Syntax_Syntax.term  ->  nm  ->  (nm * FStar_Syntax_Syntax.term * FStar_Syntax_Syntax.term) = (fun env e context_nm -> (

let mk = (fun x -> (FStar_Syntax_Syntax.mk x None e.FStar_Syntax_Syntax.pos))
in (

let return_if = (fun uu____3203 -> (match (uu____3203) with
| (rec_nm, s_e, u_e) -> begin
(

let check = (fun t1 t2 -> (

let uu____3224 = ((not ((is_unknown t2.FStar_Syntax_Syntax.n))) && (

let uu____3225 = (

let uu____3226 = (FStar_TypeChecker_Rel.teq env.env t1 t2)
in (FStar_TypeChecker_Rel.is_trivial uu____3226))
in (not (uu____3225))))
in (match (uu____3224) with
| true -> begin
(

let uu____3227 = (

let uu____3228 = (

let uu____3229 = (FStar_Syntax_Print.term_to_string e)
in (

let uu____3230 = (FStar_Syntax_Print.term_to_string t1)
in (

let uu____3231 = (FStar_Syntax_Print.term_to_string t2)
in (FStar_Util.format3 "[check]: the expression [%s] has type [%s] but should have type [%s]" uu____3229 uu____3230 uu____3231))))
in FStar_Errors.Err (uu____3228))
in (Prims.raise uu____3227))
end
| uu____3232 -> begin
()
end)))
in (match (((rec_nm), (context_nm))) with
| ((N (t1), N (t2))) | ((M (t1), M (t2))) -> begin
((check t1 t2);
((rec_nm), (s_e), (u_e));
)
end
| (N (t1), M (t2)) -> begin
((check t1 t2);
(

let uu____3242 = (mk_return env t1 s_e)
in ((M (t1)), (uu____3242), (u_e)));
)
end
| (M (t1), N (t2)) -> begin
(

let uu____3245 = (

let uu____3246 = (

let uu____3247 = (FStar_Syntax_Print.term_to_string e)
in (

let uu____3248 = (FStar_Syntax_Print.term_to_string t1)
in (

let uu____3249 = (FStar_Syntax_Print.term_to_string t2)
in (FStar_Util.format3 "[check %s]: got an effectful computation [%s] in lieu of a pure computation [%s]" uu____3247 uu____3248 uu____3249))))
in FStar_Errors.Err (uu____3246))
in (Prims.raise uu____3245))
end))
end))
in (

let ensure_m = (fun env e2 -> (

let strip_m = (fun uu___88_3275 -> (match (uu___88_3275) with
| (M (t), s_e, u_e) -> begin
((t), (s_e), (u_e))
end
| uu____3285 -> begin
(failwith "impossible")
end))
in (match (context_nm) with
| N (t) -> begin
(

let uu____3296 = (

let uu____3297 = (

let uu____3300 = (

let uu____3301 = (FStar_Syntax_Print.term_to_string t)
in (Prims.strcat "let-bound monadic body has a non-monadic continuation or a branch of a match is monadic and the others aren\'t : " uu____3301))
in ((uu____3300), (e2.FStar_Syntax_Syntax.pos)))
in FStar_Errors.Error (uu____3297))
in (Prims.raise uu____3296))
end
| M (uu____3305) -> begin
(

let uu____3306 = (check env e2 context_nm)
in (strip_m uu____3306))
end)))
in (

let uu____3310 = (

let uu____3311 = (FStar_Syntax_Subst.compress e)
in uu____3311.FStar_Syntax_Syntax.n)
in (match (uu____3310) with
| (FStar_Syntax_Syntax.Tm_bvar (_)) | (FStar_Syntax_Syntax.Tm_name (_)) | (FStar_Syntax_Syntax.Tm_fvar (_)) | (FStar_Syntax_Syntax.Tm_abs (_)) | (FStar_Syntax_Syntax.Tm_constant (_)) | (FStar_Syntax_Syntax.Tm_app (_)) -> begin
(

let uu____3323 = (infer env e)
in (return_if uu____3323))
end
| FStar_Syntax_Syntax.Tm_let ((false, (binding)::[]), e2) -> begin
(mk_let env binding e2 (fun env e2 -> (check env e2 context_nm)) ensure_m)
end
| FStar_Syntax_Syntax.Tm_match (e0, branches) -> begin
(mk_match env e0 branches (fun env body -> (check env body context_nm)))
end
| (FStar_Syntax_Syntax.Tm_meta (e, _)) | (FStar_Syntax_Syntax.Tm_uinst (e, _)) | (FStar_Syntax_Syntax.Tm_ascribed (e, _, _)) -> begin
(check env e context_nm)
end
| FStar_Syntax_Syntax.Tm_let (uu____3393) -> begin
(

let uu____3401 = (

let uu____3402 = (FStar_Syntax_Print.term_to_string e)
in (FStar_Util.format1 "[check]: Tm_let %s" uu____3402))
in (failwith uu____3401))
end
| FStar_Syntax_Syntax.Tm_type (uu____3406) -> begin
(failwith "impossible (DM stratification)")
end
| FStar_Syntax_Syntax.Tm_arrow (uu____3410) -> begin
(failwith "impossible (DM stratification)")
end
| FStar_Syntax_Syntax.Tm_refine (uu____3421) -> begin
(

let uu____3426 = (

let uu____3427 = (FStar_Syntax_Print.term_to_string e)
in (FStar_Util.format1 "[check]: Tm_refine %s" uu____3427))
in (failwith uu____3426))
end
| FStar_Syntax_Syntax.Tm_uvar (uu____3431) -> begin
(

let uu____3440 = (

let uu____3441 = (FStar_Syntax_Print.term_to_string e)
in (FStar_Util.format1 "[check]: Tm_uvar %s" uu____3441))
in (failwith uu____3440))
end
| FStar_Syntax_Syntax.Tm_delayed (uu____3445) -> begin
(failwith "impossible (compressed)")
end
| FStar_Syntax_Syntax.Tm_unknown -> begin
(

let uu____3469 = (

let uu____3470 = (FStar_Syntax_Print.term_to_string e)
in (FStar_Util.format1 "[check]: Tm_unknown %s" uu____3470))
in (failwith uu____3469))
end))))))
and infer : env  ->  FStar_Syntax_Syntax.term  ->  (nm * FStar_Syntax_Syntax.term * FStar_Syntax_Syntax.term) = (fun env e -> (

let mk = (fun x -> (FStar_Syntax_Syntax.mk x None e.FStar_Syntax_Syntax.pos))
in (

let normalize = (FStar_TypeChecker_Normalize.normalize ((FStar_TypeChecker_Normalize.Beta)::(FStar_TypeChecker_Normalize.Eager_unfolding)::(FStar_TypeChecker_Normalize.UnfoldUntil (FStar_Syntax_Syntax.Delta_constant))::(FStar_TypeChecker_Normalize.EraseUniverses)::[]) env.env)
in (

let uu____3492 = (

let uu____3493 = (FStar_Syntax_Subst.compress e)
in uu____3493.FStar_Syntax_Syntax.n)
in (match (uu____3492) with
| FStar_Syntax_Syntax.Tm_bvar (bv) -> begin
(failwith "I failed to open a binder... boo")
end
| FStar_Syntax_Syntax.Tm_name (bv) -> begin
((N (bv.FStar_Syntax_Syntax.sort)), (e), (e))
end
| FStar_Syntax_Syntax.Tm_abs (binders, body, what) -> begin
(

let binders = (FStar_Syntax_Subst.open_binders binders)
in (

let subst = (FStar_Syntax_Subst.opening_of_binders binders)
in (

let body = (FStar_Syntax_Subst.subst subst body)
in (

let env = (

let uu___102_3533 = env
in (

let uu____3534 = (FStar_TypeChecker_Env.push_binders env.env binders)
in {env = uu____3534; subst = uu___102_3533.subst; tc_const = uu___102_3533.tc_const}))
in (

let s_binders = (FStar_List.map (fun uu____3543 -> (match (uu____3543) with
| (bv, qual) -> begin
(

let sort = (star_type' env bv.FStar_Syntax_Syntax.sort)
in (((

let uu___103_3551 = bv
in {FStar_Syntax_Syntax.ppname = uu___103_3551.FStar_Syntax_Syntax.ppname; FStar_Syntax_Syntax.index = uu___103_3551.FStar_Syntax_Syntax.index; FStar_Syntax_Syntax.sort = sort})), (qual)))
end)) binders)
in (

let uu____3552 = (FStar_List.fold_left (fun uu____3561 uu____3562 -> (match (((uu____3561), (uu____3562))) with
| ((env, acc), (bv, qual)) -> begin
(

let c = bv.FStar_Syntax_Syntax.sort
in (

let uu____3590 = (is_C c)
in (match (uu____3590) with
| true -> begin
(

let xw = (

let uu____3595 = (star_type' env c)
in (FStar_Syntax_Syntax.gen_bv (Prims.strcat bv.FStar_Syntax_Syntax.ppname.FStar_Ident.idText "^w") None uu____3595))
in (

let x = (

let uu___104_3597 = bv
in (

let uu____3598 = (

let uu____3601 = (FStar_Syntax_Syntax.bv_to_name xw)
in (trans_F_ env c uu____3601))
in {FStar_Syntax_Syntax.ppname = uu___104_3597.FStar_Syntax_Syntax.ppname; FStar_Syntax_Syntax.index = uu___104_3597.FStar_Syntax_Syntax.index; FStar_Syntax_Syntax.sort = uu____3598}))
in (

let env = (

let uu___105_3603 = env
in (

let uu____3604 = (

let uu____3606 = (

let uu____3607 = (

let uu____3612 = (FStar_Syntax_Syntax.bv_to_name xw)
in ((bv), (uu____3612)))
in FStar_Syntax_Syntax.NT (uu____3607))
in (uu____3606)::env.subst)
in {env = uu___105_3603.env; subst = uu____3604; tc_const = uu___105_3603.tc_const}))
in (

let uu____3613 = (

let uu____3615 = (FStar_Syntax_Syntax.mk_binder x)
in (

let uu____3616 = (

let uu____3618 = (FStar_Syntax_Syntax.mk_binder xw)
in (uu____3618)::acc)
in (uu____3615)::uu____3616))
in ((env), (uu____3613))))))
end
| uu____3620 -> begin
(

let x = (

let uu___106_3622 = bv
in (

let uu____3623 = (star_type' env bv.FStar_Syntax_Syntax.sort)
in {FStar_Syntax_Syntax.ppname = uu___106_3622.FStar_Syntax_Syntax.ppname; FStar_Syntax_Syntax.index = uu___106_3622.FStar_Syntax_Syntax.index; FStar_Syntax_Syntax.sort = uu____3623}))
in (

let uu____3626 = (

let uu____3628 = (FStar_Syntax_Syntax.mk_binder x)
in (uu____3628)::acc)
in ((env), (uu____3626))))
end)))
end)) ((env), ([])) binders)
in (match (uu____3552) with
| (env, u_binders) -> begin
(

let u_binders = (FStar_List.rev u_binders)
in (

let uu____3640 = (

let check_what = (

let uu____3652 = (is_monadic what)
in (match (uu____3652) with
| true -> begin
check_m
end
| uu____3660 -> begin
check_n
end))
in (

let uu____3661 = (check_what env body)
in (match (uu____3661) with
| (t, s_body, u_body) -> begin
(

let uu____3671 = (

let uu____3672 = (

let uu____3673 = (is_monadic what)
in (match (uu____3673) with
| true -> begin
M (t)
end
| uu____3674 -> begin
N (t)
end))
in (comp_of_nm uu____3672))
in ((uu____3671), (s_body), (u_body)))
end)))
in (match (uu____3640) with
| (comp, s_body, u_body) -> begin
(

let t = (FStar_Syntax_Util.arrow binders comp)
in (

let s_what = (match (what) with
| None -> begin
None
end
| Some (FStar_Util.Inl (lc)) -> begin
(

let uu____3716 = (FStar_All.pipe_right lc.FStar_Syntax_Syntax.cflags (FStar_Util.for_some (fun uu___89_3718 -> (match (uu___89_3718) with
| FStar_Syntax_Syntax.CPS -> begin
true
end
| uu____3719 -> begin
false
end))))
in (match (uu____3716) with
| true -> begin
(

let double_starred_comp = (

let uu____3727 = (

let uu____3728 = (

let uu____3729 = (lc.FStar_Syntax_Syntax.comp ())
in (FStar_Syntax_Util.comp_result uu____3729))
in (FStar_All.pipe_left double_star uu____3728))
in (FStar_Syntax_Syntax.mk_Total uu____3727))
in (

let flags = (FStar_List.filter (fun uu___90_3734 -> (match (uu___90_3734) with
| FStar_Syntax_Syntax.CPS -> begin
false
end
| uu____3735 -> begin
true
end)) lc.FStar_Syntax_Syntax.cflags)
in (

let uu____3736 = (

let uu____3742 = (

let uu____3743 = (FStar_Syntax_Util.comp_set_flags double_starred_comp flags)
in (FStar_Syntax_Util.lcomp_of_comp uu____3743))
in FStar_Util.Inl (uu____3742))
in Some (uu____3736))))
end
| uu____3754 -> begin
Some (FStar_Util.Inl ((

let uu___107_3763 = lc
in {FStar_Syntax_Syntax.eff_name = uu___107_3763.FStar_Syntax_Syntax.eff_name; FStar_Syntax_Syntax.res_typ = uu___107_3763.FStar_Syntax_Syntax.res_typ; FStar_Syntax_Syntax.cflags = uu___107_3763.FStar_Syntax_Syntax.cflags; FStar_Syntax_Syntax.comp = (fun uu____3764 -> (

let c = (lc.FStar_Syntax_Syntax.comp ())
in (

let result_typ = (star_type' env (FStar_Syntax_Util.comp_result c))
in (FStar_Syntax_Util.set_result_typ c result_typ))))})))
end))
end
| Some (FStar_Util.Inr (lid, flags)) -> begin
(

let uu____3781 = (

let uu____3787 = (

let uu____3791 = (FStar_All.pipe_right flags (FStar_Util.for_some (fun uu___91_3793 -> (match (uu___91_3793) with
| FStar_Syntax_Syntax.CPS -> begin
true
end
| uu____3794 -> begin
false
end))))
in (match (uu____3791) with
| true -> begin
(

let uu____3798 = (FStar_List.filter (fun uu___92_3800 -> (match (uu___92_3800) with
| FStar_Syntax_Syntax.CPS -> begin
false
end
| uu____3801 -> begin
true
end)) flags)
in ((FStar_Syntax_Const.effect_Tot_lid), (uu____3798)))
end
| uu____3803 -> begin
((lid), (flags))
end))
in FStar_Util.Inr (uu____3787))
in Some (uu____3781))
end)
in (

let uu____3813 = (

let comp = (

let uu____3825 = (is_monadic what)
in (

let uu____3826 = (FStar_Syntax_Subst.subst env.subst s_body)
in (trans_G env (FStar_Syntax_Util.comp_result comp) uu____3825 uu____3826)))
in (

let uu____3827 = (FStar_Syntax_Util.ascribe u_body (FStar_Util.Inr (comp)))
in ((uu____3827), (Some (FStar_Util.Inl ((FStar_Syntax_Util.lcomp_of_comp comp)))))))
in (match (uu____3813) with
| (u_body, u_what) -> begin
(

let s_body = (FStar_Syntax_Subst.close s_binders s_body)
in (

let s_binders = (FStar_Syntax_Subst.close_binders s_binders)
in (

let s_term = (mk (FStar_Syntax_Syntax.Tm_abs (((s_binders), (s_body), (s_what)))))
in (

let u_body = (FStar_Syntax_Subst.close u_binders u_body)
in (

let u_binders = (FStar_Syntax_Subst.close_binders u_binders)
in (

let u_term = (mk (FStar_Syntax_Syntax.Tm_abs (((u_binders), (u_body), (u_what)))))
in ((N (t)), (s_term), (u_term))))))))
end))))
end)))
end)))))))
end
| FStar_Syntax_Syntax.Tm_fvar ({FStar_Syntax_Syntax.fv_name = {FStar_Syntax_Syntax.v = lid; FStar_Syntax_Syntax.ty = uu____3896; FStar_Syntax_Syntax.p = uu____3897}; FStar_Syntax_Syntax.fv_delta = uu____3898; FStar_Syntax_Syntax.fv_qual = uu____3899}) -> begin
(

let uu____3905 = (FStar_TypeChecker_Env.lookup_lid env.env lid)
in (match (uu____3905) with
| (uu____3911, t) -> begin
(

let txt = (FStar_Ident.text_of_lid lid)
in (

let uu____3914 = (

let uu____3915 = (normalize t)
in N (uu____3915))
in ((uu____3914), (e), (e))))
end))
end
| FStar_Syntax_Syntax.Tm_app (head, args) -> begin
(

let uu____3932 = (check_n env head)
in (match (uu____3932) with
| (t_head, s_head, u_head) -> begin
(

let is_arrow = (fun t -> (

let uu____3946 = (

let uu____3947 = (FStar_Syntax_Subst.compress t)
in uu____3947.FStar_Syntax_Syntax.n)
in (match (uu____3946) with
| FStar_Syntax_Syntax.Tm_arrow (uu____3950) -> begin
true
end
| uu____3958 -> begin
false
end)))
in (

let rec flatten = (fun t -> (

let uu____3970 = (

let uu____3971 = (FStar_Syntax_Subst.compress t)
in uu____3971.FStar_Syntax_Syntax.n)
in (match (uu____3970) with
| FStar_Syntax_Syntax.Tm_arrow (binders, {FStar_Syntax_Syntax.n = FStar_Syntax_Syntax.Total (t, uu____3983); FStar_Syntax_Syntax.tk = uu____3984; FStar_Syntax_Syntax.pos = uu____3985; FStar_Syntax_Syntax.vars = uu____3986}) when (is_arrow t) -> begin
(

let uu____4003 = (flatten t)
in (match (uu____4003) with
| (binders', comp) -> begin
(((FStar_List.append binders binders')), (comp))
end))
end
| FStar_Syntax_Syntax.Tm_arrow (binders, comp) -> begin
((binders), (comp))
end
| FStar_Syntax_Syntax.Tm_ascribed (e, uu____4055, uu____4056) -> begin
(flatten e)
end
| uu____4075 -> begin
(

let uu____4076 = (

let uu____4077 = (

let uu____4078 = (FStar_Syntax_Print.term_to_string t_head)
in (FStar_Util.format1 "%s: not a function type" uu____4078))
in FStar_Errors.Err (uu____4077))
in (Prims.raise uu____4076))
end)))
in (

let uu____4086 = (flatten t_head)
in (match (uu____4086) with
| (binders, comp) -> begin
(

let n = (FStar_List.length binders)
in (

let n' = (FStar_List.length args)
in ((match (((FStar_List.length binders) < (FStar_List.length args))) with
| true -> begin
(

let uu____4131 = (

let uu____4132 = (

let uu____4133 = (FStar_Util.string_of_int n)
in (

let uu____4137 = (FStar_Util.string_of_int (n' - n))
in (

let uu____4143 = (FStar_Util.string_of_int n)
in (FStar_Util.format3 "The head of this application, after being applied to %s arguments, is an effectful computation (leaving %s arguments to be applied). Please let-bind the head applied to the %s first arguments." uu____4133 uu____4137 uu____4143))))
in FStar_Errors.Err (uu____4132))
in (Prims.raise uu____4131))
end
| uu____4147 -> begin
()
end);
(

let uu____4148 = (FStar_Syntax_Subst.open_comp binders comp)
in (match (uu____4148) with
| (binders, comp) -> begin
(

let rec final_type = (fun subst uu____4175 args -> (match (uu____4175) with
| (binders, comp) -> begin
(match (((binders), (args))) with
| ([], []) -> begin
(

let uu____4218 = (

let uu____4219 = (FStar_Syntax_Subst.subst_comp subst comp)
in uu____4219.FStar_Syntax_Syntax.n)
in (nm_of_comp uu____4218))
end
| (binders, []) -> begin
(

let uu____4238 = (

let uu____4239 = (

let uu____4242 = (

let uu____4243 = (mk (FStar_Syntax_Syntax.Tm_arrow (((binders), (comp)))))
in (FStar_Syntax_Subst.subst subst uu____4243))
in (FStar_Syntax_Subst.compress uu____4242))
in uu____4239.FStar_Syntax_Syntax.n)
in (match (uu____4238) with
| FStar_Syntax_Syntax.Tm_arrow (binders, comp) -> begin
(

let uu____4259 = (

let uu____4260 = (

let uu____4261 = (

let uu____4269 = (FStar_Syntax_Subst.close_comp binders comp)
in ((binders), (uu____4269)))
in FStar_Syntax_Syntax.Tm_arrow (uu____4261))
in (mk uu____4260))
in N (uu____4259))
end
| uu____4273 -> begin
(failwith "wat?")
end))
end
| ([], (uu____4274)::uu____4275) -> begin
(failwith "just checked that?!")
end
| (((bv, uu____4300))::binders, ((arg, uu____4303))::args) -> begin
(final_type ((FStar_Syntax_Syntax.NT (((bv), (arg))))::subst) ((binders), (comp)) args)
end)
end))
in (

let final_type = (final_type [] ((binders), (comp)) args)
in (

let uu____4337 = (FStar_List.splitAt n' binders)
in (match (uu____4337) with
| (binders, uu____4354) -> begin
(

let uu____4367 = (

let uu____4377 = (FStar_List.map2 (fun uu____4397 uu____4398 -> (match (((uu____4397), (uu____4398))) with
| ((bv, uu____4415), (arg, q)) -> begin
(

let uu____4422 = (

let uu____4423 = (FStar_Syntax_Subst.compress bv.FStar_Syntax_Syntax.sort)
in uu____4423.FStar_Syntax_Syntax.n)
in (match (uu____4422) with
| FStar_Syntax_Syntax.Tm_type (uu____4433) -> begin
(

let arg = ((arg), (q))
in ((arg), ((arg)::[])))
end
| uu____4446 -> begin
(

let uu____4447 = (check_n env arg)
in (match (uu____4447) with
| (uu____4458, s_arg, u_arg) -> begin
(

let uu____4461 = (

let uu____4465 = (is_C bv.FStar_Syntax_Syntax.sort)
in (match (uu____4465) with
| true -> begin
(

let uu____4469 = (

let uu____4472 = (FStar_Syntax_Subst.subst env.subst s_arg)
in ((uu____4472), (q)))
in (uu____4469)::(((u_arg), (q)))::[])
end
| uu____4479 -> begin
(((u_arg), (q)))::[]
end))
in ((((s_arg), (q))), (uu____4461)))
end))
end))
end)) binders args)
in (FStar_List.split uu____4377))
in (match (uu____4367) with
| (s_args, u_args) -> begin
(

let u_args = (FStar_List.flatten u_args)
in (

let uu____4519 = (mk (FStar_Syntax_Syntax.Tm_app (((s_head), (s_args)))))
in (

let uu____4525 = (mk (FStar_Syntax_Syntax.Tm_app (((u_head), (u_args)))))
in ((final_type), (uu____4519), (uu____4525)))))
end))
end))))
end));
)))
end))))
end))
end
| FStar_Syntax_Syntax.Tm_let ((false, (binding)::[]), e2) -> begin
(mk_let env binding e2 infer check_m)
end
| FStar_Syntax_Syntax.Tm_match (e0, branches) -> begin
(mk_match env e0 branches infer)
end
| (FStar_Syntax_Syntax.Tm_uinst (e, _)) | (FStar_Syntax_Syntax.Tm_meta (e, _)) | (FStar_Syntax_Syntax.Tm_ascribed (e, _, _)) -> begin
(infer env e)
end
| FStar_Syntax_Syntax.Tm_constant (c) -> begin
(

let uu____4598 = (

let uu____4599 = (env.tc_const c)
in N (uu____4599))
in ((uu____4598), (e), (e)))
end
| FStar_Syntax_Syntax.Tm_let (uu____4600) -> begin
(

let uu____4608 = (

let uu____4609 = (FStar_Syntax_Print.term_to_string e)
in (FStar_Util.format1 "[infer]: Tm_let %s" uu____4609))
in (failwith uu____4608))
end
| FStar_Syntax_Syntax.Tm_type (uu____4613) -> begin
(failwith "impossible (DM stratification)")
end
| FStar_Syntax_Syntax.Tm_arrow (uu____4617) -> begin
(failwith "impossible (DM stratification)")
end
| FStar_Syntax_Syntax.Tm_refine (uu____4628) -> begin
(

let uu____4633 = (

let uu____4634 = (FStar_Syntax_Print.term_to_string e)
in (FStar_Util.format1 "[infer]: Tm_refine %s" uu____4634))
in (failwith uu____4633))
end
| FStar_Syntax_Syntax.Tm_uvar (uu____4638) -> begin
(

let uu____4647 = (

let uu____4648 = (FStar_Syntax_Print.term_to_string e)
in (FStar_Util.format1 "[infer]: Tm_uvar %s" uu____4648))
in (failwith uu____4647))
end
| FStar_Syntax_Syntax.Tm_delayed (uu____4652) -> begin
(failwith "impossible (compressed)")
end
| FStar_Syntax_Syntax.Tm_unknown -> begin
(

let uu____4676 = (

let uu____4677 = (FStar_Syntax_Print.term_to_string e)
in (FStar_Util.format1 "[infer]: Tm_unknown %s" uu____4677))
in (failwith uu____4676))
end)))))
and mk_match : env  ->  (FStar_Syntax_Syntax.term', FStar_Syntax_Syntax.term') FStar_Syntax_Syntax.syntax  ->  ((FStar_Syntax_Syntax.pat', FStar_Syntax_Syntax.term') FStar_Syntax_Syntax.withinfo_t * (FStar_Syntax_Syntax.term', FStar_Syntax_Syntax.term') FStar_Syntax_Syntax.syntax Prims.option * (FStar_Syntax_Syntax.term', FStar_Syntax_Syntax.term') FStar_Syntax_Syntax.syntax) Prims.list  ->  (env  ->  FStar_Syntax_Syntax.term  ->  (nm * FStar_Syntax_Syntax.term * FStar_Syntax_Syntax.term))  ->  (nm * FStar_Syntax_Syntax.term * FStar_Syntax_Syntax.term) = (fun env e0 branches f -> (

let mk = (fun x -> (FStar_Syntax_Syntax.mk x None e0.FStar_Syntax_Syntax.pos))
in (

let uu____4715 = (check_n env e0)
in (match (uu____4715) with
| (uu____4722, s_e0, u_e0) -> begin
(

let uu____4725 = (

let uu____4743 = (FStar_List.map (fun b -> (

let uu____4776 = (FStar_Syntax_Subst.open_branch b)
in (match (uu____4776) with
| (pat, None, body) -> begin
(

let env = (

let uu___108_4808 = env
in (

let uu____4809 = (

let uu____4810 = (FStar_Syntax_Syntax.pat_bvs pat)
in (FStar_List.fold_left FStar_TypeChecker_Env.push_bv env.env uu____4810))
in {env = uu____4809; subst = uu___108_4808.subst; tc_const = uu___108_4808.tc_const}))
in (

let uu____4812 = (f env body)
in (match (uu____4812) with
| (nm, s_body, u_body) -> begin
((nm), (((pat), (None), (((s_body), (u_body), (body))))))
end)))
end
| uu____4861 -> begin
(Prims.raise (FStar_Errors.Err ("No when clauses in the definition language")))
end))) branches)
in (FStar_List.split uu____4743))
in (match (uu____4725) with
| (nms, branches) -> begin
(

let t1 = (

let uu____4926 = (FStar_List.hd nms)
in (match (uu____4926) with
| (M (t1)) | (N (t1)) -> begin
t1
end))
in (

let has_m = (FStar_List.existsb (fun uu___93_4929 -> (match (uu___93_4929) with
| M (uu____4930) -> begin
true
end
| uu____4931 -> begin
false
end)) nms)
in (

let uu____4932 = (

let uu____4955 = (FStar_List.map2 (fun nm uu____5007 -> (match (uu____5007) with
| (pat, guard, (s_body, u_body, original_body)) -> begin
(match (((nm), (has_m))) with
| ((N (t2), false)) | ((M (t2), true)) -> begin
((nm), (((pat), (guard), (s_body))), (((pat), (guard), (u_body))))
end
| (N (t2), true) -> begin
(

let uu____5103 = (check env original_body (M (t2)))
in (match (uu____5103) with
| (uu____5126, s_body, u_body) -> begin
((M (t2)), (((pat), (guard), (s_body))), (((pat), (guard), (u_body))))
end))
end
| (M (uu____5155), false) -> begin
(failwith "impossible")
end)
end)) nms branches)
in (FStar_List.unzip3 uu____4955))
in (match (uu____4932) with
| (nms, s_branches, u_branches) -> begin
(match (has_m) with
| true -> begin
(

let p_type = (mk_star_to_type mk env t1)
in (

let p = (FStar_Syntax_Syntax.gen_bv "p\'\'" None p_type)
in (

let s_branches = (FStar_List.map (fun uu____5274 -> (match (uu____5274) with
| (pat, guard, s_body) -> begin
(

let s_body = (

let uu____5315 = (

let uu____5316 = (

let uu____5326 = (

let uu____5330 = (

let uu____5333 = (FStar_Syntax_Syntax.bv_to_name p)
in (

let uu____5334 = (FStar_Syntax_Syntax.as_implicit false)
in ((uu____5333), (uu____5334))))
in (uu____5330)::[])
in ((s_body), (uu____5326)))
in FStar_Syntax_Syntax.Tm_app (uu____5316))
in (mk uu____5315))
in ((pat), (guard), (s_body)))
end)) s_branches)
in (

let s_branches = (FStar_List.map FStar_Syntax_Subst.close_branch s_branches)
in (

let u_branches = (FStar_List.map FStar_Syntax_Subst.close_branch u_branches)
in (

let s_e = (

let uu____5356 = (

let uu____5360 = (FStar_Syntax_Syntax.mk_binder p)
in (uu____5360)::[])
in (

let uu____5361 = (mk (FStar_Syntax_Syntax.Tm_match (((s_e0), (s_branches)))))
in (FStar_Syntax_Util.abs uu____5356 uu____5361 None)))
in (

let t1_star = (

let uu____5371 = (

let uu____5375 = (

let uu____5376 = (FStar_Syntax_Syntax.new_bv None p_type)
in (FStar_All.pipe_left FStar_Syntax_Syntax.mk_binder uu____5376))
in (uu____5375)::[])
in (

let uu____5377 = (FStar_Syntax_Syntax.mk_Total FStar_Syntax_Util.ktype0)
in (FStar_Syntax_Util.arrow uu____5371 uu____5377)))
in (

let uu____5380 = (mk (FStar_Syntax_Syntax.Tm_ascribed (((s_e), (FStar_Util.Inl (t1_star)), (None)))))
in (

let uu____5394 = (mk (FStar_Syntax_Syntax.Tm_match (((u_e0), (u_branches)))))
in ((M (t1)), (uu____5380), (uu____5394)))))))))))
end
| uu____5402 -> begin
(

let s_branches = (FStar_List.map FStar_Syntax_Subst.close_branch s_branches)
in (

let u_branches = (FStar_List.map FStar_Syntax_Subst.close_branch u_branches)
in (

let t1_star = t1
in (

let uu____5408 = (

let uu____5411 = (

let uu____5412 = (

let uu____5425 = (mk (FStar_Syntax_Syntax.Tm_match (((s_e0), (s_branches)))))
in ((uu____5425), (FStar_Util.Inl (t1_star)), (None)))
in FStar_Syntax_Syntax.Tm_ascribed (uu____5412))
in (mk uu____5411))
in (

let uu____5438 = (mk (FStar_Syntax_Syntax.Tm_match (((u_e0), (u_branches)))))
in ((N (t1)), (uu____5408), (uu____5438)))))))
end)
end))))
end))
end))))
and mk_let : env_  ->  FStar_Syntax_Syntax.letbinding  ->  FStar_Syntax_Syntax.term  ->  (env_  ->  FStar_Syntax_Syntax.term  ->  (nm * FStar_Syntax_Syntax.term * FStar_Syntax_Syntax.term))  ->  (env_  ->  FStar_Syntax_Syntax.term  ->  (FStar_Syntax_Syntax.term * FStar_Syntax_Syntax.term * FStar_Syntax_Syntax.term))  ->  (nm * FStar_Syntax_Syntax.term * FStar_Syntax_Syntax.term) = (fun env binding e2 proceed ensure_m -> (

let mk = (fun x -> (FStar_Syntax_Syntax.mk x None e2.FStar_Syntax_Syntax.pos))
in (

let e1 = binding.FStar_Syntax_Syntax.lbdef
in (

let x = (FStar_Util.left binding.FStar_Syntax_Syntax.lbname)
in (

let x_binders = (

let uu____5481 = (FStar_Syntax_Syntax.mk_binder x)
in (uu____5481)::[])
in (

let uu____5482 = (FStar_Syntax_Subst.open_term x_binders e2)
in (match (uu____5482) with
| (x_binders, e2) -> begin
(

let uu____5490 = (infer env e1)
in (match (uu____5490) with
| (N (t1), s_e1, u_e1) -> begin
(

let u_binding = (

let uu____5501 = (is_C t1)
in (match (uu____5501) with
| true -> begin
(

let uu___109_5502 = binding
in (

let uu____5503 = (

let uu____5506 = (FStar_Syntax_Subst.subst env.subst s_e1)
in (trans_F_ env t1 uu____5506))
in {FStar_Syntax_Syntax.lbname = uu___109_5502.FStar_Syntax_Syntax.lbname; FStar_Syntax_Syntax.lbunivs = uu___109_5502.FStar_Syntax_Syntax.lbunivs; FStar_Syntax_Syntax.lbtyp = uu____5503; FStar_Syntax_Syntax.lbeff = uu___109_5502.FStar_Syntax_Syntax.lbeff; FStar_Syntax_Syntax.lbdef = uu___109_5502.FStar_Syntax_Syntax.lbdef}))
end
| uu____5507 -> begin
binding
end))
in (

let env = (

let uu___110_5509 = env
in (

let uu____5510 = (FStar_TypeChecker_Env.push_bv env.env (

let uu___111_5511 = x
in {FStar_Syntax_Syntax.ppname = uu___111_5511.FStar_Syntax_Syntax.ppname; FStar_Syntax_Syntax.index = uu___111_5511.FStar_Syntax_Syntax.index; FStar_Syntax_Syntax.sort = t1}))
in {env = uu____5510; subst = uu___110_5509.subst; tc_const = uu___110_5509.tc_const}))
in (

let uu____5512 = (proceed env e2)
in (match (uu____5512) with
| (nm_rec, s_e2, u_e2) -> begin
(

let s_binding = (

let uu___112_5523 = binding
in (

let uu____5524 = (star_type' env binding.FStar_Syntax_Syntax.lbtyp)
in {FStar_Syntax_Syntax.lbname = uu___112_5523.FStar_Syntax_Syntax.lbname; FStar_Syntax_Syntax.lbunivs = uu___112_5523.FStar_Syntax_Syntax.lbunivs; FStar_Syntax_Syntax.lbtyp = uu____5524; FStar_Syntax_Syntax.lbeff = uu___112_5523.FStar_Syntax_Syntax.lbeff; FStar_Syntax_Syntax.lbdef = uu___112_5523.FStar_Syntax_Syntax.lbdef}))
in (

let uu____5527 = (

let uu____5530 = (

let uu____5531 = (

let uu____5539 = (FStar_Syntax_Subst.close x_binders s_e2)
in ((((false), (((

let uu___113_5544 = s_binding
in {FStar_Syntax_Syntax.lbname = uu___113_5544.FStar_Syntax_Syntax.lbname; FStar_Syntax_Syntax.lbunivs = uu___113_5544.FStar_Syntax_Syntax.lbunivs; FStar_Syntax_Syntax.lbtyp = uu___113_5544.FStar_Syntax_Syntax.lbtyp; FStar_Syntax_Syntax.lbeff = uu___113_5544.FStar_Syntax_Syntax.lbeff; FStar_Syntax_Syntax.lbdef = s_e1}))::[]))), (uu____5539)))
in FStar_Syntax_Syntax.Tm_let (uu____5531))
in (mk uu____5530))
in (

let uu____5545 = (

let uu____5548 = (

let uu____5549 = (

let uu____5557 = (FStar_Syntax_Subst.close x_binders u_e2)
in ((((false), (((

let uu___114_5562 = u_binding
in {FStar_Syntax_Syntax.lbname = uu___114_5562.FStar_Syntax_Syntax.lbname; FStar_Syntax_Syntax.lbunivs = uu___114_5562.FStar_Syntax_Syntax.lbunivs; FStar_Syntax_Syntax.lbtyp = uu___114_5562.FStar_Syntax_Syntax.lbtyp; FStar_Syntax_Syntax.lbeff = uu___114_5562.FStar_Syntax_Syntax.lbeff; FStar_Syntax_Syntax.lbdef = u_e1}))::[]))), (uu____5557)))
in FStar_Syntax_Syntax.Tm_let (uu____5549))
in (mk uu____5548))
in ((nm_rec), (uu____5527), (uu____5545)))))
end))))
end
| (M (t1), s_e1, u_e1) -> begin
(

let u_binding = (

let uu___115_5571 = binding
in {FStar_Syntax_Syntax.lbname = uu___115_5571.FStar_Syntax_Syntax.lbname; FStar_Syntax_Syntax.lbunivs = uu___115_5571.FStar_Syntax_Syntax.lbunivs; FStar_Syntax_Syntax.lbtyp = t1; FStar_Syntax_Syntax.lbeff = FStar_Syntax_Const.effect_PURE_lid; FStar_Syntax_Syntax.lbdef = uu___115_5571.FStar_Syntax_Syntax.lbdef})
in (

let env = (

let uu___116_5573 = env
in (

let uu____5574 = (FStar_TypeChecker_Env.push_bv env.env (

let uu___117_5575 = x
in {FStar_Syntax_Syntax.ppname = uu___117_5575.FStar_Syntax_Syntax.ppname; FStar_Syntax_Syntax.index = uu___117_5575.FStar_Syntax_Syntax.index; FStar_Syntax_Syntax.sort = t1}))
in {env = uu____5574; subst = uu___116_5573.subst; tc_const = uu___116_5573.tc_const}))
in (

let uu____5576 = (ensure_m env e2)
in (match (uu____5576) with
| (t2, s_e2, u_e2) -> begin
(

let p_type = (mk_star_to_type mk env t2)
in (

let p = (FStar_Syntax_Syntax.gen_bv "p\'\'" None p_type)
in (

let s_e2 = (

let uu____5593 = (

let uu____5594 = (

let uu____5604 = (

let uu____5608 = (

let uu____5611 = (FStar_Syntax_Syntax.bv_to_name p)
in (

let uu____5612 = (FStar_Syntax_Syntax.as_implicit false)
in ((uu____5611), (uu____5612))))
in (uu____5608)::[])
in ((s_e2), (uu____5604)))
in FStar_Syntax_Syntax.Tm_app (uu____5594))
in (mk uu____5593))
in (

let s_e2 = (FStar_Syntax_Util.abs x_binders s_e2 None)
in (

let body = (

let uu____5629 = (

let uu____5630 = (

let uu____5640 = (

let uu____5644 = (

let uu____5647 = (FStar_Syntax_Syntax.as_implicit false)
in ((s_e2), (uu____5647)))
in (uu____5644)::[])
in ((s_e1), (uu____5640)))
in FStar_Syntax_Syntax.Tm_app (uu____5630))
in (mk uu____5629))
in (

let uu____5655 = (

let uu____5656 = (

let uu____5660 = (FStar_Syntax_Syntax.mk_binder p)
in (uu____5660)::[])
in (FStar_Syntax_Util.abs uu____5656 body None))
in (

let uu____5666 = (

let uu____5669 = (

let uu____5670 = (

let uu____5678 = (FStar_Syntax_Subst.close x_binders u_e2)
in ((((false), (((

let uu___118_5683 = u_binding
in {FStar_Syntax_Syntax.lbname = uu___118_5683.FStar_Syntax_Syntax.lbname; FStar_Syntax_Syntax.lbunivs = uu___118_5683.FStar_Syntax_Syntax.lbunivs; FStar_Syntax_Syntax.lbtyp = uu___118_5683.FStar_Syntax_Syntax.lbtyp; FStar_Syntax_Syntax.lbeff = uu___118_5683.FStar_Syntax_Syntax.lbeff; FStar_Syntax_Syntax.lbdef = u_e1}))::[]))), (uu____5678)))
in FStar_Syntax_Syntax.Tm_let (uu____5670))
in (mk uu____5669))
in ((M (t2)), (uu____5655), (uu____5666)))))))))
end))))
end))
end)))))))
and check_n : env_  ->  FStar_Syntax_Syntax.term  ->  (FStar_Syntax_Syntax.typ * FStar_Syntax_Syntax.term * FStar_Syntax_Syntax.term) = (fun env e -> (

let mn = (

let uu____5692 = (FStar_Syntax_Syntax.mk FStar_Syntax_Syntax.Tm_unknown None e.FStar_Syntax_Syntax.pos)
in N (uu____5692))
in (

let uu____5697 = (check env e mn)
in (match (uu____5697) with
| (N (t), s_e, u_e) -> begin
((t), (s_e), (u_e))
end
| uu____5707 -> begin
(failwith "[check_n]: impossible")
end))))
and check_m : env_  ->  FStar_Syntax_Syntax.term  ->  (FStar_Syntax_Syntax.typ * FStar_Syntax_Syntax.term * FStar_Syntax_Syntax.term) = (fun env e -> (

let mn = (

let uu____5720 = (FStar_Syntax_Syntax.mk FStar_Syntax_Syntax.Tm_unknown None e.FStar_Syntax_Syntax.pos)
in M (uu____5720))
in (

let uu____5725 = (check env e mn)
in (match (uu____5725) with
| (M (t), s_e, u_e) -> begin
((t), (s_e), (u_e))
end
| uu____5735 -> begin
(failwith "[check_m]: impossible")
end))))
and comp_of_nm : nm_  ->  FStar_Syntax_Syntax.comp = (fun nm -> (match (nm) with
| N (t) -> begin
(FStar_Syntax_Syntax.mk_Total t)
end
| M (t) -> begin
(mk_M t)
end))
and mk_M : FStar_Syntax_Syntax.typ  ->  FStar_Syntax_Syntax.comp = (fun t -> (FStar_Syntax_Syntax.mk_Comp {FStar_Syntax_Syntax.comp_univs = (FStar_Syntax_Syntax.U_unknown)::[]; FStar_Syntax_Syntax.effect_name = FStar_Syntax_Const.monadic_lid; FStar_Syntax_Syntax.result_typ = t; FStar_Syntax_Syntax.effect_args = []; FStar_Syntax_Syntax.flags = (FStar_Syntax_Syntax.CPS)::(FStar_Syntax_Syntax.TOTAL)::[]}))
and type_of_comp : (FStar_Syntax_Syntax.comp', Prims.unit) FStar_Syntax_Syntax.syntax  ->  (FStar_Syntax_Syntax.term', FStar_Syntax_Syntax.term') FStar_Syntax_Syntax.syntax = (fun t -> (FStar_Syntax_Util.comp_result t))
and trans_F_ : env_  ->  FStar_Syntax_Syntax.typ  ->  FStar_Syntax_Syntax.term  ->  FStar_Syntax_Syntax.term = (fun env c wp -> ((

let uu____5757 = (

let uu____5758 = (is_C c)
in (not (uu____5758)))
in (match (uu____5757) with
| true -> begin
(failwith "not a C")
end
| uu____5759 -> begin
()
end));
(

let mk = (fun x -> (FStar_Syntax_Syntax.mk x None c.FStar_Syntax_Syntax.pos))
in (

let uu____5770 = (

let uu____5771 = (FStar_Syntax_Subst.compress c)
in uu____5771.FStar_Syntax_Syntax.n)
in (match (uu____5770) with
| FStar_Syntax_Syntax.Tm_app (head, args) -> begin
(

let uu____5790 = (FStar_Syntax_Util.head_and_args wp)
in (match (uu____5790) with
| (wp_head, wp_args) -> begin
((

let uu____5817 = ((not (((FStar_List.length wp_args) = (FStar_List.length args)))) || (

let uu____5830 = (

let uu____5831 = (FStar_Syntax_Util.mk_tuple_data_lid (FStar_List.length wp_args) FStar_Range.dummyRange)
in (FStar_Syntax_Util.is_constructor wp_head uu____5831))
in (not (uu____5830))))
in (match (uu____5817) with
| true -> begin
(failwith "mismatch")
end
| uu____5839 -> begin
()
end));
(

let uu____5840 = (

let uu____5841 = (

let uu____5851 = (FStar_List.map2 (fun uu____5861 uu____5862 -> (match (((uu____5861), (uu____5862))) with
| ((arg, q), (wp_arg, q')) -> begin
(

let print_implicit = (fun q -> (

let uu____5885 = (FStar_Syntax_Syntax.is_implicit q)
in (match (uu____5885) with
| true -> begin
"implicit"
end
| uu____5886 -> begin
"explicit"
end)))
in ((match ((q <> q')) with
| true -> begin
(

let uu____5888 = (print_implicit q)
in (

let uu____5889 = (print_implicit q')
in (FStar_Util.print2_warning "Incoherent implicit qualifiers %b %b" uu____5888 uu____5889)))
end
| uu____5890 -> begin
()
end);
(

let uu____5891 = (trans_F_ env arg wp_arg)
in ((uu____5891), (q)));
))
end)) args wp_args)
in ((head), (uu____5851)))
in FStar_Syntax_Syntax.Tm_app (uu____5841))
in (mk uu____5840));
)
end))
end
| FStar_Syntax_Syntax.Tm_arrow (binders, comp) -> begin
(

let binders = (FStar_Syntax_Util.name_binders binders)
in (

let uu____5913 = (FStar_Syntax_Subst.open_comp binders comp)
in (match (uu____5913) with
| (binders_orig, comp) -> begin
(

let uu____5918 = (

let uu____5926 = (FStar_List.map (fun uu____5940 -> (match (uu____5940) with
| (bv, q) -> begin
(

let h = bv.FStar_Syntax_Syntax.sort
in (

let uu____5953 = (is_C h)
in (match (uu____5953) with
| true -> begin
(

let w' = (

let uu____5960 = (star_type' env h)
in (FStar_Syntax_Syntax.gen_bv (Prims.strcat bv.FStar_Syntax_Syntax.ppname.FStar_Ident.idText "-w\'") None uu____5960))
in (

let uu____5961 = (

let uu____5965 = (

let uu____5969 = (

let uu____5972 = (

let uu____5973 = (

let uu____5974 = (FStar_Syntax_Syntax.bv_to_name w')
in (trans_F_ env h uu____5974))
in (FStar_Syntax_Syntax.null_bv uu____5973))
in ((uu____5972), (q)))
in (uu____5969)::[])
in (((w'), (q)))::uu____5965)
in ((w'), (uu____5961))))
end
| uu____5984 -> begin
(

let x = (

let uu____5986 = (star_type' env h)
in (FStar_Syntax_Syntax.gen_bv (Prims.strcat bv.FStar_Syntax_Syntax.ppname.FStar_Ident.idText "-x") None uu____5986))
in ((x), ((((x), (q)))::[])))
end)))
end)) binders_orig)
in (FStar_List.split uu____5926))
in (match (uu____5918) with
| (bvs, binders) -> begin
(

let binders = (FStar_List.flatten binders)
in (

let comp = (

let uu____6016 = (

let uu____6018 = (FStar_Syntax_Syntax.binders_of_list bvs)
in (FStar_Syntax_Util.rename_binders binders_orig uu____6018))
in (FStar_Syntax_Subst.subst_comp uu____6016 comp))
in (

let app = (

let uu____6022 = (

let uu____6023 = (

let uu____6033 = (FStar_List.map (fun bv -> (

let uu____6040 = (FStar_Syntax_Syntax.bv_to_name bv)
in (

let uu____6041 = (FStar_Syntax_Syntax.as_implicit false)
in ((uu____6040), (uu____6041))))) bvs)
in ((wp), (uu____6033)))
in FStar_Syntax_Syntax.Tm_app (uu____6023))
in (mk uu____6022))
in (

let comp = (

let uu____6046 = (type_of_comp comp)
in (

let uu____6047 = (is_monadic_comp comp)
in (trans_G env uu____6046 uu____6047 app)))
in (FStar_Syntax_Util.arrow binders comp)))))
end))
end)))
end
| FStar_Syntax_Syntax.Tm_ascribed (e, uu____6049, uu____6050) -> begin
(trans_F_ env e wp)
end
| uu____6069 -> begin
(failwith "impossible trans_F_")
end)));
))
and trans_G : env_  ->  FStar_Syntax_Syntax.typ  ->  Prims.bool  ->  FStar_Syntax_Syntax.typ  ->  FStar_Syntax_Syntax.comp = (fun env h is_monadic wp -> (

let mk = (fun x -> (FStar_Syntax_Syntax.mk x None h.FStar_Syntax_Syntax.pos))
in (match (is_monadic) with
| true -> begin
(

let uu____6084 = (

let uu____6085 = (star_type' env h)
in (

let uu____6088 = (

let uu____6094 = (

let uu____6097 = (FStar_Syntax_Syntax.as_implicit false)
in ((wp), (uu____6097)))
in (uu____6094)::[])
in {FStar_Syntax_Syntax.comp_univs = (FStar_Syntax_Syntax.U_unknown)::[]; FStar_Syntax_Syntax.effect_name = FStar_Syntax_Const.effect_PURE_lid; FStar_Syntax_Syntax.result_typ = uu____6085; FStar_Syntax_Syntax.effect_args = uu____6088; FStar_Syntax_Syntax.flags = []}))
in (FStar_Syntax_Syntax.mk_Comp uu____6084))
end
| uu____6102 -> begin
(

let uu____6103 = (trans_F_ env h wp)
in (FStar_Syntax_Syntax.mk_Total uu____6103))
end)))


let n : FStar_TypeChecker_Env.env  ->  FStar_Syntax_Syntax.term  ->  FStar_Syntax_Syntax.term = (FStar_TypeChecker_Normalize.normalize ((FStar_TypeChecker_Normalize.Beta)::(FStar_TypeChecker_Normalize.UnfoldUntil (FStar_Syntax_Syntax.Delta_constant))::(FStar_TypeChecker_Normalize.NoDeltaSteps)::(FStar_TypeChecker_Normalize.Eager_unfolding)::(FStar_TypeChecker_Normalize.EraseUniverses)::[]))


let star_type : env  ->  FStar_Syntax_Syntax.typ  ->  FStar_Syntax_Syntax.typ = (fun env t -> (

let uu____6114 = (n env.env t)
in (star_type' env uu____6114)))


let star_expr : env  ->  FStar_Syntax_Syntax.term  ->  (FStar_Syntax_Syntax.typ * FStar_Syntax_Syntax.term * FStar_Syntax_Syntax.term) = (fun env t -> (

let uu____6126 = (n env.env t)
in (check_n env uu____6126)))


let trans_F : env  ->  FStar_Syntax_Syntax.typ  ->  FStar_Syntax_Syntax.term  ->  FStar_Syntax_Syntax.term = (fun env c wp -> (

let uu____6136 = (n env.env c)
in (

let uu____6137 = (n env.env wp)
in (trans_F_ env uu____6136 uu____6137))))



=======
  {
  env: FStar_TypeChecker_Env.env ;
  subst: FStar_Syntax_Syntax.subst_elt Prims.list ;
  tc_const: FStar_Const.sconst -> FStar_Syntax_Syntax.typ }
let empty :
  FStar_TypeChecker_Env.env ->
    (FStar_Const.sconst -> FStar_Syntax_Syntax.typ) -> env
  = fun env  -> fun tc_const  -> { env; subst = []; tc_const } 
let gen_wps_for_free :
  FStar_TypeChecker_Env.env ->
    FStar_Syntax_Syntax.binders ->
      FStar_Syntax_Syntax.bv ->
        FStar_Syntax_Syntax.term ->
          FStar_Syntax_Syntax.eff_decl ->
            (FStar_Syntax_Syntax.sigelts * FStar_Syntax_Syntax.eff_decl)
  =
  fun env  ->
    fun binders  ->
      fun a  ->
        fun wp_a  ->
          fun ed  ->
            let wp_a =
              FStar_TypeChecker_Normalize.normalize
                [FStar_TypeChecker_Normalize.Beta;
                FStar_TypeChecker_Normalize.EraseUniverses] env wp_a
               in
            let a =
              let uu___94_64 = a  in
              let _0_170 =
                FStar_TypeChecker_Normalize.normalize
                  [FStar_TypeChecker_Normalize.EraseUniverses] env
                  a.FStar_Syntax_Syntax.sort
                 in
              {
                FStar_Syntax_Syntax.ppname =
                  (uu___94_64.FStar_Syntax_Syntax.ppname);
                FStar_Syntax_Syntax.index =
                  (uu___94_64.FStar_Syntax_Syntax.index);
                FStar_Syntax_Syntax.sort = _0_170
              }  in
            let d s = FStar_Util.print1 "\\x1b[01;36m%s\\x1b[00m\n" s  in
            (let uu____70 =
               FStar_TypeChecker_Env.debug env (FStar_Options.Other "ED")  in
             match uu____70 with
             | true  ->
                 (d "Elaborating extra WP combinators";
                  (let _0_171 = FStar_Syntax_Print.term_to_string wp_a  in
                   FStar_Util.print1 "wp_a is: %s\n" _0_171))
             | uu____72 -> ());
            (let rec collect_binders t =
               let uu____80 =
                 (let _0_172 = FStar_Syntax_Subst.compress t  in
                  FStar_All.pipe_left FStar_Syntax_Util.unascribe _0_172).FStar_Syntax_Syntax.n
                  in
               match uu____80 with
               | FStar_Syntax_Syntax.Tm_arrow (bs,comp) ->
                   let rest =
                     match comp.FStar_Syntax_Syntax.n with
                     | FStar_Syntax_Syntax.Total (t,uu____102) -> t
                     | uu____109 -> failwith "wp_a contains non-Tot arrow"
                      in
                   let _0_173 = collect_binders rest  in
                   FStar_List.append bs _0_173
               | FStar_Syntax_Syntax.Tm_type uu____114 -> []
               | uu____117 -> failwith "wp_a doesn't end in Type0"  in
             let mk_lid name =
               FStar_Ident.lid_of_path
                 (FStar_Ident.path_of_text
                    (Prims.strcat
                       (FStar_Ident.text_of_lid ed.FStar_Syntax_Syntax.mname)
                       (Prims.strcat "_" name))) FStar_Range.dummyRange
                in
             let gamma =
               let _0_174 = collect_binders wp_a  in
               FStar_All.pipe_right _0_174 FStar_Syntax_Util.name_binders  in
             (let uu____136 =
                FStar_TypeChecker_Env.debug env (FStar_Options.Other "ED")
                 in
              match uu____136 with
              | true  ->
                  d
                    (let _0_175 =
                       FStar_Syntax_Print.binders_to_string ", " gamma  in
                     FStar_Util.format1 "Gamma is %s\n" _0_175)
              | uu____137 -> ());
             (let unknown = FStar_Syntax_Syntax.tun  in
              let mk x =
                (FStar_Syntax_Syntax.mk x) None FStar_Range.dummyRange  in
              let sigelts = FStar_Util.mk_ref []  in
              let register env lident def =
                let uu____168 =
                  FStar_TypeChecker_Util.mk_toplevel_definition env lident
                    def
                   in
                match uu____168 with
                | (sigelt,fv) ->
                    ((let _0_177 =
                        let _0_176 = FStar_ST.read sigelts  in sigelt ::
                          _0_176
                         in
                      FStar_ST.write sigelts _0_177);
                     fv)
                 in
              let binders_of_list =
                FStar_List.map
                  (fun uu____193  ->
                     match uu____193 with
                     | (t,b) ->
                         let _0_178 = FStar_Syntax_Syntax.as_implicit b  in
                         (t, _0_178))
                 in
              let mk_all_implicit =
                FStar_List.map
                  (fun t  ->
                     let _0_179 = FStar_Syntax_Syntax.as_implicit true  in
                     ((Prims.fst t), _0_179))
                 in
              let args_of_binders =
                FStar_List.map
                  (fun bv  ->
                     FStar_Syntax_Syntax.as_arg
                       (FStar_Syntax_Syntax.bv_to_name (Prims.fst bv)))
                 in
              let uu____228 =
                let uu____240 =
                  let mk f =
                    let t =
                      FStar_Syntax_Syntax.gen_bv "t" None
                        FStar_Syntax_Util.ktype
                       in
                    let body =
                      let _0_180 = f (FStar_Syntax_Syntax.bv_to_name t)  in
                      FStar_Syntax_Util.arrow gamma _0_180  in
                    let _0_185 =
                      let _0_184 =
                        let _0_183 = FStar_Syntax_Syntax.mk_binder a  in
                        let _0_182 =
                          let _0_181 = FStar_Syntax_Syntax.mk_binder t  in
                          [_0_181]  in
                        _0_183 :: _0_182  in
                      FStar_List.append binders _0_184  in
                    FStar_Syntax_Util.abs _0_185 body None  in
                  let _0_187 = mk FStar_Syntax_Syntax.mk_Total  in
                  let _0_186 = mk FStar_Syntax_Syntax.mk_GTotal  in
                  (_0_187, _0_186)  in
                match uu____240 with
                | (ctx_def,gctx_def) ->
                    let ctx_lid = mk_lid "ctx"  in
                    let ctx_fv = register env ctx_lid ctx_def  in
                    let gctx_lid = mk_lid "gctx"  in
                    let gctx_fv = register env gctx_lid gctx_def  in
                    let mk_app fv t =
                      mk
                        (FStar_Syntax_Syntax.Tm_app
                           (let _0_198 =
                              let _0_197 =
                                FStar_List.map
                                  (fun uu____308  ->
                                     match uu____308 with
                                     | (bv,uu____314) ->
                                         let _0_189 =
                                           FStar_Syntax_Syntax.bv_to_name bv
                                            in
                                         let _0_188 =
                                           FStar_Syntax_Syntax.as_implicit
                                             false
                                            in
                                         (_0_189, _0_188)) binders
                                 in
                              let _0_196 =
                                let _0_195 =
                                  let _0_191 =
                                    FStar_Syntax_Syntax.bv_to_name a  in
                                  let _0_190 =
                                    FStar_Syntax_Syntax.as_implicit false  in
                                  (_0_191, _0_190)  in
                                let _0_194 =
                                  let _0_193 =
                                    let _0_192 =
                                      FStar_Syntax_Syntax.as_implicit false
                                       in
                                    (t, _0_192)  in
                                  [_0_193]  in
                                _0_195 :: _0_194  in
                              FStar_List.append _0_197 _0_196  in
                            (fv, _0_198)))
                       in
                    (env, (mk_app ctx_fv), (mk_app gctx_fv))
                 in
              match uu____228 with
              | (env,mk_ctx,mk_gctx) ->
                  let c_pure =
                    let t =
                      FStar_Syntax_Syntax.gen_bv "t" None
                        FStar_Syntax_Util.ktype
                       in
                    let x =
                      let _0_199 = FStar_Syntax_Syntax.bv_to_name t  in
                      FStar_Syntax_Syntax.gen_bv "x" None _0_199  in
                    let ret =
                      Some
                        (FStar_Util.Inl
                           (FStar_Syntax_Util.lcomp_of_comp
                              (FStar_Syntax_Syntax.mk_Total
                                 (mk_ctx (FStar_Syntax_Syntax.bv_to_name t)))))
                       in
                    let body =
                      let _0_200 = FStar_Syntax_Syntax.bv_to_name x  in
                      FStar_Syntax_Util.abs gamma _0_200 ret  in
                    let _0_203 =
                      let _0_202 = mk_all_implicit binders  in
                      let _0_201 =
                        binders_of_list [(a, true); (t, true); (x, false)]
                         in
                      FStar_List.append _0_202 _0_201  in
                    FStar_Syntax_Util.abs _0_203 body ret  in
                  let c_pure =
                    let _0_204 = mk_lid "pure"  in register env _0_204 c_pure
                     in
                  let c_app =
                    let t1 =
                      FStar_Syntax_Syntax.gen_bv "t1" None
                        FStar_Syntax_Util.ktype
                       in
                    let t2 =
                      FStar_Syntax_Syntax.gen_bv "t2" None
                        FStar_Syntax_Util.ktype
                       in
                    let l =
                      let _0_209 =
                        mk_gctx
                          (let _0_208 =
                             let _0_206 =
                               FStar_Syntax_Syntax.mk_binder
                                 (let _0_205 =
                                    FStar_Syntax_Syntax.bv_to_name t1  in
                                  FStar_Syntax_Syntax.new_bv None _0_205)
                                in
                             [_0_206]  in
                           let _0_207 =
                             FStar_Syntax_Syntax.mk_GTotal
                               (FStar_Syntax_Syntax.bv_to_name t2)
                              in
                           FStar_Syntax_Util.arrow _0_208 _0_207)
                         in
                      FStar_Syntax_Syntax.gen_bv "l" None _0_209  in
                    let r =
                      let _0_210 =
                        mk_gctx (FStar_Syntax_Syntax.bv_to_name t1)  in
                      FStar_Syntax_Syntax.gen_bv "r" None _0_210  in
                    let ret =
                      Some
                        (FStar_Util.Inl
                           (FStar_Syntax_Util.lcomp_of_comp
                              (FStar_Syntax_Syntax.mk_Total
                                 (mk_gctx (FStar_Syntax_Syntax.bv_to_name t2)))))
                       in
                    let outer_body =
                      let gamma_as_args = args_of_binders gamma  in
                      let inner_body =
                        let _0_215 = FStar_Syntax_Syntax.bv_to_name l  in
                        let _0_214 =
                          let _0_213 =
                            let _0_212 =
                              FStar_Syntax_Syntax.as_arg
                                (let _0_211 =
                                   FStar_Syntax_Syntax.bv_to_name r  in
                                 FStar_Syntax_Util.mk_app _0_211
                                   gamma_as_args)
                               in
                            [_0_212]  in
                          FStar_List.append gamma_as_args _0_213  in
                        FStar_Syntax_Util.mk_app _0_215 _0_214  in
                      FStar_Syntax_Util.abs gamma inner_body ret  in
                    let _0_218 =
                      let _0_217 = mk_all_implicit binders  in
                      let _0_216 =
                        binders_of_list
                          [(a, true);
                          (t1, true);
                          (t2, true);
                          (l, false);
                          (r, false)]
                         in
                      FStar_List.append _0_217 _0_216  in
                    FStar_Syntax_Util.abs _0_218 outer_body ret  in
                  let c_app =
                    let _0_219 = mk_lid "app"  in register env _0_219 c_app
                     in
                  let c_lift1 =
                    let t1 =
                      FStar_Syntax_Syntax.gen_bv "t1" None
                        FStar_Syntax_Util.ktype
                       in
                    let t2 =
                      FStar_Syntax_Syntax.gen_bv "t2" None
                        FStar_Syntax_Util.ktype
                       in
                    let t_f =
                      let _0_222 =
                        let _0_220 =
                          FStar_Syntax_Syntax.null_binder
                            (FStar_Syntax_Syntax.bv_to_name t1)
                           in
                        [_0_220]  in
                      let _0_221 =
                        FStar_Syntax_Syntax.mk_GTotal
                          (FStar_Syntax_Syntax.bv_to_name t2)
                         in
                      FStar_Syntax_Util.arrow _0_222 _0_221  in
                    let f = FStar_Syntax_Syntax.gen_bv "f" None t_f  in
                    let a1 =
                      let _0_223 =
                        mk_gctx (FStar_Syntax_Syntax.bv_to_name t1)  in
                      FStar_Syntax_Syntax.gen_bv "a1" None _0_223  in
                    let ret =
                      Some
                        (FStar_Util.Inl
                           (FStar_Syntax_Util.lcomp_of_comp
                              (FStar_Syntax_Syntax.mk_Total
                                 (mk_gctx (FStar_Syntax_Syntax.bv_to_name t2)))))
                       in
                    let _0_235 =
                      let _0_225 = mk_all_implicit binders  in
                      let _0_224 =
                        binders_of_list
                          [(a, true);
                          (t1, true);
                          (t2, true);
                          (f, false);
                          (a1, false)]
                         in
                      FStar_List.append _0_225 _0_224  in
                    let _0_234 =
                      let _0_233 =
                        let _0_232 =
                          let _0_231 =
                            let _0_228 =
                              let _0_227 =
                                let _0_226 = FStar_Syntax_Syntax.bv_to_name f
                                   in
                                [_0_226]  in
                              FStar_List.map FStar_Syntax_Syntax.as_arg
                                _0_227
                               in
                            FStar_Syntax_Util.mk_app c_pure _0_228  in
                          let _0_230 =
                            let _0_229 = FStar_Syntax_Syntax.bv_to_name a1
                               in
                            [_0_229]  in
                          _0_231 :: _0_230  in
                        FStar_List.map FStar_Syntax_Syntax.as_arg _0_232  in
                      FStar_Syntax_Util.mk_app c_app _0_233  in
                    FStar_Syntax_Util.abs _0_235 _0_234 ret  in
                  let c_lift1 =
                    let _0_236 = mk_lid "lift1"  in
                    register env _0_236 c_lift1  in
                  let c_lift2 =
                    let t1 =
                      FStar_Syntax_Syntax.gen_bv "t1" None
                        FStar_Syntax_Util.ktype
                       in
                    let t2 =
                      FStar_Syntax_Syntax.gen_bv "t2" None
                        FStar_Syntax_Util.ktype
                       in
                    let t3 =
                      FStar_Syntax_Syntax.gen_bv "t3" None
                        FStar_Syntax_Util.ktype
                       in
                    let t_f =
                      let _0_241 =
                        let _0_239 =
                          FStar_Syntax_Syntax.null_binder
                            (FStar_Syntax_Syntax.bv_to_name t1)
                           in
                        let _0_238 =
                          let _0_237 =
                            FStar_Syntax_Syntax.null_binder
                              (FStar_Syntax_Syntax.bv_to_name t2)
                             in
                          [_0_237]  in
                        _0_239 :: _0_238  in
                      let _0_240 =
                        FStar_Syntax_Syntax.mk_GTotal
                          (FStar_Syntax_Syntax.bv_to_name t3)
                         in
                      FStar_Syntax_Util.arrow _0_241 _0_240  in
                    let f = FStar_Syntax_Syntax.gen_bv "f" None t_f  in
                    let a1 =
                      let _0_242 =
                        mk_gctx (FStar_Syntax_Syntax.bv_to_name t1)  in
                      FStar_Syntax_Syntax.gen_bv "a1" None _0_242  in
                    let a2 =
                      let _0_243 =
                        mk_gctx (FStar_Syntax_Syntax.bv_to_name t2)  in
                      FStar_Syntax_Syntax.gen_bv "a2" None _0_243  in
                    let ret =
                      Some
                        (FStar_Util.Inl
                           (FStar_Syntax_Util.lcomp_of_comp
                              (FStar_Syntax_Syntax.mk_Total
                                 (mk_gctx (FStar_Syntax_Syntax.bv_to_name t3)))))
                       in
                    let _0_260 =
                      let _0_245 = mk_all_implicit binders  in
                      let _0_244 =
                        binders_of_list
                          [(a, true);
                          (t1, true);
                          (t2, true);
                          (t3, true);
                          (f, false);
                          (a1, false);
                          (a2, false)]
                         in
                      FStar_List.append _0_245 _0_244  in
                    let _0_259 =
                      let _0_258 =
                        let _0_257 =
                          let _0_256 =
                            let _0_253 =
                              let _0_252 =
                                let _0_251 =
                                  let _0_248 =
                                    let _0_247 =
                                      let _0_246 =
                                        FStar_Syntax_Syntax.bv_to_name f  in
                                      [_0_246]  in
                                    FStar_List.map FStar_Syntax_Syntax.as_arg
                                      _0_247
                                     in
                                  FStar_Syntax_Util.mk_app c_pure _0_248  in
                                let _0_250 =
                                  let _0_249 =
                                    FStar_Syntax_Syntax.bv_to_name a1  in
                                  [_0_249]  in
                                _0_251 :: _0_250  in
                              FStar_List.map FStar_Syntax_Syntax.as_arg
                                _0_252
                               in
                            FStar_Syntax_Util.mk_app c_app _0_253  in
                          let _0_255 =
                            let _0_254 = FStar_Syntax_Syntax.bv_to_name a2
                               in
                            [_0_254]  in
                          _0_256 :: _0_255  in
                        FStar_List.map FStar_Syntax_Syntax.as_arg _0_257  in
                      FStar_Syntax_Util.mk_app c_app _0_258  in
                    FStar_Syntax_Util.abs _0_260 _0_259 ret  in
                  let c_lift2 =
                    let _0_261 = mk_lid "lift2"  in
                    register env _0_261 c_lift2  in
                  let c_push =
                    let t1 =
                      FStar_Syntax_Syntax.gen_bv "t1" None
                        FStar_Syntax_Util.ktype
                       in
                    let t2 =
                      FStar_Syntax_Syntax.gen_bv "t2" None
                        FStar_Syntax_Util.ktype
                       in
                    let t_f =
                      let _0_264 =
                        let _0_262 =
                          FStar_Syntax_Syntax.null_binder
                            (FStar_Syntax_Syntax.bv_to_name t1)
                           in
                        [_0_262]  in
                      let _0_263 =
                        FStar_Syntax_Syntax.mk_Total
                          (mk_gctx (FStar_Syntax_Syntax.bv_to_name t2))
                         in
                      FStar_Syntax_Util.arrow _0_264 _0_263  in
                    let f = FStar_Syntax_Syntax.gen_bv "f" None t_f  in
                    let ret =
                      Some
                        (FStar_Util.Inl
                           (FStar_Syntax_Util.lcomp_of_comp
                              (FStar_Syntax_Syntax.mk_Total
                                 (mk_ctx
                                    (let _0_267 =
                                       let _0_265 =
                                         FStar_Syntax_Syntax.null_binder
                                           (FStar_Syntax_Syntax.bv_to_name t1)
                                          in
                                       [_0_265]  in
                                     let _0_266 =
                                       FStar_Syntax_Syntax.mk_GTotal
                                         (FStar_Syntax_Syntax.bv_to_name t2)
                                        in
                                     FStar_Syntax_Util.arrow _0_267 _0_266)))))
                       in
                    let e1 =
                      let _0_268 = FStar_Syntax_Syntax.bv_to_name t1  in
                      FStar_Syntax_Syntax.gen_bv "e1" None _0_268  in
                    let body =
                      let _0_276 =
                        let _0_270 =
                          let _0_269 = FStar_Syntax_Syntax.mk_binder e1  in
                          [_0_269]  in
                        FStar_List.append gamma _0_270  in
                      let _0_275 =
                        let _0_274 = FStar_Syntax_Syntax.bv_to_name f  in
                        let _0_273 =
                          let _0_272 =
                            FStar_Syntax_Syntax.as_arg
                              (FStar_Syntax_Syntax.bv_to_name e1)
                             in
                          let _0_271 = args_of_binders gamma  in _0_272 ::
                            _0_271
                           in
                        FStar_Syntax_Util.mk_app _0_274 _0_273  in
                      FStar_Syntax_Util.abs _0_276 _0_275 ret  in
                    let _0_279 =
                      let _0_278 = mk_all_implicit binders  in
                      let _0_277 =
                        binders_of_list
                          [(a, true); (t1, true); (t2, true); (f, false)]
                         in
                      FStar_List.append _0_278 _0_277  in
                    FStar_Syntax_Util.abs _0_279 body ret  in
                  let c_push =
                    let _0_280 = mk_lid "push"  in register env _0_280 c_push
                     in
                  let ret_tot_wp_a =
                    Some
                      (FStar_Util.Inl
                         (FStar_Syntax_Util.lcomp_of_comp
                            (FStar_Syntax_Syntax.mk_Total wp_a)))
                     in
                  let mk_generic_app c =
                    match (FStar_List.length binders) > (Prims.parse_int "0")
                    with
                    | true  ->
                        mk
                          (FStar_Syntax_Syntax.Tm_app
                             (let _0_281 = args_of_binders binders  in
                              (c, _0_281)))
                    | uu____583 -> c  in
                  let wp_if_then_else =
                    let result_comp =
                      FStar_Syntax_Syntax.mk_Total
                        (let _0_286 =
                           let _0_284 = FStar_Syntax_Syntax.null_binder wp_a
                              in
                           let _0_283 =
                             let _0_282 =
                               FStar_Syntax_Syntax.null_binder wp_a  in
                             [_0_282]  in
                           _0_284 :: _0_283  in
                         let _0_285 = FStar_Syntax_Syntax.mk_Total wp_a  in
                         FStar_Syntax_Util.arrow _0_286 _0_285)
                       in
                    let c =
                      FStar_Syntax_Syntax.gen_bv "c" None
                        FStar_Syntax_Util.ktype
                       in
                    let _0_295 =
                      let _0_287 = FStar_Syntax_Syntax.binders_of_list [a; c]
                         in
                      FStar_List.append binders _0_287  in
                    let _0_294 =
                      let l_ite =
                        FStar_Syntax_Syntax.fvar FStar_Syntax_Const.ite_lid
                          (FStar_Syntax_Syntax.Delta_defined_at_level
                             (Prims.parse_int "2")) None
                         in
                      let _0_293 =
                        let _0_292 =
                          let _0_291 =
                            let _0_290 =
                              let _0_289 =
                                let _0_288 =
                                  FStar_Syntax_Syntax.as_arg
                                    (FStar_Syntax_Syntax.bv_to_name c)
                                   in
                                [_0_288]  in
                              FStar_Syntax_Util.mk_app l_ite _0_289  in
                            [_0_290]  in
                          FStar_List.map FStar_Syntax_Syntax.as_arg _0_291
                           in
                        FStar_Syntax_Util.mk_app c_lift2 _0_292  in
                      FStar_Syntax_Util.ascribe _0_293
                        (FStar_Util.Inr result_comp)
                       in
                    FStar_Syntax_Util.abs _0_295 _0_294
                      (Some
                         (FStar_Util.Inl
                            (FStar_Syntax_Util.lcomp_of_comp result_comp)))
                     in
                  let wp_if_then_else =
                    let _0_296 = mk_lid "wp_if_then_else"  in
                    register env _0_296 wp_if_then_else  in
                  let wp_if_then_else = mk_generic_app wp_if_then_else  in
                  let wp_assert =
                    let q =
                      FStar_Syntax_Syntax.gen_bv "q" None
                        FStar_Syntax_Util.ktype
                       in
                    let wp = FStar_Syntax_Syntax.gen_bv "wp" None wp_a  in
                    let l_and =
                      FStar_Syntax_Syntax.fvar FStar_Syntax_Const.and_lid
                        (FStar_Syntax_Syntax.Delta_defined_at_level
                           (Prims.parse_int "1")) None
                       in
                    let body =
                      let _0_306 =
                        let _0_305 =
                          let _0_304 =
                            let _0_301 =
                              let _0_300 =
                                let _0_299 =
                                  let _0_298 =
                                    let _0_297 =
                                      FStar_Syntax_Syntax.as_arg
                                        (FStar_Syntax_Syntax.bv_to_name q)
                                       in
                                    [_0_297]  in
                                  FStar_Syntax_Util.mk_app l_and _0_298  in
                                [_0_299]  in
                              FStar_List.map FStar_Syntax_Syntax.as_arg
                                _0_300
                               in
                            FStar_Syntax_Util.mk_app c_pure _0_301  in
                          let _0_303 =
                            let _0_302 = FStar_Syntax_Syntax.bv_to_name wp
                               in
                            [_0_302]  in
                          _0_304 :: _0_303  in
                        FStar_List.map FStar_Syntax_Syntax.as_arg _0_305  in
                      FStar_Syntax_Util.mk_app c_app _0_306  in
                    let _0_308 =
                      let _0_307 =
                        FStar_Syntax_Syntax.binders_of_list [a; q; wp]  in
                      FStar_List.append binders _0_307  in
                    FStar_Syntax_Util.abs _0_308 body ret_tot_wp_a  in
                  let wp_assert =
                    let _0_309 = mk_lid "wp_assert"  in
                    register env _0_309 wp_assert  in
                  let wp_assert = mk_generic_app wp_assert  in
                  let wp_assume =
                    let q =
                      FStar_Syntax_Syntax.gen_bv "q" None
                        FStar_Syntax_Util.ktype
                       in
                    let wp = FStar_Syntax_Syntax.gen_bv "wp" None wp_a  in
                    let l_imp =
                      FStar_Syntax_Syntax.fvar FStar_Syntax_Const.imp_lid
                        (FStar_Syntax_Syntax.Delta_defined_at_level
                           (Prims.parse_int "1")) None
                       in
                    let body =
                      let _0_319 =
                        let _0_318 =
                          let _0_317 =
                            let _0_314 =
                              let _0_313 =
                                let _0_312 =
                                  let _0_311 =
                                    let _0_310 =
                                      FStar_Syntax_Syntax.as_arg
                                        (FStar_Syntax_Syntax.bv_to_name q)
                                       in
                                    [_0_310]  in
                                  FStar_Syntax_Util.mk_app l_imp _0_311  in
                                [_0_312]  in
                              FStar_List.map FStar_Syntax_Syntax.as_arg
                                _0_313
                               in
                            FStar_Syntax_Util.mk_app c_pure _0_314  in
                          let _0_316 =
                            let _0_315 = FStar_Syntax_Syntax.bv_to_name wp
                               in
                            [_0_315]  in
                          _0_317 :: _0_316  in
                        FStar_List.map FStar_Syntax_Syntax.as_arg _0_318  in
                      FStar_Syntax_Util.mk_app c_app _0_319  in
                    let _0_321 =
                      let _0_320 =
                        FStar_Syntax_Syntax.binders_of_list [a; q; wp]  in
                      FStar_List.append binders _0_320  in
                    FStar_Syntax_Util.abs _0_321 body ret_tot_wp_a  in
                  let wp_assume =
                    let _0_322 = mk_lid "wp_assume"  in
                    register env _0_322 wp_assume  in
                  let wp_assume = mk_generic_app wp_assume  in
                  let wp_close =
                    let b =
                      FStar_Syntax_Syntax.gen_bv "b" None
                        FStar_Syntax_Util.ktype
                       in
                    let t_f =
                      let _0_325 =
                        let _0_323 =
                          FStar_Syntax_Syntax.null_binder
                            (FStar_Syntax_Syntax.bv_to_name b)
                           in
                        [_0_323]  in
                      let _0_324 = FStar_Syntax_Syntax.mk_Total wp_a  in
                      FStar_Syntax_Util.arrow _0_325 _0_324  in
                    let f = FStar_Syntax_Syntax.gen_bv "f" None t_f  in
                    let body =
                      let _0_334 =
                        let _0_333 =
                          let _0_332 =
                            let _0_326 =
                              FStar_List.map FStar_Syntax_Syntax.as_arg
                                [FStar_Syntax_Util.tforall]
                               in
                            FStar_Syntax_Util.mk_app c_pure _0_326  in
                          let _0_331 =
                            let _0_330 =
                              let _0_329 =
                                let _0_328 =
                                  let _0_327 =
                                    FStar_Syntax_Syntax.bv_to_name f  in
                                  [_0_327]  in
                                FStar_List.map FStar_Syntax_Syntax.as_arg
                                  _0_328
                                 in
                              FStar_Syntax_Util.mk_app c_push _0_329  in
                            [_0_330]  in
                          _0_332 :: _0_331  in
                        FStar_List.map FStar_Syntax_Syntax.as_arg _0_333  in
                      FStar_Syntax_Util.mk_app c_app _0_334  in
                    let _0_336 =
                      let _0_335 =
                        FStar_Syntax_Syntax.binders_of_list [a; b; f]  in
                      FStar_List.append binders _0_335  in
                    FStar_Syntax_Util.abs _0_336 body ret_tot_wp_a  in
                  let wp_close =
                    let _0_337 = mk_lid "wp_close"  in
                    register env _0_337 wp_close  in
                  let wp_close = mk_generic_app wp_close  in
                  let ret_tot_type =
                    Some
                      (FStar_Util.Inl
                         (let _0_338 =
                            FStar_Syntax_Syntax.mk_Total
                              FStar_Syntax_Util.ktype
                             in
                          FStar_All.pipe_left FStar_Syntax_Util.lcomp_of_comp
                            _0_338))
                     in
                  let ret_gtot_type =
                    Some
                      (FStar_Util.Inl
                         (let _0_339 =
                            FStar_Syntax_Syntax.mk_GTotal
                              FStar_Syntax_Util.ktype
                             in
                          FStar_All.pipe_left FStar_Syntax_Util.lcomp_of_comp
                            _0_339))
                     in
                  let mk_forall x body =
                    (FStar_Syntax_Syntax.mk
                       (FStar_Syntax_Syntax.Tm_app
                          (let _0_343 =
                             let _0_342 =
                               FStar_Syntax_Syntax.as_arg
                                 (let _0_341 =
                                    let _0_340 =
                                      FStar_Syntax_Syntax.mk_binder x  in
                                    [_0_340]  in
                                  FStar_Syntax_Util.abs _0_341 body
                                    ret_tot_type)
                                in
                             [_0_342]  in
                           (FStar_Syntax_Util.tforall, _0_343)))) None
                      FStar_Range.dummyRange
                     in
                  let rec is_discrete t =
                    let uu____721 =
                      (FStar_Syntax_Subst.compress t).FStar_Syntax_Syntax.n
                       in
                    match uu____721 with
                    | FStar_Syntax_Syntax.Tm_type uu____722 -> false
                    | FStar_Syntax_Syntax.Tm_arrow (bs,c) ->
                        (FStar_List.for_all
                           (fun uu____737  ->
                              match uu____737 with
                              | (b,uu____741) ->
                                  is_discrete b.FStar_Syntax_Syntax.sort) bs)
                          && (is_discrete (FStar_Syntax_Util.comp_result c))
                    | uu____742 -> true  in
                  let rec is_monotonic t =
                    let uu____747 =
                      (FStar_Syntax_Subst.compress t).FStar_Syntax_Syntax.n
                       in
                    match uu____747 with
                    | FStar_Syntax_Syntax.Tm_type uu____748 -> true
                    | FStar_Syntax_Syntax.Tm_arrow (bs,c) ->
                        (FStar_List.for_all
                           (fun uu____763  ->
                              match uu____763 with
                              | (b,uu____767) ->
                                  is_discrete b.FStar_Syntax_Syntax.sort) bs)
                          && (is_monotonic (FStar_Syntax_Util.comp_result c))
                    | uu____768 -> is_discrete t  in
                  let rec mk_rel rel t x y =
                    let mk_rel = mk_rel rel  in
                    let t =
                      FStar_TypeChecker_Normalize.normalize
                        [FStar_TypeChecker_Normalize.Beta;
                        FStar_TypeChecker_Normalize.Eager_unfolding;
                        FStar_TypeChecker_Normalize.UnfoldUntil
                          FStar_Syntax_Syntax.Delta_constant] env t
                       in
                    let uu____820 =
                      (FStar_Syntax_Subst.compress t).FStar_Syntax_Syntax.n
                       in
                    match uu____820 with
                    | FStar_Syntax_Syntax.Tm_type uu____821 -> rel x y
                    | FStar_Syntax_Syntax.Tm_arrow
                      (binder::[],{
                                    FStar_Syntax_Syntax.n =
                                      FStar_Syntax_Syntax.GTotal (b,_);
                                    FStar_Syntax_Syntax.tk = _;
                                    FStar_Syntax_Syntax.pos = _;
                                    FStar_Syntax_Syntax.vars = _;_})
                      |FStar_Syntax_Syntax.Tm_arrow
                      (binder::[],{
                                    FStar_Syntax_Syntax.n =
                                      FStar_Syntax_Syntax.Total (b,_);
                                    FStar_Syntax_Syntax.tk = _;
                                    FStar_Syntax_Syntax.pos = _;
                                    FStar_Syntax_Syntax.vars = _;_})
                        ->
                        let a = (Prims.fst binder).FStar_Syntax_Syntax.sort
                           in
                        let uu____867 = (is_monotonic a) || (is_monotonic b)
                           in
                        (match uu____867 with
                         | true  ->
                             let a1 = FStar_Syntax_Syntax.gen_bv "a1" None a
                                in
                             let body =
                               let _0_349 =
                                 let _0_345 =
                                   let _0_344 =
                                     FStar_Syntax_Syntax.as_arg
                                       (FStar_Syntax_Syntax.bv_to_name a1)
                                      in
                                   [_0_344]  in
                                 FStar_Syntax_Util.mk_app x _0_345  in
                               let _0_348 =
                                 let _0_347 =
                                   let _0_346 =
                                     FStar_Syntax_Syntax.as_arg
                                       (FStar_Syntax_Syntax.bv_to_name a1)
                                      in
                                   [_0_346]  in
                                 FStar_Syntax_Util.mk_app y _0_347  in
                               mk_rel b _0_349 _0_348  in
                             mk_forall a1 body
                         | uu____870 ->
                             let a1 = FStar_Syntax_Syntax.gen_bv "a1" None a
                                in
                             let a2 = FStar_Syntax_Syntax.gen_bv "a2" None a
                                in
                             let body =
                               let _0_359 =
                                 let _0_351 =
                                   FStar_Syntax_Syntax.bv_to_name a1  in
                                 let _0_350 =
                                   FStar_Syntax_Syntax.bv_to_name a2  in
                                 mk_rel a _0_351 _0_350  in
                               let _0_358 =
                                 let _0_357 =
                                   let _0_353 =
                                     let _0_352 =
                                       FStar_Syntax_Syntax.as_arg
                                         (FStar_Syntax_Syntax.bv_to_name a1)
                                        in
                                     [_0_352]  in
                                   FStar_Syntax_Util.mk_app x _0_353  in
                                 let _0_356 =
                                   let _0_355 =
                                     let _0_354 =
                                       FStar_Syntax_Syntax.as_arg
                                         (FStar_Syntax_Syntax.bv_to_name a2)
                                        in
                                     [_0_354]  in
                                   FStar_Syntax_Util.mk_app y _0_355  in
                                 mk_rel b _0_357 _0_356  in
                               FStar_Syntax_Util.mk_imp _0_359 _0_358  in
                             let _0_360 = mk_forall a2 body  in
                             mk_forall a1 _0_360)
                    | FStar_Syntax_Syntax.Tm_arrow (binder::binders,comp) ->
                        let t =
                          let uu___95_894 = t  in
                          let _0_362 =
                            FStar_Syntax_Syntax.Tm_arrow
                              (let _0_361 =
                                 FStar_Syntax_Syntax.mk_Total
                                   (FStar_Syntax_Util.arrow binders comp)
                                  in
                               ([binder], _0_361))
                             in
                          {
                            FStar_Syntax_Syntax.n = _0_362;
                            FStar_Syntax_Syntax.tk =
                              (uu___95_894.FStar_Syntax_Syntax.tk);
                            FStar_Syntax_Syntax.pos =
                              (uu___95_894.FStar_Syntax_Syntax.pos);
                            FStar_Syntax_Syntax.vars =
                              (uu___95_894.FStar_Syntax_Syntax.vars)
                          }  in
                        mk_rel t x y
                    | FStar_Syntax_Syntax.Tm_arrow uu____906 ->
                        failwith "unhandled arrow"
                    | uu____914 -> FStar_Syntax_Util.mk_eq t t x y  in
                  let stronger =
                    let wp1 = FStar_Syntax_Syntax.gen_bv "wp1" None wp_a  in
                    let wp2 = FStar_Syntax_Syntax.gen_bv "wp2" None wp_a  in
                    let rec mk_stronger t x y =
                      let t =
                        FStar_TypeChecker_Normalize.normalize
                          [FStar_TypeChecker_Normalize.Beta;
                          FStar_TypeChecker_Normalize.Eager_unfolding;
                          FStar_TypeChecker_Normalize.UnfoldUntil
                            FStar_Syntax_Syntax.Delta_constant] env t
                         in
                      let uu____929 =
                        (FStar_Syntax_Subst.compress t).FStar_Syntax_Syntax.n
                         in
                      match uu____929 with
                      | FStar_Syntax_Syntax.Tm_type uu____930 ->
                          FStar_Syntax_Util.mk_imp x y
                      | FStar_Syntax_Syntax.Tm_app (head,args) when
                          FStar_Syntax_Util.is_tuple_constructor
                            (FStar_Syntax_Subst.compress head)
                          ->
                          let project i tuple =
                            let projector =
                              let _0_364 =
                                let _0_363 =
                                  FStar_Syntax_Util.mk_tuple_data_lid
                                    (FStar_List.length args)
                                    FStar_Range.dummyRange
                                   in
                                FStar_TypeChecker_Env.lookup_projector env
                                  _0_363 i
                                 in
                              FStar_Syntax_Syntax.fvar _0_364
                                (FStar_Syntax_Syntax.Delta_defined_at_level
                                   (Prims.parse_int "1")) None
                               in
                            FStar_Syntax_Util.mk_app projector
                              [(tuple, None)]
                             in
                          let uu____981 =
                            let uu____985 =
                              FStar_List.mapi
                                (fun i  ->
                                   fun uu____990  ->
                                     match uu____990 with
                                     | (t,q) ->
                                         let _0_366 = project i x  in
                                         let _0_365 = project i y  in
                                         mk_stronger t _0_366 _0_365) args
                               in
                            match uu____985 with
                            | [] ->
                                failwith
                                  "Impossible : Empty application when creating stronger relation in DM4F"
                            | rel0::rels -> (rel0, rels)  in
                          (match uu____981 with
                           | (rel0,rels) ->
                               FStar_List.fold_left FStar_Syntax_Util.mk_conj
                                 rel0 rels)
                      | FStar_Syntax_Syntax.Tm_arrow
                        (binders,{
                                   FStar_Syntax_Syntax.n =
                                     FStar_Syntax_Syntax.GTotal (b,_);
                                   FStar_Syntax_Syntax.tk = _;
                                   FStar_Syntax_Syntax.pos = _;
                                   FStar_Syntax_Syntax.vars = _;_})
                        |FStar_Syntax_Syntax.Tm_arrow
                        (binders,{
                                   FStar_Syntax_Syntax.n =
                                     FStar_Syntax_Syntax.Total (b,_);
                                   FStar_Syntax_Syntax.tk = _;
                                   FStar_Syntax_Syntax.pos = _;
                                   FStar_Syntax_Syntax.vars = _;_})
                          ->
                          let bvs =
                            FStar_List.mapi
                              (fun i  ->
                                 fun uu____1050  ->
                                   match uu____1050 with
                                   | (bv,q) ->
                                       let _0_368 =
                                         let _0_367 =
                                           FStar_Util.string_of_int i  in
                                         Prims.strcat "a" _0_367  in
                                       FStar_Syntax_Syntax.gen_bv _0_368 None
                                         bv.FStar_Syntax_Syntax.sort) binders
                             in
                          let args =
                            FStar_List.map
                              (fun ai  ->
                                 FStar_Syntax_Syntax.as_arg
                                   (FStar_Syntax_Syntax.bv_to_name ai)) bvs
                             in
                          let body =
                            let _0_370 = FStar_Syntax_Util.mk_app x args  in
                            let _0_369 = FStar_Syntax_Util.mk_app y args  in
                            mk_stronger b _0_370 _0_369  in
                          FStar_List.fold_right
                            (fun bv  -> fun body  -> mk_forall bv body) bvs
                            body
                      | uu____1061 -> failwith "Not a DM elaborated type"  in
                    let body =
                      let _0_373 = FStar_Syntax_Util.unascribe wp_a  in
                      let _0_372 = FStar_Syntax_Syntax.bv_to_name wp1  in
                      let _0_371 = FStar_Syntax_Syntax.bv_to_name wp2  in
                      mk_stronger _0_373 _0_372 _0_371  in
                    let _0_375 =
                      let _0_374 =
                        binders_of_list
                          [(a, false); (wp1, false); (wp2, false)]
                         in
                      FStar_List.append binders _0_374  in
                    FStar_Syntax_Util.abs _0_375 body ret_tot_type  in
                  let stronger =
                    let _0_376 = mk_lid "stronger"  in
                    register env _0_376 stronger  in
                  let stronger = mk_generic_app stronger  in
                  let wp_ite =
                    let wp = FStar_Syntax_Syntax.gen_bv "wp" None wp_a  in
                    let uu____1079 = FStar_Util.prefix gamma  in
                    match uu____1079 with
                    | (wp_args,post) ->
                        let k =
                          FStar_Syntax_Syntax.gen_bv "k" None
                            (Prims.fst post).FStar_Syntax_Syntax.sort
                           in
                        let equiv =
                          let k_tm = FStar_Syntax_Syntax.bv_to_name k  in
                          let eq =
                            let _0_377 =
                              FStar_Syntax_Syntax.bv_to_name (Prims.fst post)
                               in
                            mk_rel FStar_Syntax_Util.mk_iff
                              k.FStar_Syntax_Syntax.sort k_tm _0_377
                             in
                          let uu____1105 =
                            FStar_Syntax_Util.destruct_typ_as_formula eq  in
                          match uu____1105 with
                          | Some (FStar_Syntax_Util.QAll (binders,[],body))
                              ->
                              let k_app =
                                let _0_378 = args_of_binders binders  in
                                FStar_Syntax_Util.mk_app k_tm _0_378  in
                              let guard_free =
                                FStar_Syntax_Syntax.fv_to_tm
                                  (FStar_Syntax_Syntax.lid_as_fv
                                     FStar_Syntax_Const.guard_free
                                     FStar_Syntax_Syntax.Delta_constant None)
                                 in
                              let pat =
                                let _0_380 =
                                  let _0_379 =
                                    FStar_Syntax_Syntax.as_arg k_app  in
                                  [_0_379]  in
                                FStar_Syntax_Util.mk_app guard_free _0_380
                                 in
                              let pattern_guarded_body =
                                mk
                                  (FStar_Syntax_Syntax.Tm_meta
                                     (let _0_383 =
                                        FStar_Syntax_Syntax.Meta_pattern
                                          (let _0_382 =
                                             let _0_381 =
                                               FStar_Syntax_Syntax.as_arg pat
                                                in
                                             [_0_381]  in
                                           [_0_382])
                                         in
                                      (body, _0_383)))
                                 in
                              FStar_Syntax_Util.close_forall binders
                                pattern_guarded_body
                          | uu____1122 ->
                              failwith
                                "Impossible: Expected the equivalence to be a quantified formula"
                           in
                        let body =
                          let _0_391 =
                            let _0_390 =
                              let _0_389 =
                                let _0_388 =
                                  FStar_Syntax_Syntax.bv_to_name wp  in
                                let _0_387 =
                                  let _0_386 = args_of_binders wp_args  in
                                  let _0_385 =
                                    let _0_384 =
                                      FStar_Syntax_Syntax.as_arg
                                        (FStar_Syntax_Syntax.bv_to_name k)
                                       in
                                    [_0_384]  in
                                  FStar_List.append _0_386 _0_385  in
                                FStar_Syntax_Util.mk_app _0_388 _0_387  in
                              FStar_Syntax_Util.mk_imp equiv _0_389  in
                            FStar_Syntax_Util.mk_forall k _0_390  in
                          FStar_Syntax_Util.abs gamma _0_391 ret_gtot_type
                           in
                        let _0_393 =
                          let _0_392 =
                            FStar_Syntax_Syntax.binders_of_list [a; wp]  in
                          FStar_List.append binders _0_392  in
                        FStar_Syntax_Util.abs _0_393 body ret_gtot_type
                     in
                  let wp_ite =
                    let _0_394 = mk_lid "wp_ite"  in
                    register env _0_394 wp_ite  in
                  let wp_ite = mk_generic_app wp_ite  in
                  let null_wp =
                    let wp = FStar_Syntax_Syntax.gen_bv "wp" None wp_a  in
                    let uu____1133 = FStar_Util.prefix gamma  in
                    match uu____1133 with
                    | (wp_args,post) ->
                        let x =
                          FStar_Syntax_Syntax.gen_bv "x" None
                            FStar_Syntax_Syntax.tun
                           in
                        let body =
                          let _0_398 =
                            let _0_397 =
                              FStar_All.pipe_left
                                FStar_Syntax_Syntax.bv_to_name
                                (Prims.fst post)
                               in
                            let _0_396 =
                              let _0_395 =
                                FStar_Syntax_Syntax.as_arg
                                  (FStar_Syntax_Syntax.bv_to_name x)
                                 in
                              [_0_395]  in
                            FStar_Syntax_Util.mk_app _0_397 _0_396  in
                          FStar_Syntax_Util.mk_forall x _0_398  in
                        let _0_401 =
                          let _0_400 =
                            let _0_399 =
                              FStar_Syntax_Syntax.binders_of_list [a]  in
                            FStar_List.append _0_399 gamma  in
                          FStar_List.append binders _0_400  in
                        FStar_Syntax_Util.abs _0_401 body ret_gtot_type
                     in
                  let null_wp =
                    let _0_402 = mk_lid "null_wp"  in
                    register env _0_402 null_wp  in
                  let null_wp = mk_generic_app null_wp  in
                  let wp_trivial =
                    let wp = FStar_Syntax_Syntax.gen_bv "wp" None wp_a  in
                    let body =
                      let _0_411 =
                        let _0_410 =
                          let _0_409 = FStar_Syntax_Syntax.bv_to_name a  in
                          let _0_408 =
                            let _0_407 =
                              let _0_404 =
                                let _0_403 =
                                  FStar_Syntax_Syntax.as_arg
                                    (FStar_Syntax_Syntax.bv_to_name a)
                                   in
                                [_0_403]  in
                              FStar_Syntax_Util.mk_app null_wp _0_404  in
                            let _0_406 =
                              let _0_405 = FStar_Syntax_Syntax.bv_to_name wp
                                 in
                              [_0_405]  in
                            _0_407 :: _0_406  in
                          _0_409 :: _0_408  in
                        FStar_List.map FStar_Syntax_Syntax.as_arg _0_410  in
                      FStar_Syntax_Util.mk_app stronger _0_411  in
                    let _0_413 =
                      let _0_412 =
                        FStar_Syntax_Syntax.binders_of_list [a; wp]  in
                      FStar_List.append binders _0_412  in
                    FStar_Syntax_Util.abs _0_413 body ret_tot_type  in
                  let wp_trivial =
                    let _0_414 = mk_lid "wp_trivial"  in
                    register env _0_414 wp_trivial  in
                  let wp_trivial = mk_generic_app wp_trivial  in
                  ((let uu____1179 =
                      FStar_TypeChecker_Env.debug env
                        (FStar_Options.Other "ED")
                       in
                    match uu____1179 with
                    | true  -> d "End Dijkstra monads for free"
                    | uu____1180 -> ());
                   (let c = FStar_Syntax_Subst.close binders  in
                    let _0_432 = FStar_List.rev (FStar_ST.read sigelts)  in
                    let _0_431 =
                      let uu___96_1188 = ed  in
                      let _0_430 =
                        let _0_415 = c wp_if_then_else  in ([], _0_415)  in
                      let _0_429 = let _0_416 = c wp_ite  in ([], _0_416)  in
                      let _0_428 = let _0_417 = c stronger  in ([], _0_417)
                         in
                      let _0_427 = let _0_418 = c wp_close  in ([], _0_418)
                         in
                      let _0_426 = let _0_419 = c wp_assert  in ([], _0_419)
                         in
                      let _0_425 = let _0_420 = c wp_assume  in ([], _0_420)
                         in
                      let _0_424 = let _0_421 = c null_wp  in ([], _0_421)
                         in
                      let _0_423 = let _0_422 = c wp_trivial  in ([], _0_422)
                         in
                      {
                        FStar_Syntax_Syntax.qualifiers =
                          (uu___96_1188.FStar_Syntax_Syntax.qualifiers);
                        FStar_Syntax_Syntax.cattributes =
                          (uu___96_1188.FStar_Syntax_Syntax.cattributes);
                        FStar_Syntax_Syntax.mname =
                          (uu___96_1188.FStar_Syntax_Syntax.mname);
                        FStar_Syntax_Syntax.univs =
                          (uu___96_1188.FStar_Syntax_Syntax.univs);
                        FStar_Syntax_Syntax.binders =
                          (uu___96_1188.FStar_Syntax_Syntax.binders);
                        FStar_Syntax_Syntax.signature =
                          (uu___96_1188.FStar_Syntax_Syntax.signature);
                        FStar_Syntax_Syntax.ret_wp =
                          (uu___96_1188.FStar_Syntax_Syntax.ret_wp);
                        FStar_Syntax_Syntax.bind_wp =
                          (uu___96_1188.FStar_Syntax_Syntax.bind_wp);
                        FStar_Syntax_Syntax.if_then_else = _0_430;
                        FStar_Syntax_Syntax.ite_wp = _0_429;
                        FStar_Syntax_Syntax.stronger = _0_428;
                        FStar_Syntax_Syntax.close_wp = _0_427;
                        FStar_Syntax_Syntax.assert_p = _0_426;
                        FStar_Syntax_Syntax.assume_p = _0_425;
                        FStar_Syntax_Syntax.null_wp = _0_424;
                        FStar_Syntax_Syntax.trivial = _0_423;
                        FStar_Syntax_Syntax.repr =
                          (uu___96_1188.FStar_Syntax_Syntax.repr);
                        FStar_Syntax_Syntax.return_repr =
                          (uu___96_1188.FStar_Syntax_Syntax.return_repr);
                        FStar_Syntax_Syntax.bind_repr =
                          (uu___96_1188.FStar_Syntax_Syntax.bind_repr);
                        FStar_Syntax_Syntax.actions =
                          (uu___96_1188.FStar_Syntax_Syntax.actions)
                      }  in
                    (_0_432, _0_431)))))
  
type env_ = env
let get_env : env -> FStar_TypeChecker_Env.env = fun env  -> env.env 
type nm =
  | N of FStar_Syntax_Syntax.typ 
  | M of FStar_Syntax_Syntax.typ 
let uu___is_N : nm -> Prims.bool =
  fun projectee  -> match projectee with | N _0 -> true | uu____1210 -> false 
let __proj__N__item___0 : nm -> FStar_Syntax_Syntax.typ =
  fun projectee  -> match projectee with | N _0 -> _0 
let uu___is_M : nm -> Prims.bool =
  fun projectee  -> match projectee with | M _0 -> true | uu____1222 -> false 
let __proj__M__item___0 : nm -> FStar_Syntax_Syntax.typ =
  fun projectee  -> match projectee with | M _0 -> _0 
type nm_ = nm
let nm_of_comp : FStar_Syntax_Syntax.comp' -> nm =
  fun uu___83_1232  ->
    match uu___83_1232 with
    | FStar_Syntax_Syntax.Total (t,uu____1234) -> N t
    | FStar_Syntax_Syntax.Comp c when
        FStar_All.pipe_right c.FStar_Syntax_Syntax.flags
          (FStar_Util.for_some
             (fun uu___82_1243  ->
                match uu___82_1243 with
                | FStar_Syntax_Syntax.CPS  -> true
                | uu____1244 -> false))
        -> M (c.FStar_Syntax_Syntax.result_typ)
    | FStar_Syntax_Syntax.Comp c ->
        failwith
          (let _0_434 =
             let _0_433 = FStar_Syntax_Syntax.mk_Comp c  in
             FStar_All.pipe_left FStar_Syntax_Print.comp_to_string _0_433  in
           FStar_Util.format1 "[nm_of_comp]: impossible (%s)" _0_434)
    | FStar_Syntax_Syntax.GTotal uu____1246 ->
        failwith "[nm_of_comp]: impossible (GTot)"
  
let string_of_nm : nm -> Prims.string =
  fun uu___84_1254  ->
    match uu___84_1254 with
    | N t ->
        let _0_435 = FStar_Syntax_Print.term_to_string t  in
        FStar_Util.format1 "N[%s]" _0_435
    | M t ->
        let _0_436 = FStar_Syntax_Print.term_to_string t  in
        FStar_Util.format1 "M[%s]" _0_436
  
let is_monadic_arrow : FStar_Syntax_Syntax.term' -> nm =
  fun n  ->
    match n with
    | FStar_Syntax_Syntax.Tm_arrow
        (uu____1260,{ FStar_Syntax_Syntax.n = n;
                      FStar_Syntax_Syntax.tk = uu____1262;
                      FStar_Syntax_Syntax.pos = uu____1263;
                      FStar_Syntax_Syntax.vars = uu____1264;_})
        -> nm_of_comp n
    | uu____1275 -> failwith "unexpected_argument: [is_monadic_arrow]"
  
let is_monadic_comp c =
  let uu____1287 = nm_of_comp c.FStar_Syntax_Syntax.n  in
  match uu____1287 with | M uu____1288 -> true | N uu____1289 -> false 
exception Not_found 
let uu___is_Not_found : Prims.exn -> Prims.bool =
  fun projectee  ->
    match projectee with | Not_found  -> true | uu____1293 -> false
  
let double_star :
  FStar_Syntax_Syntax.typ ->
    (FStar_Syntax_Syntax.term',FStar_Syntax_Syntax.term')
      FStar_Syntax_Syntax.syntax
  =
  fun typ  ->
    let star_once typ =
      let _0_440 =
        let _0_438 =
          let _0_437 = FStar_Syntax_Syntax.new_bv None typ  in
          FStar_All.pipe_left FStar_Syntax_Syntax.mk_binder _0_437  in
        [_0_438]  in
      let _0_439 = FStar_Syntax_Syntax.mk_Total FStar_Syntax_Util.ktype0  in
      FStar_Syntax_Util.arrow _0_440 _0_439  in
    let _0_441 = FStar_All.pipe_right typ star_once  in
    FStar_All.pipe_left star_once _0_441
  
let rec mk_star_to_type :
  (FStar_Syntax_Syntax.term' ->
     (FStar_Syntax_Syntax.term',FStar_Syntax_Syntax.term')
       FStar_Syntax_Syntax.syntax)
    ->
    env ->
      (FStar_Syntax_Syntax.term',FStar_Syntax_Syntax.term')
        FStar_Syntax_Syntax.syntax ->
        (FStar_Syntax_Syntax.term',FStar_Syntax_Syntax.term')
          FStar_Syntax_Syntax.syntax
  =
  fun mk  ->
    fun env  ->
      fun a  ->
        mk
          (FStar_Syntax_Syntax.Tm_arrow
             (let _0_446 =
                let _0_444 =
                  let _0_443 = FStar_Syntax_Syntax.null_bv (star_type' env a)
                     in
                  let _0_442 = FStar_Syntax_Syntax.as_implicit false  in
                  (_0_443, _0_442)  in
                [_0_444]  in
              let _0_445 =
                FStar_Syntax_Syntax.mk_Total FStar_Syntax_Util.ktype0  in
              (_0_446, _0_445)))

and star_type' :
  env ->
    (FStar_Syntax_Syntax.term',FStar_Syntax_Syntax.term')
      FStar_Syntax_Syntax.syntax -> FStar_Syntax_Syntax.term
  =
  fun env  ->
    fun t  ->
      let mk x = (FStar_Syntax_Syntax.mk x) None t.FStar_Syntax_Syntax.pos
         in
      let mk_star_to_type = mk_star_to_type mk  in
      let t = FStar_Syntax_Subst.compress t  in
      match t.FStar_Syntax_Syntax.n with
      | FStar_Syntax_Syntax.Tm_arrow (binders,uu____1373) ->
          let binders =
            FStar_List.map
              (fun uu____1392  ->
                 match uu____1392 with
                 | (bv,aqual) ->
                     let _0_448 =
                       let uu___97_1399 = bv  in
                       let _0_447 =
                         star_type' env bv.FStar_Syntax_Syntax.sort  in
                       {
                         FStar_Syntax_Syntax.ppname =
                           (uu___97_1399.FStar_Syntax_Syntax.ppname);
                         FStar_Syntax_Syntax.index =
                           (uu___97_1399.FStar_Syntax_Syntax.index);
                         FStar_Syntax_Syntax.sort = _0_447
                       }  in
                     (_0_448, aqual)) binders
             in
          (match t.FStar_Syntax_Syntax.n with
           | FStar_Syntax_Syntax.Tm_arrow
               (uu____1400,{
                             FStar_Syntax_Syntax.n =
                               FStar_Syntax_Syntax.GTotal (hn,uu____1402);
                             FStar_Syntax_Syntax.tk = uu____1403;
                             FStar_Syntax_Syntax.pos = uu____1404;
                             FStar_Syntax_Syntax.vars = uu____1405;_})
               ->
               mk
                 (FStar_Syntax_Syntax.Tm_arrow
                    (let _0_449 =
                       FStar_Syntax_Syntax.mk_GTotal (star_type' env hn)  in
                     (binders, _0_449)))
           | uu____1425 ->
               let uu____1426 = is_monadic_arrow t.FStar_Syntax_Syntax.n  in
               (match uu____1426 with
                | N hn ->
                    mk
                      (FStar_Syntax_Syntax.Tm_arrow
                         (let _0_450 =
                            FStar_Syntax_Syntax.mk_Total (star_type' env hn)
                             in
                          (binders, _0_450)))
                | M a ->
                    mk
                      (FStar_Syntax_Syntax.Tm_arrow
                         (let _0_456 =
                            let _0_454 =
                              let _0_453 =
                                let _0_452 =
                                  FStar_Syntax_Syntax.null_bv
                                    (mk_star_to_type env a)
                                   in
                                let _0_451 =
                                  FStar_Syntax_Syntax.as_implicit false  in
                                (_0_452, _0_451)  in
                              [_0_453]  in
                            FStar_List.append binders _0_454  in
                          let _0_455 =
                            FStar_Syntax_Syntax.mk_Total
                              FStar_Syntax_Util.ktype0
                             in
                          (_0_456, _0_455)))))
      | FStar_Syntax_Syntax.Tm_app (head,args) ->
          let debug t s =
            let string_of_set f s =
              let elts = FStar_Util.set_elements s  in
              match elts with
              | [] -> "{}"
              | x::xs ->
                  let strb = FStar_Util.new_string_builder ()  in
                  (FStar_Util.string_builder_append strb "{";
                   (let _0_457 = f x  in
                    FStar_Util.string_builder_append strb _0_457);
                   FStar_List.iter
                     (fun x  ->
                        FStar_Util.string_builder_append strb ", ";
                        (let _0_458 = f x  in
                         FStar_Util.string_builder_append strb _0_458)) xs;
                   FStar_Util.string_builder_append strb "}";
                   FStar_Util.string_of_string_builder strb)
               in
            let _0_460 = FStar_Syntax_Print.term_to_string t  in
            let _0_459 = string_of_set FStar_Syntax_Print.bv_to_string s  in
            FStar_Util.print2_warning "Dependency found in term %s : %s"
              _0_460 _0_459
             in
          let rec is_non_dependent_arrow ty n =
            let uu____1499 =
              (FStar_Syntax_Subst.compress ty).FStar_Syntax_Syntax.n  in
            match uu____1499 with
            | FStar_Syntax_Syntax.Tm_arrow (binders,c) ->
                let uu____1512 =
                  Prims.op_Negation (FStar_Syntax_Util.is_tot_or_gtot_comp c)
                   in
                (match uu____1512 with
                 | true  -> false
                 | uu____1513 ->
                     FStar_All.try_with
                       (fun uu___99_1514  ->
                          match () with
                          | () ->
                              let non_dependent_or_raise s ty =
                                let sinter =
                                  let _0_461 = FStar_Syntax_Free.names ty  in
                                  FStar_Util.set_intersect _0_461 s  in
                                let uu____1526 =
                                  Prims.op_Negation
                                    (FStar_Util.set_is_empty sinter)
                                   in
                                match uu____1526 with
                                | true  ->
                                    (debug ty sinter; Prims.raise Not_found)
                                | uu____1528 -> ()  in
                              let uu____1529 =
                                FStar_Syntax_Subst.open_comp binders c  in
                              (match uu____1529 with
                               | (binders,c) ->
                                   let s =
                                     FStar_List.fold_left
                                       (fun s  ->
                                          fun uu____1540  ->
                                            match uu____1540 with
                                            | (bv,uu____1546) ->
                                                (non_dependent_or_raise s
                                                   bv.FStar_Syntax_Syntax.sort;
                                                 FStar_Util.set_add bv s))
                                       FStar_Syntax_Syntax.no_names binders
                                      in
                                   let ct = FStar_Syntax_Util.comp_result c
                                      in
                                   (non_dependent_or_raise s ct;
                                    (let k = n - (FStar_List.length binders)
                                        in
                                     match k > (Prims.parse_int "0") with
                                     | true  -> is_non_dependent_arrow ct k
                                     | uu____1557 -> true))))
                       (fun uu___98_1558  ->
                          match uu___98_1558 with | Not_found  -> false))
            | uu____1559 ->
                ((let _0_462 = FStar_Syntax_Print.term_to_string ty  in
                  FStar_Util.print1_warning "Not a dependent arrow : %s"
                    _0_462);
                 false)
             in
          let rec is_valid_application head =
            let uu____1565 =
              (FStar_Syntax_Subst.compress head).FStar_Syntax_Syntax.n  in
            match uu____1565 with
            | FStar_Syntax_Syntax.Tm_fvar fv when
                (((FStar_Syntax_Syntax.fv_eq_lid fv
                     FStar_Syntax_Const.option_lid)
                    ||
                    (FStar_Syntax_Syntax.fv_eq_lid fv
                       FStar_Syntax_Const.either_lid))
                   ||
                   (FStar_Syntax_Syntax.fv_eq_lid fv
                      FStar_Syntax_Const.eq2_lid))
                  ||
                  (FStar_Syntax_Util.is_tuple_constructor
                     (FStar_Syntax_Subst.compress head))
                -> true
            | FStar_Syntax_Syntax.Tm_fvar fv when
                is_non_dependent_arrow
                  (fv.FStar_Syntax_Syntax.fv_name).FStar_Syntax_Syntax.ty
                  (FStar_List.length args)
                ->
                let res =
                  FStar_TypeChecker_Normalize.normalize
                    [FStar_TypeChecker_Normalize.Inlining;
                    FStar_TypeChecker_Normalize.UnfoldUntil
                      FStar_Syntax_Syntax.Delta_constant] env.env t
                   in
                (match res.FStar_Syntax_Syntax.n with
                 | FStar_Syntax_Syntax.Tm_app uu____1579 -> true
                 | uu____1589 ->
                     ((let _0_463 = FStar_Syntax_Print.term_to_string head
                          in
                       FStar_Util.print1_warning
                         "Got a term which might be a non-dependent user-defined data-type %s\n"
                         _0_463);
                      false))
            | FStar_Syntax_Syntax.Tm_bvar _|FStar_Syntax_Syntax.Tm_name _ ->
                true
            | FStar_Syntax_Syntax.Tm_uinst (t,uu____1594) ->
                is_valid_application t
            | uu____1599 -> false  in
          let uu____1600 = is_valid_application head  in
          (match uu____1600 with
           | true  ->
               mk
                 (FStar_Syntax_Syntax.Tm_app
                    (let _0_465 =
                       FStar_List.map
                         (fun uu____1612  ->
                            match uu____1612 with
                            | (t,qual) ->
                                let _0_464 = star_type' env t  in
                                (_0_464, qual)) args
                        in
                     (head, _0_465)))
           | uu____1625 ->
               Prims.raise
                 (FStar_Errors.Err
                    (let _0_466 = FStar_Syntax_Print.term_to_string t  in
                     FStar_Util.format1
                       "For now, only [either], [option] and [eq2] are supported in the definition language (got: %s)"
                       _0_466)))
      | FStar_Syntax_Syntax.Tm_bvar _
        |FStar_Syntax_Syntax.Tm_name _
         |FStar_Syntax_Syntax.Tm_type _|FStar_Syntax_Syntax.Tm_fvar _ -> t
      | FStar_Syntax_Syntax.Tm_abs (binders,repr,something) ->
          let uu____1655 = FStar_Syntax_Subst.open_term binders repr  in
          (match uu____1655 with
           | (binders,repr) ->
               let env =
                 let uu___100_1661 = env  in
                 let _0_467 =
                   FStar_TypeChecker_Env.push_binders env.env binders  in
                 {
                   env = _0_467;
                   subst = (uu___100_1661.subst);
                   tc_const = (uu___100_1661.tc_const)
                 }  in
               let repr = star_type' env repr  in
               FStar_Syntax_Util.abs binders repr something)
      | FStar_Syntax_Syntax.Tm_refine (x,t) when false ->
          let x = FStar_Syntax_Syntax.freshen_bv x  in
          let sort = star_type' env x.FStar_Syntax_Syntax.sort  in
          let subst = [FStar_Syntax_Syntax.DB ((Prims.parse_int "0"), x)]  in
          let t = FStar_Syntax_Subst.subst subst t  in
          let t = star_type' env t  in
          let subst = [FStar_Syntax_Syntax.NM (x, (Prims.parse_int "0"))]  in
          let t = FStar_Syntax_Subst.subst subst t  in
          mk
            (FStar_Syntax_Syntax.Tm_refine
               ((let uu___101_1678 = x  in
                 {
                   FStar_Syntax_Syntax.ppname =
                     (uu___101_1678.FStar_Syntax_Syntax.ppname);
                   FStar_Syntax_Syntax.index =
                     (uu___101_1678.FStar_Syntax_Syntax.index);
                   FStar_Syntax_Syntax.sort = sort
                 }), t))
      | FStar_Syntax_Syntax.Tm_meta (t,m) ->
          mk
            (FStar_Syntax_Syntax.Tm_meta
               (let _0_468 = star_type' env t  in (_0_468, m)))
      | FStar_Syntax_Syntax.Tm_ascribed (e,FStar_Util.Inl t,something) ->
          mk
            (FStar_Syntax_Syntax.Tm_ascribed
               (let _0_470 = star_type' env e  in
                let _0_469 = FStar_Util.Inl (star_type' env t)  in
                (_0_470, _0_469, something)))
      | FStar_Syntax_Syntax.Tm_ascribed uu____1713 ->
          Prims.raise
            (FStar_Errors.Err
               (let _0_471 = FStar_Syntax_Print.term_to_string t  in
                FStar_Util.format1
                  "Tm_ascribed is outside of the definition language: %s"
                  _0_471))
      | FStar_Syntax_Syntax.Tm_refine uu____1726 ->
          Prims.raise
            (FStar_Errors.Err
               (let _0_472 = FStar_Syntax_Print.term_to_string t  in
                FStar_Util.format1
                  "Tm_refine is outside of the definition language: %s"
                  _0_472))
      | FStar_Syntax_Syntax.Tm_uinst uu____1731 ->
          Prims.raise
            (FStar_Errors.Err
               (let _0_473 = FStar_Syntax_Print.term_to_string t  in
                FStar_Util.format1
                  "Tm_uinst is outside of the definition language: %s" _0_473))
      | FStar_Syntax_Syntax.Tm_constant uu____1736 ->
          Prims.raise
            (FStar_Errors.Err
               (let _0_474 = FStar_Syntax_Print.term_to_string t  in
                FStar_Util.format1
                  "Tm_constant is outside of the definition language: %s"
                  _0_474))
      | FStar_Syntax_Syntax.Tm_match uu____1737 ->
          Prims.raise
            (FStar_Errors.Err
               (let _0_475 = FStar_Syntax_Print.term_to_string t  in
                FStar_Util.format1
                  "Tm_match is outside of the definition language: %s" _0_475))
      | FStar_Syntax_Syntax.Tm_let uu____1753 ->
          Prims.raise
            (FStar_Errors.Err
               (let _0_476 = FStar_Syntax_Print.term_to_string t  in
                FStar_Util.format1
                  "Tm_let is outside of the definition language: %s" _0_476))
      | FStar_Syntax_Syntax.Tm_uvar uu____1761 ->
          Prims.raise
            (FStar_Errors.Err
               (let _0_477 = FStar_Syntax_Print.term_to_string t  in
                FStar_Util.format1
                  "Tm_uvar is outside of the definition language: %s" _0_477))
      | FStar_Syntax_Syntax.Tm_unknown  ->
          Prims.raise
            (FStar_Errors.Err
               (let _0_478 = FStar_Syntax_Print.term_to_string t  in
                FStar_Util.format1
                  "Tm_unknown is outside of the definition language: %s"
                  _0_478))
      | FStar_Syntax_Syntax.Tm_delayed uu____1770 -> failwith "impossible"

let is_monadic uu___86_1803 =
  match uu___86_1803 with
  | None  -> failwith "un-annotated lambda?!"
  | Some (FStar_Util.Inl
    { FStar_Syntax_Syntax.eff_name = _; FStar_Syntax_Syntax.res_typ = _;
      FStar_Syntax_Syntax.cflags = flags; FStar_Syntax_Syntax.comp = _;_})
    |Some (FStar_Util.Inr (_,flags)) ->
      FStar_All.pipe_right flags
        (FStar_Util.for_some
           (fun uu___85_1840  ->
              match uu___85_1840 with
              | FStar_Syntax_Syntax.CPS  -> true
              | uu____1841 -> false))
  
let rec is_C : FStar_Syntax_Syntax.typ -> Prims.bool =
  fun t  ->
    let uu____1845 = (FStar_Syntax_Subst.compress t).FStar_Syntax_Syntax.n
       in
    match uu____1845 with
    | FStar_Syntax_Syntax.Tm_app (head,args) when
        FStar_Syntax_Util.is_tuple_constructor head ->
        let r = is_C (Prims.fst (FStar_List.hd args))  in
        (match r with
         | true  ->
             ((let uu____1870 =
                 Prims.op_Negation
                   (FStar_List.for_all
                      (fun uu____1873  ->
                         match uu____1873 with | (h,uu____1877) -> is_C h)
                      args)
                  in
               match uu____1870 with
               | true  -> failwith "not a C (A * C)"
               | uu____1878 -> ());
              true)
         | uu____1879 ->
             ((let uu____1881 =
                 Prims.op_Negation
                   (FStar_List.for_all
                      (fun uu____1884  ->
                         match uu____1884 with
                         | (h,uu____1888) -> Prims.op_Negation (is_C h)) args)
                  in
               match uu____1881 with
               | true  -> failwith "not a C (C * A)"
               | uu____1889 -> ());
              false))
    | FStar_Syntax_Syntax.Tm_arrow (binders,comp) ->
        let uu____1902 = nm_of_comp comp.FStar_Syntax_Syntax.n  in
        (match uu____1902 with
         | M t ->
             ((let uu____1905 = is_C t  in
               match uu____1905 with
               | true  -> failwith "not a C (C -> C)"
               | uu____1906 -> ());
              true)
         | N t -> is_C t)
    | FStar_Syntax_Syntax.Tm_meta (t,_)
      |FStar_Syntax_Syntax.Tm_uinst (t,_)|FStar_Syntax_Syntax.Tm_ascribed
       (t,_,_) -> is_C t
    | uu____1932 -> false
  
let mk_return :
  env ->
    FStar_Syntax_Syntax.typ ->
      FStar_Syntax_Syntax.term -> FStar_Syntax_Syntax.term
  =
  fun env  ->
    fun t  ->
      fun e  ->
        let mk x = (FStar_Syntax_Syntax.mk x) None e.FStar_Syntax_Syntax.pos
           in
        let p_type = mk_star_to_type mk env t  in
        let p = FStar_Syntax_Syntax.gen_bv "p'" None p_type  in
        let body =
          mk
            (FStar_Syntax_Syntax.Tm_app
               (let _0_482 = FStar_Syntax_Syntax.bv_to_name p  in
                let _0_481 =
                  let _0_480 =
                    let _0_479 = FStar_Syntax_Syntax.as_implicit false  in
                    (e, _0_479)  in
                  [_0_480]  in
                (_0_482, _0_481)))
           in
        let _0_484 =
          let _0_483 = FStar_Syntax_Syntax.mk_binder p  in [_0_483]  in
        FStar_Syntax_Util.abs _0_484 body None
  
let is_unknown : FStar_Syntax_Syntax.term' -> Prims.bool =
  fun uu___87_1977  ->
    match uu___87_1977 with
    | FStar_Syntax_Syntax.Tm_unknown  -> true
    | uu____1978 -> false
  
let rec check :
  env ->
    FStar_Syntax_Syntax.term ->
      nm -> (nm * FStar_Syntax_Syntax.term * FStar_Syntax_Syntax.term)
  =
  fun env  ->
    fun e  ->
      fun context_nm  ->
        let mk x = FStar_Syntax_Syntax.mk x None e.FStar_Syntax_Syntax.pos
           in
        let return_if uu____2122 =
          match uu____2122 with
          | (rec_nm,s_e,u_e) ->
              let check t1 t2 =
                let uu____2143 =
                  (Prims.op_Negation (is_unknown t2.FStar_Syntax_Syntax.n))
                    &&
                    (Prims.op_Negation
                       (FStar_TypeChecker_Rel.is_trivial
                          (FStar_TypeChecker_Rel.teq env.env t1 t2)))
                   in
                match uu____2143 with
                | true  ->
                    Prims.raise
                      (FStar_Errors.Err
                         (let _0_487 = FStar_Syntax_Print.term_to_string e
                             in
                          let _0_486 = FStar_Syntax_Print.term_to_string t1
                             in
                          let _0_485 = FStar_Syntax_Print.term_to_string t2
                             in
                          FStar_Util.format3
                            "[check]: the expression [%s] has type [%s] but should have type [%s]"
                            _0_487 _0_486 _0_485))
                | uu____2144 -> ()  in
              (match (rec_nm, context_nm) with
               | (N t1,N t2)|(M t1,M t2) -> (check t1 t2; (rec_nm, s_e, u_e))
               | (N t1,M t2) ->
                   (check t1 t2;
                    (let _0_488 = mk_return env t1 s_e  in
                     ((M t1), _0_488, u_e)))
               | (M t1,N t2) ->
                   Prims.raise
                     (FStar_Errors.Err
                        (let _0_491 = FStar_Syntax_Print.term_to_string e  in
                         let _0_490 = FStar_Syntax_Print.term_to_string t1
                            in
                         let _0_489 = FStar_Syntax_Print.term_to_string t2
                            in
                         FStar_Util.format3
                           "[check %s]: got an effectful computation [%s] in lieu of a pure computation [%s]"
                           _0_491 _0_490 _0_489)))
           in
        let ensure_m env e2 =
          let strip_m uu___88_2181 =
            match uu___88_2181 with
            | (M t,s_e,u_e) -> (t, s_e, u_e)
            | uu____2191 -> failwith "impossible"  in
          match context_nm with
          | N t ->
              Prims.raise
                (FStar_Errors.Error
                   (let _0_493 =
                      let _0_492 = FStar_Syntax_Print.term_to_string t  in
                      Prims.strcat
                        "let-bound monadic body has a non-monadic continuation or a branch of a match is monadic and the others aren't : "
                        _0_492
                       in
                    (_0_493, (e2.FStar_Syntax_Syntax.pos))))
          | M uu____2205 -> strip_m (check env e2 context_nm)  in
        let uu____2206 =
          (FStar_Syntax_Subst.compress e).FStar_Syntax_Syntax.n  in
        match uu____2206 with
        | FStar_Syntax_Syntax.Tm_bvar _
          |FStar_Syntax_Syntax.Tm_name _
           |FStar_Syntax_Syntax.Tm_fvar _
            |FStar_Syntax_Syntax.Tm_abs _
             |FStar_Syntax_Syntax.Tm_constant _|FStar_Syntax_Syntax.Tm_app _
            -> return_if (infer env e)
        | FStar_Syntax_Syntax.Tm_let ((false ,binding::[]),e2) ->
            mk_let env binding e2
              (fun env  -> fun e2  -> check env e2 context_nm) ensure_m
        | FStar_Syntax_Syntax.Tm_match (e0,branches) ->
            mk_match env e0 branches
              (fun env  -> fun body  -> check env body context_nm)
        | FStar_Syntax_Syntax.Tm_meta (e,_)
          |FStar_Syntax_Syntax.Tm_uinst (e,_)|FStar_Syntax_Syntax.Tm_ascribed
           (e,_,_) -> check env e context_nm
        | FStar_Syntax_Syntax.Tm_let uu____2282 ->
            failwith
              (let _0_494 = FStar_Syntax_Print.term_to_string e  in
               FStar_Util.format1 "[check]: Tm_let %s" _0_494)
        | FStar_Syntax_Syntax.Tm_type uu____2293 ->
            failwith "impossible (DM stratification)"
        | FStar_Syntax_Syntax.Tm_arrow uu____2297 ->
            failwith "impossible (DM stratification)"
        | FStar_Syntax_Syntax.Tm_refine uu____2308 ->
            failwith
              (let _0_495 = FStar_Syntax_Print.term_to_string e  in
               FStar_Util.format1 "[check]: Tm_refine %s" _0_495)
        | FStar_Syntax_Syntax.Tm_uvar uu____2316 ->
            failwith
              (let _0_496 = FStar_Syntax_Print.term_to_string e  in
               FStar_Util.format1 "[check]: Tm_uvar %s" _0_496)
        | FStar_Syntax_Syntax.Tm_delayed uu____2328 ->
            failwith "impossible (compressed)"
        | FStar_Syntax_Syntax.Tm_unknown  ->
            failwith
              (let _0_497 = FStar_Syntax_Print.term_to_string e  in
               FStar_Util.format1 "[check]: Tm_unknown %s" _0_497)

and infer :
  env ->
    FStar_Syntax_Syntax.term ->
      (nm * FStar_Syntax_Syntax.term * FStar_Syntax_Syntax.term)
  =
  fun env  ->
    fun e  ->
      let mk x = FStar_Syntax_Syntax.mk x None e.FStar_Syntax_Syntax.pos  in
      let normalize =
        FStar_TypeChecker_Normalize.normalize
          [FStar_TypeChecker_Normalize.Beta;
          FStar_TypeChecker_Normalize.Eager_unfolding;
          FStar_TypeChecker_Normalize.UnfoldUntil
            FStar_Syntax_Syntax.Delta_constant;
          FStar_TypeChecker_Normalize.EraseUniverses] env.env
         in
      let uu____2373 = (FStar_Syntax_Subst.compress e).FStar_Syntax_Syntax.n
         in
      match uu____2373 with
      | FStar_Syntax_Syntax.Tm_bvar bv ->
          failwith "I failed to open a binder... boo"
      | FStar_Syntax_Syntax.Tm_name bv ->
          ((N (bv.FStar_Syntax_Syntax.sort)), e, e)
      | FStar_Syntax_Syntax.Tm_abs (binders,body,what) ->
          let binders = FStar_Syntax_Subst.open_binders binders  in
          let subst = FStar_Syntax_Subst.opening_of_binders binders  in
          let body = FStar_Syntax_Subst.subst subst body  in
          let env =
            let uu___102_2411 = env  in
            let _0_498 = FStar_TypeChecker_Env.push_binders env.env binders
               in
            {
              env = _0_498;
              subst = (uu___102_2411.subst);
              tc_const = (uu___102_2411.tc_const)
            }  in
          let s_binders =
            FStar_List.map
              (fun uu____2420  ->
                 match uu____2420 with
                 | (bv,qual) ->
                     let sort = star_type' env bv.FStar_Syntax_Syntax.sort
                        in
                     ((let uu___103_2428 = bv  in
                       {
                         FStar_Syntax_Syntax.ppname =
                           (uu___103_2428.FStar_Syntax_Syntax.ppname);
                         FStar_Syntax_Syntax.index =
                           (uu___103_2428.FStar_Syntax_Syntax.index);
                         FStar_Syntax_Syntax.sort = sort
                       }), qual)) binders
             in
          let uu____2429 =
            FStar_List.fold_left
              (fun uu____2438  ->
                 fun uu____2439  ->
                   match (uu____2438, uu____2439) with
                   | ((env,acc),(bv,qual)) ->
                       let c = bv.FStar_Syntax_Syntax.sort  in
                       let uu____2467 = is_C c  in
                       (match uu____2467 with
                        | true  ->
                            let xw =
                              let _0_499 = star_type' env c  in
                              FStar_Syntax_Syntax.gen_bv
                                (Prims.strcat
                                   (bv.FStar_Syntax_Syntax.ppname).FStar_Ident.idText
                                   "^w") None _0_499
                               in
                            let x =
                              let uu___104_2473 = bv  in
                              let _0_501 =
                                let _0_500 =
                                  FStar_Syntax_Syntax.bv_to_name xw  in
                                trans_F_ env c _0_500  in
                              {
                                FStar_Syntax_Syntax.ppname =
                                  (uu___104_2473.FStar_Syntax_Syntax.ppname);
                                FStar_Syntax_Syntax.index =
                                  (uu___104_2473.FStar_Syntax_Syntax.index);
                                FStar_Syntax_Syntax.sort = _0_501
                              }  in
                            let env =
                              let uu___105_2475 = env  in
                              let _0_504 =
                                let _0_503 =
                                  FStar_Syntax_Syntax.NT
                                    (let _0_502 =
                                       FStar_Syntax_Syntax.bv_to_name xw  in
                                     (bv, _0_502))
                                   in
                                _0_503 :: (env.subst)  in
                              {
                                env = (uu___105_2475.env);
                                subst = _0_504;
                                tc_const = (uu___105_2475.tc_const)
                              }  in
                            let _0_508 =
                              let _0_507 = FStar_Syntax_Syntax.mk_binder x
                                 in
                              let _0_506 =
                                let _0_505 = FStar_Syntax_Syntax.mk_binder xw
                                   in
                                _0_505 :: acc  in
                              _0_507 :: _0_506  in
                            (env, _0_508)
                        | uu____2477 ->
                            let x =
                              let uu___106_2479 = bv  in
                              let _0_509 =
                                star_type' env bv.FStar_Syntax_Syntax.sort
                                 in
                              {
                                FStar_Syntax_Syntax.ppname =
                                  (uu___106_2479.FStar_Syntax_Syntax.ppname);
                                FStar_Syntax_Syntax.index =
                                  (uu___106_2479.FStar_Syntax_Syntax.index);
                                FStar_Syntax_Syntax.sort = _0_509
                              }  in
                            let _0_511 =
                              let _0_510 = FStar_Syntax_Syntax.mk_binder x
                                 in
                              _0_510 :: acc  in
                            (env, _0_511))) (env, []) binders
             in
          (match uu____2429 with
           | (env,u_binders) ->
               let u_binders = FStar_List.rev u_binders  in
               let uu____2491 =
                 let check_what =
                   let uu____2503 = is_monadic what  in
                   match uu____2503 with
                   | true  -> check_m
                   | uu____2511 -> check_n  in
                 let uu____2512 = check_what env body  in
                 match uu____2512 with
                 | (t,s_body,u_body) ->
                     let _0_512 =
                       comp_of_nm
                         (let uu____2522 = is_monadic what  in
                          match uu____2522 with
                          | true  -> M t
                          | uu____2523 -> N t)
                        in
                     (_0_512, s_body, u_body)
                  in
               (match uu____2491 with
                | (comp,s_body,u_body) ->
                    let t = FStar_Syntax_Util.arrow binders comp  in
                    let s_what =
                      match what with
                      | None  -> None
                      | Some (FStar_Util.Inl lc) ->
                          let uu____2565 =
                            FStar_All.pipe_right
                              lc.FStar_Syntax_Syntax.cflags
                              (FStar_Util.for_some
                                 (fun uu___89_2567  ->
                                    match uu___89_2567 with
                                    | FStar_Syntax_Syntax.CPS  -> true
                                    | uu____2568 -> false))
                             in
                          (match uu____2565 with
                           | true  ->
                               let double_starred_comp =
                                 FStar_Syntax_Syntax.mk_Total
                                   (let _0_513 =
                                      FStar_Syntax_Util.comp_result
                                        (lc.FStar_Syntax_Syntax.comp ())
                                       in
                                    FStar_All.pipe_left double_star _0_513)
                                  in
                               let flags =
                                 FStar_List.filter
                                   (fun uu___90_2578  ->
                                      match uu___90_2578 with
                                      | FStar_Syntax_Syntax.CPS  -> false
                                      | uu____2579 -> true)
                                   lc.FStar_Syntax_Syntax.cflags
                                  in
                               Some
                                 (FStar_Util.Inl
                                    (FStar_Syntax_Util.lcomp_of_comp
                                       (FStar_Syntax_Util.comp_set_flags
                                          double_starred_comp flags)))
                           | uu____2588 ->
                               Some
                                 (FStar_Util.Inl
                                    (let uu___107_2597 = lc  in
                                     {
                                       FStar_Syntax_Syntax.eff_name =
                                         (uu___107_2597.FStar_Syntax_Syntax.eff_name);
                                       FStar_Syntax_Syntax.res_typ =
                                         (uu___107_2597.FStar_Syntax_Syntax.res_typ);
                                       FStar_Syntax_Syntax.cflags =
                                         (uu___107_2597.FStar_Syntax_Syntax.cflags);
                                       FStar_Syntax_Syntax.comp =
                                         ((fun uu____2598  ->
                                             let c =
                                               lc.FStar_Syntax_Syntax.comp ()
                                                in
                                             let result_typ =
                                               star_type' env
                                                 (FStar_Syntax_Util.comp_result
                                                    c)
                                                in
                                             FStar_Syntax_Util.set_result_typ
                                               c result_typ))
                                     })))
                      | Some (FStar_Util.Inr (lid,flags)) ->
                          Some
                            (FStar_Util.Inr
                               (let uu____2623 =
                                  FStar_All.pipe_right flags
                                    (FStar_Util.for_some
                                       (fun uu___91_2625  ->
                                          match uu___91_2625 with
                                          | FStar_Syntax_Syntax.CPS  -> true
                                          | uu____2626 -> false))
                                   in
                                (match uu____2623 with
                                 | true  ->
                                     let _0_514 =
                                       FStar_List.filter
                                         (fun uu___92_2631  ->
                                            match uu___92_2631 with
                                            | FStar_Syntax_Syntax.CPS  ->
                                                false
                                            | uu____2632 -> true) flags
                                        in
                                     (FStar_Syntax_Const.effect_Tot_lid,
                                       _0_514)
                                 | uu____2633 -> (lid, flags))))
                       in
                    let uu____2635 =
                      let comp =
                        let _0_516 = is_monadic what  in
                        let _0_515 =
                          FStar_Syntax_Subst.subst env.subst s_body  in
                        trans_G env (FStar_Syntax_Util.comp_result comp)
                          _0_516 _0_515
                         in
                      let _0_517 =
                        FStar_Syntax_Util.ascribe u_body
                          (FStar_Util.Inr comp)
                         in
                      (_0_517,
                        (Some
                           (FStar_Util.Inl
                              (FStar_Syntax_Util.lcomp_of_comp comp))))
                       in
                    (match uu____2635 with
                     | (u_body,u_what) ->
                         let s_body =
                           FStar_Syntax_Subst.close s_binders s_body  in
                         let s_binders =
                           FStar_Syntax_Subst.close_binders s_binders  in
                         let s_term =
                           mk
                             (FStar_Syntax_Syntax.Tm_abs
                                (s_binders, s_body, s_what))
                            in
                         let u_body =
                           FStar_Syntax_Subst.close u_binders u_body  in
                         let u_binders =
                           FStar_Syntax_Subst.close_binders u_binders  in
                         let u_term =
                           mk
                             (FStar_Syntax_Syntax.Tm_abs
                                (u_binders, u_body, u_what))
                            in
                         ((N t), s_term, u_term))))
      | FStar_Syntax_Syntax.Tm_fvar
          {
            FStar_Syntax_Syntax.fv_name =
              { FStar_Syntax_Syntax.v = lid;
                FStar_Syntax_Syntax.ty = uu____2713;
                FStar_Syntax_Syntax.p = uu____2714;_};
            FStar_Syntax_Syntax.fv_delta = uu____2715;
            FStar_Syntax_Syntax.fv_qual = uu____2716;_}
          ->
          let uu____2722 = FStar_TypeChecker_Env.lookup_lid env.env lid  in
          (match uu____2722 with
           | (uu____2728,t) ->
               let txt = FStar_Ident.text_of_lid lid  in
               let _0_518 = N (normalize t)  in (_0_518, e, e))
      | FStar_Syntax_Syntax.Tm_app (head,args) ->
          let uu____2747 = check_n env head  in
          (match uu____2747 with
           | (t_head,s_head,u_head) ->
               let is_arrow t =
                 let uu____2761 =
                   (FStar_Syntax_Subst.compress t).FStar_Syntax_Syntax.n  in
                 match uu____2761 with
                 | FStar_Syntax_Syntax.Tm_arrow uu____2762 -> true
                 | uu____2770 -> false  in
               let rec flatten t =
                 let uu____2782 =
                   (FStar_Syntax_Subst.compress t).FStar_Syntax_Syntax.n  in
                 match uu____2782 with
                 | FStar_Syntax_Syntax.Tm_arrow
                     (binders,{
                                FStar_Syntax_Syntax.n =
                                  FStar_Syntax_Syntax.Total (t,uu____2792);
                                FStar_Syntax_Syntax.tk = uu____2793;
                                FStar_Syntax_Syntax.pos = uu____2794;
                                FStar_Syntax_Syntax.vars = uu____2795;_})
                     when is_arrow t ->
                     let uu____2812 = flatten t  in
                     (match uu____2812 with
                      | (binders',comp) ->
                          ((FStar_List.append binders binders'), comp))
                 | FStar_Syntax_Syntax.Tm_arrow (binders,comp) ->
                     (binders, comp)
                 | FStar_Syntax_Syntax.Tm_ascribed (e,uu____2864,uu____2865)
                     -> flatten e
                 | uu____2884 ->
                     Prims.raise
                       (FStar_Errors.Err
                          (let _0_519 =
                             FStar_Syntax_Print.term_to_string t_head  in
                           FStar_Util.format1 "%s: not a function type"
                             _0_519))
                  in
               let uu____2892 = flatten t_head  in
               (match uu____2892 with
                | (binders,comp) ->
                    let n = FStar_List.length binders  in
                    let n' = FStar_List.length args  in
                    ((match (FStar_List.length binders) <
                              (FStar_List.length args)
                      with
                      | true  ->
                          Prims.raise
                            (FStar_Errors.Err
                               (let _0_522 = FStar_Util.string_of_int n  in
                                let _0_521 =
                                  FStar_Util.string_of_int (n' - n)  in
                                let _0_520 = FStar_Util.string_of_int n  in
                                FStar_Util.format3
                                  "The head of this application, after being applied to %s arguments, is an effectful computation (leaving %s arguments to be applied). Please let-bind the head applied to the %s first arguments."
                                  _0_522 _0_521 _0_520))
                      | uu____2948 -> ());
                     (let uu____2949 =
                        FStar_Syntax_Subst.open_comp binders comp  in
                      match uu____2949 with
                      | (binders,comp) ->
                          let rec final_type subst uu____2976 args =
                            match uu____2976 with
                            | (binders,comp) ->
                                (match (binders, args) with
                                 | ([],[]) ->
                                     nm_of_comp
                                       (FStar_Syntax_Subst.subst_comp subst
                                          comp).FStar_Syntax_Syntax.n
                                 | (binders,[]) ->
                                     let uu____3035 =
                                       (FStar_Syntax_Subst.compress
                                          (let _0_523 =
                                             mk
                                               (FStar_Syntax_Syntax.Tm_arrow
                                                  (binders, comp))
                                              in
                                           FStar_Syntax_Subst.subst subst
                                             _0_523)).FStar_Syntax_Syntax.n
                                        in
                                     (match uu____3035 with
                                      | FStar_Syntax_Syntax.Tm_arrow
                                          (binders,comp) ->
                                          N
                                            (mk
                                               (FStar_Syntax_Syntax.Tm_arrow
                                                  (let _0_524 =
                                                     FStar_Syntax_Subst.close_comp
                                                       binders comp
                                                      in
                                                   (binders, _0_524))))
                                      | uu____3054 -> failwith "wat?")
                                 | ([],uu____3055::uu____3056) ->
                                     failwith "just checked that?!"
                                 | ((bv,uu____3081)::binders,(arg,uu____3084)::args)
                                     ->
                                     final_type
                                       ((FStar_Syntax_Syntax.NT (bv, arg)) ::
                                       subst) (binders, comp) args)
                             in
                          let final_type = final_type [] (binders, comp) args
                             in
                          let uu____3118 = FStar_List.splitAt n' binders  in
                          (match uu____3118 with
                           | (binders,uu____3135) ->
                               let uu____3148 =
                                 FStar_List.split
                                   (FStar_List.map2
                                      (fun uu____3174  ->
                                         fun uu____3175  ->
                                           match (uu____3174, uu____3175)
                                           with
                                           | ((bv,uu____3192),(arg,q)) ->
                                               let uu____3199 =
                                                 (FStar_Syntax_Subst.compress
                                                    bv.FStar_Syntax_Syntax.sort).FStar_Syntax_Syntax.n
                                                  in
                                               (match uu____3199 with
                                                | FStar_Syntax_Syntax.Tm_type
                                                    uu____3207 ->
                                                    let arg = (arg, q)  in
                                                    (arg, [arg])
                                                | uu____3220 ->
                                                    let uu____3221 =
                                                      check_n env arg  in
                                                    (match uu____3221 with
                                                     | (uu____3232,s_arg,u_arg)
                                                         ->
                                                         let _0_527 =
                                                           let uu____3240 =
                                                             is_C
                                                               bv.FStar_Syntax_Syntax.sort
                                                              in
                                                           match uu____3240
                                                           with
                                                           | true  ->
                                                               let _0_526 =
                                                                 let _0_525 =
                                                                   FStar_Syntax_Subst.subst
                                                                    env.subst
                                                                    s_arg
                                                                    in
                                                                 (_0_525, q)
                                                                  in
                                                               [_0_526;
                                                               (u_arg, q)]
                                                           | uu____3250 ->
                                                               [(u_arg, q)]
                                                            in
                                                         ((s_arg, q), _0_527))))
                                      binders args)
                                  in
                               (match uu____3148 with
                                | (s_args,u_args) ->
                                    let u_args = FStar_List.flatten u_args
                                       in
                                    let _0_529 =
                                      mk
                                        (FStar_Syntax_Syntax.Tm_app
                                           (s_head, s_args))
                                       in
                                    let _0_528 =
                                      mk
                                        (FStar_Syntax_Syntax.Tm_app
                                           (u_head, u_args))
                                       in
                                    (final_type, _0_529, _0_528)))))))
      | FStar_Syntax_Syntax.Tm_let ((false ,binding::[]),e2) ->
          mk_let env binding e2 infer check_m
      | FStar_Syntax_Syntax.Tm_match (e0,branches) ->
          mk_match env e0 branches infer
      | FStar_Syntax_Syntax.Tm_uinst (e,_)
        |FStar_Syntax_Syntax.Tm_meta (e,_)|FStar_Syntax_Syntax.Tm_ascribed
         (e,_,_) -> infer env e
      | FStar_Syntax_Syntax.Tm_constant c ->
          let _0_530 = N (env.tc_const c)  in (_0_530, e, e)
      | FStar_Syntax_Syntax.Tm_let uu____3353 ->
          failwith
            (let _0_531 = FStar_Syntax_Print.term_to_string e  in
             FStar_Util.format1 "[infer]: Tm_let %s" _0_531)
      | FStar_Syntax_Syntax.Tm_type uu____3364 ->
          failwith "impossible (DM stratification)"
      | FStar_Syntax_Syntax.Tm_arrow uu____3368 ->
          failwith "impossible (DM stratification)"
      | FStar_Syntax_Syntax.Tm_refine uu____3379 ->
          failwith
            (let _0_532 = FStar_Syntax_Print.term_to_string e  in
             FStar_Util.format1 "[infer]: Tm_refine %s" _0_532)
      | FStar_Syntax_Syntax.Tm_uvar uu____3387 ->
          failwith
            (let _0_533 = FStar_Syntax_Print.term_to_string e  in
             FStar_Util.format1 "[infer]: Tm_uvar %s" _0_533)
      | FStar_Syntax_Syntax.Tm_delayed uu____3399 ->
          failwith "impossible (compressed)"
      | FStar_Syntax_Syntax.Tm_unknown  ->
          failwith
            (let _0_534 = FStar_Syntax_Print.term_to_string e  in
             FStar_Util.format1 "[infer]: Tm_unknown %s" _0_534)

and mk_match :
  env ->
    (FStar_Syntax_Syntax.term',FStar_Syntax_Syntax.term')
      FStar_Syntax_Syntax.syntax ->
      ((FStar_Syntax_Syntax.pat',FStar_Syntax_Syntax.term')
        FStar_Syntax_Syntax.withinfo_t *
        (FStar_Syntax_Syntax.term',FStar_Syntax_Syntax.term')
        FStar_Syntax_Syntax.syntax Prims.option *
        (FStar_Syntax_Syntax.term',FStar_Syntax_Syntax.term')
        FStar_Syntax_Syntax.syntax) Prims.list ->
        (env ->
           FStar_Syntax_Syntax.term ->
             (nm * FStar_Syntax_Syntax.term * FStar_Syntax_Syntax.term))
          -> (nm * FStar_Syntax_Syntax.term * FStar_Syntax_Syntax.term)
  =
  fun env  ->
    fun e0  ->
      fun branches  ->
        fun f  ->
          let mk x = FStar_Syntax_Syntax.mk x None e0.FStar_Syntax_Syntax.pos
             in
          let uu____3460 = check_n env e0  in
          match uu____3460 with
          | (uu____3467,s_e0,u_e0) ->
              let uu____3470 =
                FStar_List.split
                  (FStar_List.map
                     (fun b  ->
                        let uu____3517 = FStar_Syntax_Subst.open_branch b  in
                        match uu____3517 with
                        | (pat,None ,body) ->
                            let env =
                              let uu___108_3549 = env  in
                              let _0_536 =
                                let _0_535 = FStar_Syntax_Syntax.pat_bvs pat
                                   in
                                FStar_List.fold_left
                                  FStar_TypeChecker_Env.push_bv env.env
                                  _0_535
                                 in
                              {
                                env = _0_536;
                                subst = (uu___108_3549.subst);
                                tc_const = (uu___108_3549.tc_const)
                              }  in
                            let uu____3550 = f env body  in
                            (match uu____3550 with
                             | (nm,s_body,u_body) ->
                                 (nm, (pat, None, (s_body, u_body, body))))
                        | uu____3599 ->
                            Prims.raise
                              (FStar_Errors.Err
                                 "No when clauses in the definition language"))
                     branches)
                 in
              (match uu____3470 with
               | (nms,branches) ->
                   let t1 =
                     let uu____3651 = FStar_List.hd nms  in
                     match uu____3651 with | M t1|N t1 -> t1  in
                   let has_m =
                     FStar_List.existsb
                       (fun uu___93_3654  ->
                          match uu___93_3654 with
                          | M uu____3655 -> true
                          | uu____3656 -> false) nms
                      in
                   let uu____3657 =
                     FStar_List.unzip3
                       (FStar_List.map2
                          (fun nm  ->
                             fun uu____3727  ->
                               match uu____3727 with
                               | (pat,guard,(s_body,u_body,original_body)) ->
                                   (match (nm, has_m) with
                                    | (N t2,false )|(M t2,true ) ->
                                        (nm, (pat, guard, s_body),
                                          (pat, guard, u_body))
                                    | (N t2,true ) ->
                                        let uu____3823 =
                                          check env original_body (M t2)  in
                                        (match uu____3823 with
                                         | (uu____3846,s_body,u_body) ->
                                             ((M t2), (pat, guard, s_body),
                                               (pat, guard, u_body)))
                                    | (M uu____3875,false ) ->
                                        failwith "impossible")) nms branches)
                      in
                   (match uu____3657 with
                    | (nms,s_branches,u_branches) ->
                        (match has_m with
                         | true  ->
                             let p_type = mk_star_to_type mk env t1  in
                             let p =
                               FStar_Syntax_Syntax.gen_bv "p''" None p_type
                                in
                             let s_branches =
                               FStar_List.map
                                 (fun uu____3978  ->
                                    match uu____3978 with
                                    | (pat,guard,s_body) ->
                                        let s_body =
                                          mk
                                            (FStar_Syntax_Syntax.Tm_app
                                               (let _0_540 =
                                                  let _0_539 =
                                                    let _0_538 =
                                                      FStar_Syntax_Syntax.bv_to_name
                                                        p
                                                       in
                                                    let _0_537 =
                                                      FStar_Syntax_Syntax.as_implicit
                                                        false
                                                       in
                                                    (_0_538, _0_537)  in
                                                  [_0_539]  in
                                                (s_body, _0_540)))
                                           in
                                        (pat, guard, s_body)) s_branches
                                in
                             let s_branches =
                               FStar_List.map FStar_Syntax_Subst.close_branch
                                 s_branches
                                in
                             let u_branches =
                               FStar_List.map FStar_Syntax_Subst.close_branch
                                 u_branches
                                in
                             let s_e =
                               let _0_543 =
                                 let _0_541 = FStar_Syntax_Syntax.mk_binder p
                                    in
                                 [_0_541]  in
                               let _0_542 =
                                 mk
                                   (FStar_Syntax_Syntax.Tm_match
                                      (s_e0, s_branches))
                                  in
                               FStar_Syntax_Util.abs _0_543 _0_542 None  in
                             let t1_star =
                               let _0_547 =
                                 let _0_545 =
                                   let _0_544 =
                                     FStar_Syntax_Syntax.new_bv None p_type
                                      in
                                   FStar_All.pipe_left
                                     FStar_Syntax_Syntax.mk_binder _0_544
                                    in
                                 [_0_545]  in
                               let _0_546 =
                                 FStar_Syntax_Syntax.mk_Total
                                   FStar_Syntax_Util.ktype0
                                  in
                               FStar_Syntax_Util.arrow _0_547 _0_546  in
                             let _0_549 =
                               mk
                                 (FStar_Syntax_Syntax.Tm_ascribed
                                    (s_e, (FStar_Util.Inl t1_star), None))
                                in
                             let _0_548 =
                               mk
                                 (FStar_Syntax_Syntax.Tm_match
                                    (u_e0, u_branches))
                                in
                             ((M t1), _0_549, _0_548)
                         | uu____4065 ->
                             let s_branches =
                               FStar_List.map FStar_Syntax_Subst.close_branch
                                 s_branches
                                in
                             let u_branches =
                               FStar_List.map FStar_Syntax_Subst.close_branch
                                 u_branches
                                in
                             let t1_star = t1  in
                             let _0_552 =
                               mk
                                 (FStar_Syntax_Syntax.Tm_ascribed
                                    (let _0_550 =
                                       mk
                                         (FStar_Syntax_Syntax.Tm_match
                                            (s_e0, s_branches))
                                        in
                                     (_0_550, (FStar_Util.Inl t1_star), None)))
                                in
                             let _0_551 =
                               mk
                                 (FStar_Syntax_Syntax.Tm_match
                                    (u_e0, u_branches))
                                in
                             ((N t1), _0_552, _0_551))))

and mk_let :
  env_ ->
    FStar_Syntax_Syntax.letbinding ->
      FStar_Syntax_Syntax.term ->
        (env_ ->
           FStar_Syntax_Syntax.term ->
             (nm * FStar_Syntax_Syntax.term * FStar_Syntax_Syntax.term))
          ->
          (env_ ->
             FStar_Syntax_Syntax.term ->
               (FStar_Syntax_Syntax.term * FStar_Syntax_Syntax.term *
                 FStar_Syntax_Syntax.term))
            -> (nm * FStar_Syntax_Syntax.term * FStar_Syntax_Syntax.term)
  =
  fun env  ->
    fun binding  ->
      fun e2  ->
        fun proceed  ->
          fun ensure_m  ->
            let mk x =
              FStar_Syntax_Syntax.mk x None e2.FStar_Syntax_Syntax.pos  in
            let e1 = binding.FStar_Syntax_Syntax.lbdef  in
            let x = FStar_Util.left binding.FStar_Syntax_Syntax.lbname  in
            let x_binders =
              let _0_553 = FStar_Syntax_Syntax.mk_binder x  in [_0_553]  in
            let uu____4121 = FStar_Syntax_Subst.open_term x_binders e2  in
            match uu____4121 with
            | (x_binders,e2) ->
                let uu____4129 = infer env e1  in
                (match uu____4129 with
                 | (N t1,s_e1,u_e1) ->
                     let u_binding =
                       let uu____4140 = is_C t1  in
                       match uu____4140 with
                       | true  ->
                           let uu___109_4141 = binding  in
                           let _0_555 =
                             let _0_554 =
                               FStar_Syntax_Subst.subst env.subst s_e1  in
                             trans_F_ env t1 _0_554  in
                           {
                             FStar_Syntax_Syntax.lbname =
                               (uu___109_4141.FStar_Syntax_Syntax.lbname);
                             FStar_Syntax_Syntax.lbunivs =
                               (uu___109_4141.FStar_Syntax_Syntax.lbunivs);
                             FStar_Syntax_Syntax.lbtyp = _0_555;
                             FStar_Syntax_Syntax.lbeff =
                               (uu___109_4141.FStar_Syntax_Syntax.lbeff);
                             FStar_Syntax_Syntax.lbdef =
                               (uu___109_4141.FStar_Syntax_Syntax.lbdef)
                           }
                       | uu____4142 -> binding  in
                     let env =
                       let uu___110_4144 = env  in
                       let _0_556 =
                         FStar_TypeChecker_Env.push_bv env.env
                           (let uu___111_4145 = x  in
                            {
                              FStar_Syntax_Syntax.ppname =
                                (uu___111_4145.FStar_Syntax_Syntax.ppname);
                              FStar_Syntax_Syntax.index =
                                (uu___111_4145.FStar_Syntax_Syntax.index);
                              FStar_Syntax_Syntax.sort = t1
                            })
                          in
                       {
                         env = _0_556;
                         subst = (uu___110_4144.subst);
                         tc_const = (uu___110_4144.tc_const)
                       }  in
                     let uu____4146 = proceed env e2  in
                     (match uu____4146 with
                      | (nm_rec,s_e2,u_e2) ->
                          let s_binding =
                            let uu___112_4157 = binding  in
                            let _0_557 =
                              star_type' env
                                binding.FStar_Syntax_Syntax.lbtyp
                               in
                            {
                              FStar_Syntax_Syntax.lbname =
                                (uu___112_4157.FStar_Syntax_Syntax.lbname);
                              FStar_Syntax_Syntax.lbunivs =
                                (uu___112_4157.FStar_Syntax_Syntax.lbunivs);
                              FStar_Syntax_Syntax.lbtyp = _0_557;
                              FStar_Syntax_Syntax.lbeff =
                                (uu___112_4157.FStar_Syntax_Syntax.lbeff);
                              FStar_Syntax_Syntax.lbdef =
                                (uu___112_4157.FStar_Syntax_Syntax.lbdef)
                            }  in
                          let _0_561 =
                            mk
                              (FStar_Syntax_Syntax.Tm_let
                                 (let _0_558 =
                                    FStar_Syntax_Subst.close x_binders s_e2
                                     in
                                  ((false,
                                     [(let uu___113_4166 = s_binding  in
                                       {
                                         FStar_Syntax_Syntax.lbname =
                                           (uu___113_4166.FStar_Syntax_Syntax.lbname);
                                         FStar_Syntax_Syntax.lbunivs =
                                           (uu___113_4166.FStar_Syntax_Syntax.lbunivs);
                                         FStar_Syntax_Syntax.lbtyp =
                                           (uu___113_4166.FStar_Syntax_Syntax.lbtyp);
                                         FStar_Syntax_Syntax.lbeff =
                                           (uu___113_4166.FStar_Syntax_Syntax.lbeff);
                                         FStar_Syntax_Syntax.lbdef = s_e1
                                       })]), _0_558)))
                             in
                          let _0_560 =
                            mk
                              (FStar_Syntax_Syntax.Tm_let
                                 (let _0_559 =
                                    FStar_Syntax_Subst.close x_binders u_e2
                                     in
                                  ((false,
                                     [(let uu___114_4171 = u_binding  in
                                       {
                                         FStar_Syntax_Syntax.lbname =
                                           (uu___114_4171.FStar_Syntax_Syntax.lbname);
                                         FStar_Syntax_Syntax.lbunivs =
                                           (uu___114_4171.FStar_Syntax_Syntax.lbunivs);
                                         FStar_Syntax_Syntax.lbtyp =
                                           (uu___114_4171.FStar_Syntax_Syntax.lbtyp);
                                         FStar_Syntax_Syntax.lbeff =
                                           (uu___114_4171.FStar_Syntax_Syntax.lbeff);
                                         FStar_Syntax_Syntax.lbdef = u_e1
                                       })]), _0_559)))
                             in
                          (nm_rec, _0_561, _0_560))
                 | (M t1,s_e1,u_e1) ->
                     let u_binding =
                       let uu___115_4176 = binding  in
                       {
                         FStar_Syntax_Syntax.lbname =
                           (uu___115_4176.FStar_Syntax_Syntax.lbname);
                         FStar_Syntax_Syntax.lbunivs =
                           (uu___115_4176.FStar_Syntax_Syntax.lbunivs);
                         FStar_Syntax_Syntax.lbtyp = t1;
                         FStar_Syntax_Syntax.lbeff =
                           FStar_Syntax_Const.effect_PURE_lid;
                         FStar_Syntax_Syntax.lbdef =
                           (uu___115_4176.FStar_Syntax_Syntax.lbdef)
                       }  in
                     let env =
                       let uu___116_4178 = env  in
                       let _0_562 =
                         FStar_TypeChecker_Env.push_bv env.env
                           (let uu___117_4179 = x  in
                            {
                              FStar_Syntax_Syntax.ppname =
                                (uu___117_4179.FStar_Syntax_Syntax.ppname);
                              FStar_Syntax_Syntax.index =
                                (uu___117_4179.FStar_Syntax_Syntax.index);
                              FStar_Syntax_Syntax.sort = t1
                            })
                          in
                       {
                         env = _0_562;
                         subst = (uu___116_4178.subst);
                         tc_const = (uu___116_4178.tc_const)
                       }  in
                     let uu____4180 = ensure_m env e2  in
                     (match uu____4180 with
                      | (t2,s_e2,u_e2) ->
                          let p_type = mk_star_to_type mk env t2  in
                          let p =
                            FStar_Syntax_Syntax.gen_bv "p''" None p_type  in
                          let s_e2 =
                            mk
                              (FStar_Syntax_Syntax.Tm_app
                                 (let _0_566 =
                                    let _0_565 =
                                      let _0_564 =
                                        FStar_Syntax_Syntax.bv_to_name p  in
                                      let _0_563 =
                                        FStar_Syntax_Syntax.as_implicit false
                                         in
                                      (_0_564, _0_563)  in
                                    [_0_565]  in
                                  (s_e2, _0_566)))
                             in
                          let s_e2 =
                            FStar_Syntax_Util.abs x_binders s_e2 None  in
                          let body =
                            mk
                              (FStar_Syntax_Syntax.Tm_app
                                 (let _0_569 =
                                    let _0_568 =
                                      let _0_567 =
                                        FStar_Syntax_Syntax.as_implicit false
                                         in
                                      (s_e2, _0_567)  in
                                    [_0_568]  in
                                  (s_e1, _0_569)))
                             in
                          let _0_574 =
                            let _0_571 =
                              let _0_570 = FStar_Syntax_Syntax.mk_binder p
                                 in
                              [_0_570]  in
                            FStar_Syntax_Util.abs _0_571 body None  in
                          let _0_573 =
                            mk
                              (FStar_Syntax_Syntax.Tm_let
                                 (let _0_572 =
                                    FStar_Syntax_Subst.close x_binders u_e2
                                     in
                                  ((false,
                                     [(let uu___118_4231 = u_binding  in
                                       {
                                         FStar_Syntax_Syntax.lbname =
                                           (uu___118_4231.FStar_Syntax_Syntax.lbname);
                                         FStar_Syntax_Syntax.lbunivs =
                                           (uu___118_4231.FStar_Syntax_Syntax.lbunivs);
                                         FStar_Syntax_Syntax.lbtyp =
                                           (uu___118_4231.FStar_Syntax_Syntax.lbtyp);
                                         FStar_Syntax_Syntax.lbeff =
                                           (uu___118_4231.FStar_Syntax_Syntax.lbeff);
                                         FStar_Syntax_Syntax.lbdef = u_e1
                                       })]), _0_572)))
                             in
                          ((M t2), _0_574, _0_573)))

and check_n :
  env_ ->
    FStar_Syntax_Syntax.term ->
      (FStar_Syntax_Syntax.typ * FStar_Syntax_Syntax.term *
        FStar_Syntax_Syntax.term)
  =
  fun env  ->
    fun e  ->
      let mn =
        N
          (FStar_Syntax_Syntax.mk FStar_Syntax_Syntax.Tm_unknown None
             e.FStar_Syntax_Syntax.pos)
         in
      let uu____4250 = check env e mn  in
      match uu____4250 with
      | (N t,s_e,u_e) -> (t, s_e, u_e)
      | uu____4260 -> failwith "[check_n]: impossible"

and check_m :
  env_ ->
    FStar_Syntax_Syntax.term ->
      (FStar_Syntax_Syntax.typ * FStar_Syntax_Syntax.term *
        FStar_Syntax_Syntax.term)
  =
  fun env  ->
    fun e  ->
      let mn =
        M
          (FStar_Syntax_Syntax.mk FStar_Syntax_Syntax.Tm_unknown None
             e.FStar_Syntax_Syntax.pos)
         in
      let uu____4285 = check env e mn  in
      match uu____4285 with
      | (M t,s_e,u_e) -> (t, s_e, u_e)
      | uu____4295 -> failwith "[check_m]: impossible"

and comp_of_nm : nm_ -> FStar_Syntax_Syntax.comp =
  fun nm  ->
    match nm with | N t -> FStar_Syntax_Syntax.mk_Total t | M t -> mk_M t

and mk_M : FStar_Syntax_Syntax.typ -> FStar_Syntax_Syntax.comp =
  fun t  ->
    FStar_Syntax_Syntax.mk_Comp
      {
        FStar_Syntax_Syntax.comp_univs = [FStar_Syntax_Syntax.U_unknown];
        FStar_Syntax_Syntax.effect_name = FStar_Syntax_Const.monadic_lid;
        FStar_Syntax_Syntax.result_typ = t;
        FStar_Syntax_Syntax.effect_args = [];
        FStar_Syntax_Syntax.flags =
          [FStar_Syntax_Syntax.CPS; FStar_Syntax_Syntax.TOTAL]
      }

and type_of_comp :
  (FStar_Syntax_Syntax.comp',Prims.unit) FStar_Syntax_Syntax.syntax ->
    (FStar_Syntax_Syntax.term',FStar_Syntax_Syntax.term')
      FStar_Syntax_Syntax.syntax
  = fun t  -> FStar_Syntax_Util.comp_result t

and trans_F_ :
  env_ ->
    FStar_Syntax_Syntax.typ ->
      FStar_Syntax_Syntax.term -> FStar_Syntax_Syntax.term
  =
  fun env  ->
    fun c  ->
      fun wp  ->
        (let uu____4317 = Prims.op_Negation (is_C c)  in
         match uu____4317 with
         | true  -> failwith "not a C"
         | uu____4318 -> ());
        (let mk x = FStar_Syntax_Syntax.mk x None c.FStar_Syntax_Syntax.pos
            in
         let uu____4329 =
           (FStar_Syntax_Subst.compress c).FStar_Syntax_Syntax.n  in
         match uu____4329 with
         | FStar_Syntax_Syntax.Tm_app (head,args) ->
             let uu____4346 = FStar_Syntax_Util.head_and_args wp  in
             (match uu____4346 with
              | (wp_head,wp_args) ->
                  ((let uu____4373 =
                      (Prims.op_Negation
                         ((FStar_List.length wp_args) =
                            (FStar_List.length args)))
                        ||
                        (Prims.op_Negation
                           (let _0_575 =
                              FStar_Syntax_Util.mk_tuple_data_lid
                                (FStar_List.length wp_args)
                                FStar_Range.dummyRange
                               in
                            FStar_Syntax_Util.is_constructor wp_head _0_575))
                       in
                    match uu____4373 with
                    | true  -> failwith "mismatch"
                    | uu____4393 -> ());
                   mk
                     (FStar_Syntax_Syntax.Tm_app
                        (let _0_579 =
                           FStar_List.map2
                             (fun uu____4405  ->
                                fun uu____4406  ->
                                  match (uu____4405, uu____4406) with
                                  | ((arg,q),(wp_arg,q')) ->
                                      let print_implicit q =
                                        let uu____4429 =
                                          FStar_Syntax_Syntax.is_implicit q
                                           in
                                        match uu____4429 with
                                        | true  -> "implicit"
                                        | uu____4430 -> "explicit"  in
                                      ((match q <> q' with
                                        | true  ->
                                            let _0_577 = print_implicit q  in
                                            let _0_576 = print_implicit q'
                                               in
                                            FStar_Util.print2_warning
                                              "Incoherent implicit qualifiers %b %b"
                                              _0_577 _0_576
                                        | uu____4432 -> ());
                                       (let _0_578 = trans_F_ env arg wp_arg
                                           in
                                        (_0_578, q)))) args wp_args
                            in
                         (head, _0_579)))))
         | FStar_Syntax_Syntax.Tm_arrow (binders,comp) ->
             let binders = FStar_Syntax_Util.name_binders binders  in
             let uu____4449 = FStar_Syntax_Subst.open_comp binders comp  in
             (match uu____4449 with
              | (binders_orig,comp) ->
                  let uu____4454 =
                    FStar_List.split
                      (FStar_List.map
                         (fun uu____4472  ->
                            match uu____4472 with
                            | (bv,q) ->
                                let h = bv.FStar_Syntax_Syntax.sort  in
                                let uu____4485 = is_C h  in
                                (match uu____4485 with
                                 | true  ->
                                     let w' =
                                       let _0_580 = star_type' env h  in
                                       FStar_Syntax_Syntax.gen_bv
                                         (Prims.strcat
                                            (bv.FStar_Syntax_Syntax.ppname).FStar_Ident.idText
                                            "-w'") None _0_580
                                        in
                                     let _0_585 =
                                       let _0_584 =
                                         let _0_583 =
                                           let _0_582 =
                                             FStar_Syntax_Syntax.null_bv
                                               (let _0_581 =
                                                  FStar_Syntax_Syntax.bv_to_name
                                                    w'
                                                   in
                                                trans_F_ env h _0_581)
                                              in
                                           (_0_582, q)  in
                                         [_0_583]  in
                                       (w', q) :: _0_584  in
                                     (w', _0_585)
                                 | uu____4501 ->
                                     let x =
                                       let _0_586 = star_type' env h  in
                                       FStar_Syntax_Syntax.gen_bv
                                         (Prims.strcat
                                            (bv.FStar_Syntax_Syntax.ppname).FStar_Ident.idText
                                            "-x") None _0_586
                                        in
                                     (x, [(x, q)]))) binders_orig)
                     in
                  (match uu____4454 with
                   | (bvs,binders) ->
                       let binders = FStar_List.flatten binders  in
                       let comp =
                         let _0_588 =
                           let _0_587 =
                             FStar_Syntax_Syntax.binders_of_list bvs  in
                           FStar_Syntax_Util.rename_binders binders_orig
                             _0_587
                            in
                         FStar_Syntax_Subst.subst_comp _0_588 comp  in
                       let app =
                         mk
                           (FStar_Syntax_Syntax.Tm_app
                              (let _0_591 =
                                 FStar_List.map
                                   (fun bv  ->
                                      let _0_590 =
                                        FStar_Syntax_Syntax.bv_to_name bv  in
                                      let _0_589 =
                                        FStar_Syntax_Syntax.as_implicit false
                                         in
                                      (_0_590, _0_589)) bvs
                                  in
                               (wp, _0_591)))
                          in
                       let comp =
                         let _0_593 = type_of_comp comp  in
                         let _0_592 = is_monadic_comp comp  in
                         trans_G env _0_593 _0_592 app  in
                       FStar_Syntax_Util.arrow binders comp))
         | FStar_Syntax_Syntax.Tm_ascribed (e,uu____4540,uu____4541) ->
             trans_F_ env e wp
         | uu____4560 -> failwith "impossible trans_F_")

and trans_G :
  env_ ->
    FStar_Syntax_Syntax.typ ->
      Prims.bool -> FStar_Syntax_Syntax.typ -> FStar_Syntax_Syntax.comp
  =
  fun env  ->
    fun h  ->
      fun is_monadic  ->
        fun wp  ->
          let mk x = FStar_Syntax_Syntax.mk x None h.FStar_Syntax_Syntax.pos
             in
          match is_monadic with
          | true  ->
              FStar_Syntax_Syntax.mk_Comp
                (let _0_597 = star_type' env h  in
                 let _0_596 =
                   let _0_595 =
                     let _0_594 = FStar_Syntax_Syntax.as_implicit false  in
                     (wp, _0_594)  in
                   [_0_595]  in
                 {
                   FStar_Syntax_Syntax.comp_univs =
                     [FStar_Syntax_Syntax.U_unknown];
                   FStar_Syntax_Syntax.effect_name =
                     FStar_Syntax_Const.effect_PURE_lid;
                   FStar_Syntax_Syntax.result_typ = _0_597;
                   FStar_Syntax_Syntax.effect_args = _0_596;
                   FStar_Syntax_Syntax.flags = []
                 })
          | uu____4579 -> FStar_Syntax_Syntax.mk_Total (trans_F_ env h wp)

let n :
  FStar_TypeChecker_Env.env ->
    FStar_Syntax_Syntax.term -> FStar_Syntax_Syntax.term
  =
  FStar_TypeChecker_Normalize.normalize
    [FStar_TypeChecker_Normalize.Beta;
    FStar_TypeChecker_Normalize.UnfoldUntil
      FStar_Syntax_Syntax.Delta_constant;
    FStar_TypeChecker_Normalize.NoDeltaSteps;
    FStar_TypeChecker_Normalize.Eager_unfolding;
    FStar_TypeChecker_Normalize.EraseUniverses]
  
let star_type : env -> FStar_Syntax_Syntax.typ -> FStar_Syntax_Syntax.term =
  fun env  -> fun t  -> let _0_598 = n env.env t  in star_type' env _0_598 
let star_expr :
  env ->
    FStar_Syntax_Syntax.term ->
      (FStar_Syntax_Syntax.typ * FStar_Syntax_Syntax.term *
        FStar_Syntax_Syntax.term)
  = fun env  -> fun t  -> let _0_599 = n env.env t  in check_n env _0_599 
let trans_F :
  env_ ->
    FStar_Syntax_Syntax.typ ->
      FStar_Syntax_Syntax.term -> FStar_Syntax_Syntax.term
  =
  fun env  ->
    fun c  ->
      fun wp  ->
        let _0_601 = n env.env c  in
        let _0_600 = n env.env wp  in trans_F_ env _0_601 _0_600
  
>>>>>>> cb49b421
<|MERGE_RESOLUTION|>--- conflicted
+++ resolved
@@ -1,4004 +1,5 @@
 open Prims
 type env =
-<<<<<<< HEAD
-{env : FStar_TypeChecker_Env.env; subst : FStar_Syntax_Syntax.subst_elt Prims.list; tc_const : FStar_Const.sconst  ->  FStar_Syntax_Syntax.typ}
-
-
-let empty : FStar_TypeChecker_Env.env  ->  (FStar_Const.sconst  ->  FStar_Syntax_Syntax.typ)  ->  env = (fun env tc_const -> {env = env; subst = []; tc_const = tc_const})
-
-
-let gen_wps_for_free : FStar_TypeChecker_Env.env  ->  FStar_Syntax_Syntax.binders  ->  FStar_Syntax_Syntax.bv  ->  FStar_Syntax_Syntax.term  ->  FStar_Syntax_Syntax.eff_decl  ->  (FStar_Syntax_Syntax.sigelts * FStar_Syntax_Syntax.eff_decl) = (fun env binders a wp_a ed -> (
-
-let wp_a = (FStar_TypeChecker_Normalize.normalize ((FStar_TypeChecker_Normalize.Beta)::(FStar_TypeChecker_Normalize.EraseUniverses)::[]) env wp_a)
-in (
-
-let a = (
-
-let uu___94_64 = a
-in (
-
-let uu____65 = (FStar_TypeChecker_Normalize.normalize ((FStar_TypeChecker_Normalize.EraseUniverses)::[]) env a.FStar_Syntax_Syntax.sort)
-in {FStar_Syntax_Syntax.ppname = uu___94_64.FStar_Syntax_Syntax.ppname; FStar_Syntax_Syntax.index = uu___94_64.FStar_Syntax_Syntax.index; FStar_Syntax_Syntax.sort = uu____65}))
-in (
-
-let d = (fun s -> (FStar_Util.print1 "\\x1b[01;36m%s\\x1b[00m\n" s))
-in ((
-
-let uu____73 = (FStar_TypeChecker_Env.debug env (FStar_Options.Other ("ED")))
-in (match (uu____73) with
-| true -> begin
-((d "Elaborating extra WP combinators");
-(
-
-let uu____75 = (FStar_Syntax_Print.term_to_string wp_a)
-in (FStar_Util.print1 "wp_a is: %s\n" uu____75));
-)
-end
-| uu____76 -> begin
-()
-end));
-(
-
-let rec collect_binders = (fun t -> (
-
-let uu____84 = (
-
-let uu____85 = (
-
-let uu____88 = (FStar_Syntax_Subst.compress t)
-in (FStar_All.pipe_left FStar_Syntax_Util.unascribe uu____88))
-in uu____85.FStar_Syntax_Syntax.n)
-in (match (uu____84) with
-| FStar_Syntax_Syntax.Tm_arrow (bs, comp) -> begin
-(
-
-let rest = (match (comp.FStar_Syntax_Syntax.n) with
-| FStar_Syntax_Syntax.Total (t, uu____110) -> begin
-t
-end
-| uu____117 -> begin
-(failwith "wp_a contains non-Tot arrow")
-end)
-in (
-
-let uu____120 = (collect_binders rest)
-in (FStar_List.append bs uu____120)))
-end
-| FStar_Syntax_Syntax.Tm_type (uu____126) -> begin
-[]
-end
-| uu____129 -> begin
-(failwith "wp_a doesn\'t end in Type0")
-end)))
-in (
-
-let mk_lid = (fun name -> (FStar_Ident.lid_of_path (FStar_Ident.path_of_text (Prims.strcat (FStar_Ident.text_of_lid ed.FStar_Syntax_Syntax.mname) (Prims.strcat "_" name))) FStar_Range.dummyRange))
-in (
-
-let gamma = (
-
-let uu____141 = (collect_binders wp_a)
-in (FStar_All.pipe_right uu____141 FStar_Syntax_Util.name_binders))
-in ((
-
-let uu____152 = (FStar_TypeChecker_Env.debug env (FStar_Options.Other ("ED")))
-in (match (uu____152) with
-| true -> begin
-(
-
-let uu____153 = (
-
-let uu____154 = (FStar_Syntax_Print.binders_to_string ", " gamma)
-in (FStar_Util.format1 "Gamma is %s\n" uu____154))
-in (d uu____153))
-end
-| uu____155 -> begin
-()
-end));
-(
-
-let unknown = FStar_Syntax_Syntax.tun
-in (
-
-let mk = (fun x -> ((FStar_Syntax_Syntax.mk x) None FStar_Range.dummyRange))
-in (
-
-let sigelts = (FStar_Util.mk_ref [])
-in (
-
-let register = (fun env lident def -> (
-
-let uu____186 = (FStar_TypeChecker_Util.mk_toplevel_definition env lident def)
-in (match (uu____186) with
-| (sigelt, fv) -> begin
-((
-
-let uu____192 = (
-
-let uu____194 = (FStar_ST.read sigelts)
-in (sigelt)::uu____194)
-in (FStar_ST.write sigelts uu____192));
-fv;
-)
-end)))
-in (
-
-let binders_of_list = (FStar_List.map (fun uu____215 -> (match (uu____215) with
-| (t, b) -> begin
-(
-
-let uu____222 = (FStar_Syntax_Syntax.as_implicit b)
-in ((t), (uu____222)))
-end)))
-in (
-
-let mk_all_implicit = (FStar_List.map (fun t -> (
-
-let uu____239 = (FStar_Syntax_Syntax.as_implicit true)
-in (((Prims.fst t)), (uu____239)))))
-in (
-
-let args_of_binders = (FStar_List.map (fun bv -> (
-
-let uu____252 = (FStar_Syntax_Syntax.bv_to_name (Prims.fst bv))
-in (FStar_Syntax_Syntax.as_arg uu____252))))
-in (
-
-let uu____253 = (
-
-let uu____265 = (
-
-let mk = (fun f -> (
-
-let t = (FStar_Syntax_Syntax.gen_bv "t" None FStar_Syntax_Util.ktype)
-in (
-
-let body = (
-
-let uu____285 = (f (FStar_Syntax_Syntax.bv_to_name t))
-in (FStar_Syntax_Util.arrow gamma uu____285))
-in (
-
-let uu____288 = (
-
-let uu____292 = (
-
-let uu____296 = (FStar_Syntax_Syntax.mk_binder a)
-in (
-
-let uu____297 = (
-
-let uu____299 = (FStar_Syntax_Syntax.mk_binder t)
-in (uu____299)::[])
-in (uu____296)::uu____297))
-in (FStar_List.append binders uu____292))
-in (FStar_Syntax_Util.abs uu____288 body None)))))
-in (
-
-let uu____307 = (mk FStar_Syntax_Syntax.mk_Total)
-in (
-
-let uu____308 = (mk FStar_Syntax_Syntax.mk_GTotal)
-in ((uu____307), (uu____308)))))
-in (match (uu____265) with
-| (ctx_def, gctx_def) -> begin
-(
-
-let ctx_lid = (mk_lid "ctx")
-in (
-
-let ctx_fv = (register env ctx_lid ctx_def)
-in (
-
-let gctx_lid = (mk_lid "gctx")
-in (
-
-let gctx_fv = (register env gctx_lid gctx_def)
-in (
-
-let mk_app = (fun fv t -> (
-
-let uu____339 = (
-
-let uu____340 = (
-
-let uu____350 = (
-
-let uu____354 = (FStar_List.map (fun uu____362 -> (match (uu____362) with
-| (bv, uu____368) -> begin
-(
-
-let uu____369 = (FStar_Syntax_Syntax.bv_to_name bv)
-in (
-
-let uu____370 = (FStar_Syntax_Syntax.as_implicit false)
-in ((uu____369), (uu____370))))
-end)) binders)
-in (
-
-let uu____371 = (
-
-let uu____375 = (
-
-let uu____378 = (FStar_Syntax_Syntax.bv_to_name a)
-in (
-
-let uu____379 = (FStar_Syntax_Syntax.as_implicit false)
-in ((uu____378), (uu____379))))
-in (
-
-let uu____380 = (
-
-let uu____384 = (
-
-let uu____387 = (FStar_Syntax_Syntax.as_implicit false)
-in ((t), (uu____387)))
-in (uu____384)::[])
-in (uu____375)::uu____380))
-in (FStar_List.append uu____354 uu____371)))
-in ((fv), (uu____350)))
-in FStar_Syntax_Syntax.Tm_app (uu____340))
-in (mk uu____339)))
-in ((env), ((mk_app ctx_fv)), ((mk_app gctx_fv))))))))
-end))
-in (match (uu____253) with
-| (env, mk_ctx, mk_gctx) -> begin
-(
-
-let c_pure = (
-
-let t = (FStar_Syntax_Syntax.gen_bv "t" None FStar_Syntax_Util.ktype)
-in (
-
-let x = (
-
-let uu____433 = (FStar_Syntax_Syntax.bv_to_name t)
-in (FStar_Syntax_Syntax.gen_bv "x" None uu____433))
-in (
-
-let ret = (
-
-let uu____441 = (
-
-let uu____447 = (
-
-let uu____448 = (
-
-let uu____451 = (
-
-let uu____452 = (FStar_Syntax_Syntax.bv_to_name t)
-in (mk_ctx uu____452))
-in (FStar_Syntax_Syntax.mk_Total uu____451))
-in (FStar_Syntax_Util.lcomp_of_comp uu____448))
-in FStar_Util.Inl (uu____447))
-in Some (uu____441))
-in (
-
-let body = (
-
-let uu____462 = (FStar_Syntax_Syntax.bv_to_name x)
-in (FStar_Syntax_Util.abs gamma uu____462 ret))
-in (
-
-let uu____463 = (
-
-let uu____467 = (mk_all_implicit binders)
-in (
-
-let uu____471 = (binders_of_list ((((a), (true)))::(((t), (true)))::(((x), (false)))::[]))
-in (FStar_List.append uu____467 uu____471)))
-in (FStar_Syntax_Util.abs uu____463 body ret))))))
-in (
-
-let c_pure = (
-
-let uu____486 = (mk_lid "pure")
-in (register env uu____486 c_pure))
-in (
-
-let c_app = (
-
-let t1 = (FStar_Syntax_Syntax.gen_bv "t1" None FStar_Syntax_Util.ktype)
-in (
-
-let t2 = (FStar_Syntax_Syntax.gen_bv "t2" None FStar_Syntax_Util.ktype)
-in (
-
-let l = (
-
-let uu____491 = (
-
-let uu____492 = (
-
-let uu____493 = (
-
-let uu____497 = (
-
-let uu____498 = (
-
-let uu____499 = (FStar_Syntax_Syntax.bv_to_name t1)
-in (FStar_Syntax_Syntax.new_bv None uu____499))
-in (FStar_Syntax_Syntax.mk_binder uu____498))
-in (uu____497)::[])
-in (
-
-let uu____500 = (
-
-let uu____503 = (FStar_Syntax_Syntax.bv_to_name t2)
-in (FStar_Syntax_Syntax.mk_GTotal uu____503))
-in (FStar_Syntax_Util.arrow uu____493 uu____500)))
-in (mk_gctx uu____492))
-in (FStar_Syntax_Syntax.gen_bv "l" None uu____491))
-in (
-
-let r = (
-
-let uu____505 = (
-
-let uu____506 = (FStar_Syntax_Syntax.bv_to_name t1)
-in (mk_gctx uu____506))
-in (FStar_Syntax_Syntax.gen_bv "r" None uu____505))
-in (
-
-let ret = (
-
-let uu____514 = (
-
-let uu____520 = (
-
-let uu____521 = (
-
-let uu____524 = (
-
-let uu____525 = (FStar_Syntax_Syntax.bv_to_name t2)
-in (mk_gctx uu____525))
-in (FStar_Syntax_Syntax.mk_Total uu____524))
-in (FStar_Syntax_Util.lcomp_of_comp uu____521))
-in FStar_Util.Inl (uu____520))
-in Some (uu____514))
-in (
-
-let outer_body = (
-
-let gamma_as_args = (args_of_binders gamma)
-in (
-
-let inner_body = (
-
-let uu____540 = (FStar_Syntax_Syntax.bv_to_name l)
-in (
-
-let uu____543 = (
-
-let uu____549 = (
-
-let uu____551 = (
-
-let uu____552 = (
-
-let uu____553 = (FStar_Syntax_Syntax.bv_to_name r)
-in (FStar_Syntax_Util.mk_app uu____553 gamma_as_args))
-in (FStar_Syntax_Syntax.as_arg uu____552))
-in (uu____551)::[])
-in (FStar_List.append gamma_as_args uu____549))
-in (FStar_Syntax_Util.mk_app uu____540 uu____543)))
-in (FStar_Syntax_Util.abs gamma inner_body ret)))
-in (
-
-let uu____556 = (
-
-let uu____560 = (mk_all_implicit binders)
-in (
-
-let uu____564 = (binders_of_list ((((a), (true)))::(((t1), (true)))::(((t2), (true)))::(((l), (false)))::(((r), (false)))::[]))
-in (FStar_List.append uu____560 uu____564)))
-in (FStar_Syntax_Util.abs uu____556 outer_body ret))))))))
-in (
-
-let c_app = (
-
-let uu____583 = (mk_lid "app")
-in (register env uu____583 c_app))
-in (
-
-let c_lift1 = (
-
-let t1 = (FStar_Syntax_Syntax.gen_bv "t1" None FStar_Syntax_Util.ktype)
-in (
-
-let t2 = (FStar_Syntax_Syntax.gen_bv "t2" None FStar_Syntax_Util.ktype)
-in (
-
-let t_f = (
-
-let uu____590 = (
-
-let uu____594 = (
-
-let uu____595 = (FStar_Syntax_Syntax.bv_to_name t1)
-in (FStar_Syntax_Syntax.null_binder uu____595))
-in (uu____594)::[])
-in (
-
-let uu____596 = (
-
-let uu____599 = (FStar_Syntax_Syntax.bv_to_name t2)
-in (FStar_Syntax_Syntax.mk_GTotal uu____599))
-in (FStar_Syntax_Util.arrow uu____590 uu____596)))
-in (
-
-let f = (FStar_Syntax_Syntax.gen_bv "f" None t_f)
-in (
-
-let a1 = (
-
-let uu____602 = (
-
-let uu____603 = (FStar_Syntax_Syntax.bv_to_name t1)
-in (mk_gctx uu____603))
-in (FStar_Syntax_Syntax.gen_bv "a1" None uu____602))
-in (
-
-let ret = (
-
-let uu____611 = (
-
-let uu____617 = (
-
-let uu____618 = (
-
-let uu____621 = (
-
-let uu____622 = (FStar_Syntax_Syntax.bv_to_name t2)
-in (mk_gctx uu____622))
-in (FStar_Syntax_Syntax.mk_Total uu____621))
-in (FStar_Syntax_Util.lcomp_of_comp uu____618))
-in FStar_Util.Inl (uu____617))
-in Some (uu____611))
-in (
-
-let uu____631 = (
-
-let uu____635 = (mk_all_implicit binders)
-in (
-
-let uu____639 = (binders_of_list ((((a), (true)))::(((t1), (true)))::(((t2), (true)))::(((f), (false)))::(((a1), (false)))::[]))
-in (FStar_List.append uu____635 uu____639)))
-in (
-
-let uu____657 = (
-
-let uu____658 = (
-
-let uu____664 = (
-
-let uu____666 = (
-
-let uu____669 = (
-
-let uu____675 = (
-
-let uu____677 = (FStar_Syntax_Syntax.bv_to_name f)
-in (uu____677)::[])
-in (FStar_List.map FStar_Syntax_Syntax.as_arg uu____675))
-in (FStar_Syntax_Util.mk_app c_pure uu____669))
-in (
-
-let uu____678 = (
-
-let uu____682 = (FStar_Syntax_Syntax.bv_to_name a1)
-in (uu____682)::[])
-in (uu____666)::uu____678))
-in (FStar_List.map FStar_Syntax_Syntax.as_arg uu____664))
-in (FStar_Syntax_Util.mk_app c_app uu____658))
-in (FStar_Syntax_Util.abs uu____631 uu____657 ret)))))))))
-in (
-
-let c_lift1 = (
-
-let uu____686 = (mk_lid "lift1")
-in (register env uu____686 c_lift1))
-in (
-
-let c_lift2 = (
-
-let t1 = (FStar_Syntax_Syntax.gen_bv "t1" None FStar_Syntax_Util.ktype)
-in (
-
-let t2 = (FStar_Syntax_Syntax.gen_bv "t2" None FStar_Syntax_Util.ktype)
-in (
-
-let t3 = (FStar_Syntax_Syntax.gen_bv "t3" None FStar_Syntax_Util.ktype)
-in (
-
-let t_f = (
-
-let uu____694 = (
-
-let uu____698 = (
-
-let uu____699 = (FStar_Syntax_Syntax.bv_to_name t1)
-in (FStar_Syntax_Syntax.null_binder uu____699))
-in (
-
-let uu____700 = (
-
-let uu____702 = (
-
-let uu____703 = (FStar_Syntax_Syntax.bv_to_name t2)
-in (FStar_Syntax_Syntax.null_binder uu____703))
-in (uu____702)::[])
-in (uu____698)::uu____700))
-in (
-
-let uu____704 = (
-
-let uu____707 = (FStar_Syntax_Syntax.bv_to_name t3)
-in (FStar_Syntax_Syntax.mk_GTotal uu____707))
-in (FStar_Syntax_Util.arrow uu____694 uu____704)))
-in (
-
-let f = (FStar_Syntax_Syntax.gen_bv "f" None t_f)
-in (
-
-let a1 = (
-
-let uu____710 = (
-
-let uu____711 = (FStar_Syntax_Syntax.bv_to_name t1)
-in (mk_gctx uu____711))
-in (FStar_Syntax_Syntax.gen_bv "a1" None uu____710))
-in (
-
-let a2 = (
-
-let uu____713 = (
-
-let uu____714 = (FStar_Syntax_Syntax.bv_to_name t2)
-in (mk_gctx uu____714))
-in (FStar_Syntax_Syntax.gen_bv "a2" None uu____713))
-in (
-
-let ret = (
-
-let uu____722 = (
-
-let uu____728 = (
-
-let uu____729 = (
-
-let uu____732 = (
-
-let uu____733 = (FStar_Syntax_Syntax.bv_to_name t3)
-in (mk_gctx uu____733))
-in (FStar_Syntax_Syntax.mk_Total uu____732))
-in (FStar_Syntax_Util.lcomp_of_comp uu____729))
-in FStar_Util.Inl (uu____728))
-in Some (uu____722))
-in (
-
-let uu____742 = (
-
-let uu____746 = (mk_all_implicit binders)
-in (
-
-let uu____750 = (binders_of_list ((((a), (true)))::(((t1), (true)))::(((t2), (true)))::(((t3), (true)))::(((f), (false)))::(((a1), (false)))::(((a2), (false)))::[]))
-in (FStar_List.append uu____746 uu____750)))
-in (
-
-let uu____772 = (
-
-let uu____773 = (
-
-let uu____779 = (
-
-let uu____781 = (
-
-let uu____784 = (
-
-let uu____790 = (
-
-let uu____792 = (
-
-let uu____795 = (
-
-let uu____801 = (
-
-let uu____803 = (FStar_Syntax_Syntax.bv_to_name f)
-in (uu____803)::[])
-in (FStar_List.map FStar_Syntax_Syntax.as_arg uu____801))
-in (FStar_Syntax_Util.mk_app c_pure uu____795))
-in (
-
-let uu____804 = (
-
-let uu____808 = (FStar_Syntax_Syntax.bv_to_name a1)
-in (uu____808)::[])
-in (uu____792)::uu____804))
-in (FStar_List.map FStar_Syntax_Syntax.as_arg uu____790))
-in (FStar_Syntax_Util.mk_app c_app uu____784))
-in (
-
-let uu____811 = (
-
-let uu____815 = (FStar_Syntax_Syntax.bv_to_name a2)
-in (uu____815)::[])
-in (uu____781)::uu____811))
-in (FStar_List.map FStar_Syntax_Syntax.as_arg uu____779))
-in (FStar_Syntax_Util.mk_app c_app uu____773))
-in (FStar_Syntax_Util.abs uu____742 uu____772 ret)))))))))))
-in (
-
-let c_lift2 = (
-
-let uu____819 = (mk_lid "lift2")
-in (register env uu____819 c_lift2))
-in (
-
-let c_push = (
-
-let t1 = (FStar_Syntax_Syntax.gen_bv "t1" None FStar_Syntax_Util.ktype)
-in (
-
-let t2 = (FStar_Syntax_Syntax.gen_bv "t2" None FStar_Syntax_Util.ktype)
-in (
-
-let t_f = (
-
-let uu____826 = (
-
-let uu____830 = (
-
-let uu____831 = (FStar_Syntax_Syntax.bv_to_name t1)
-in (FStar_Syntax_Syntax.null_binder uu____831))
-in (uu____830)::[])
-in (
-
-let uu____832 = (
-
-let uu____835 = (
-
-let uu____836 = (FStar_Syntax_Syntax.bv_to_name t2)
-in (mk_gctx uu____836))
-in (FStar_Syntax_Syntax.mk_Total uu____835))
-in (FStar_Syntax_Util.arrow uu____826 uu____832)))
-in (
-
-let f = (FStar_Syntax_Syntax.gen_bv "f" None t_f)
-in (
-
-let ret = (
-
-let uu____845 = (
-
-let uu____851 = (
-
-let uu____852 = (
-
-let uu____855 = (
-
-let uu____856 = (
-
-let uu____857 = (
-
-let uu____861 = (
-
-let uu____862 = (FStar_Syntax_Syntax.bv_to_name t1)
-in (FStar_Syntax_Syntax.null_binder uu____862))
-in (uu____861)::[])
-in (
-
-let uu____863 = (
-
-let uu____866 = (FStar_Syntax_Syntax.bv_to_name t2)
-in (FStar_Syntax_Syntax.mk_GTotal uu____866))
-in (FStar_Syntax_Util.arrow uu____857 uu____863)))
-in (mk_ctx uu____856))
-in (FStar_Syntax_Syntax.mk_Total uu____855))
-in (FStar_Syntax_Util.lcomp_of_comp uu____852))
-in FStar_Util.Inl (uu____851))
-in Some (uu____845))
-in (
-
-let e1 = (
-
-let uu____876 = (FStar_Syntax_Syntax.bv_to_name t1)
-in (FStar_Syntax_Syntax.gen_bv "e1" None uu____876))
-in (
-
-let body = (
-
-let uu____878 = (
-
-let uu____882 = (
-
-let uu____886 = (FStar_Syntax_Syntax.mk_binder e1)
-in (uu____886)::[])
-in (FStar_List.append gamma uu____882))
-in (
-
-let uu____889 = (
-
-let uu____890 = (FStar_Syntax_Syntax.bv_to_name f)
-in (
-
-let uu____893 = (
-
-let uu____899 = (
-
-let uu____900 = (FStar_Syntax_Syntax.bv_to_name e1)
-in (FStar_Syntax_Syntax.as_arg uu____900))
-in (
-
-let uu____901 = (args_of_binders gamma)
-in (uu____899)::uu____901))
-in (FStar_Syntax_Util.mk_app uu____890 uu____893)))
-in (FStar_Syntax_Util.abs uu____878 uu____889 ret)))
-in (
-
-let uu____903 = (
-
-let uu____907 = (mk_all_implicit binders)
-in (
-
-let uu____911 = (binders_of_list ((((a), (true)))::(((t1), (true)))::(((t2), (true)))::(((f), (false)))::[]))
-in (FStar_List.append uu____907 uu____911)))
-in (FStar_Syntax_Util.abs uu____903 body ret)))))))))
-in (
-
-let c_push = (
-
-let uu____928 = (mk_lid "push")
-in (register env uu____928 c_push))
-in (
-
-let ret_tot_wp_a = (
-
-let uu____936 = (
-
-let uu____942 = (
-
-let uu____943 = (FStar_Syntax_Syntax.mk_Total wp_a)
-in (FStar_Syntax_Util.lcomp_of_comp uu____943))
-in FStar_Util.Inl (uu____942))
-in Some (uu____936))
-in (
-
-let mk_generic_app = (fun c -> (match (((FStar_List.length binders) > (Prims.parse_int "0"))) with
-| true -> begin
-(
-
-let uu____971 = (
-
-let uu____972 = (
-
-let uu____982 = (args_of_binders binders)
-in ((c), (uu____982)))
-in FStar_Syntax_Syntax.Tm_app (uu____972))
-in (mk uu____971))
-end
-| uu____987 -> begin
-c
-end))
-in (
-
-let wp_if_then_else = (
-
-let result_comp = (
-
-let uu____990 = (
-
-let uu____991 = (
-
-let uu____995 = (FStar_Syntax_Syntax.null_binder wp_a)
-in (
-
-let uu____996 = (
-
-let uu____998 = (FStar_Syntax_Syntax.null_binder wp_a)
-in (uu____998)::[])
-in (uu____995)::uu____996))
-in (
-
-let uu____999 = (FStar_Syntax_Syntax.mk_Total wp_a)
-in (FStar_Syntax_Util.arrow uu____991 uu____999)))
-in (FStar_Syntax_Syntax.mk_Total uu____990))
-in (
-
-let c = (FStar_Syntax_Syntax.gen_bv "c" None FStar_Syntax_Util.ktype)
-in (
-
-let uu____1003 = (
-
-let uu____1007 = (FStar_Syntax_Syntax.binders_of_list ((a)::(c)::[]))
-in (FStar_List.append binders uu____1007))
-in (
-
-let uu____1013 = (
-
-let l_ite = (FStar_Syntax_Syntax.fvar FStar_Syntax_Const.ite_lid (FStar_Syntax_Syntax.Delta_defined_at_level ((Prims.parse_int "2"))) None)
-in (
-
-let uu____1015 = (
-
-let uu____1018 = (
-
-let uu____1024 = (
-
-let uu____1026 = (
-
-let uu____1029 = (
-
-let uu____1035 = (
-
-let uu____1036 = (FStar_Syntax_Syntax.bv_to_name c)
-in (FStar_Syntax_Syntax.as_arg uu____1036))
-in (uu____1035)::[])
-in (FStar_Syntax_Util.mk_app l_ite uu____1029))
-in (uu____1026)::[])
-in (FStar_List.map FStar_Syntax_Syntax.as_arg uu____1024))
-in (FStar_Syntax_Util.mk_app c_lift2 uu____1018))
-in (FStar_Syntax_Util.ascribe uu____1015 (FStar_Util.Inr (result_comp)))))
-in (FStar_Syntax_Util.abs uu____1003 uu____1013 (Some (FStar_Util.Inl ((FStar_Syntax_Util.lcomp_of_comp result_comp)))))))))
-in (
-
-let wp_if_then_else = (
-
-let uu____1052 = (mk_lid "wp_if_then_else")
-in (register env uu____1052 wp_if_then_else))
-in (
-
-let wp_if_then_else = (mk_generic_app wp_if_then_else)
-in (
-
-let wp_assert = (
-
-let q = (FStar_Syntax_Syntax.gen_bv "q" None FStar_Syntax_Util.ktype)
-in (
-
-let wp = (FStar_Syntax_Syntax.gen_bv "wp" None wp_a)
-in (
-
-let l_and = (FStar_Syntax_Syntax.fvar FStar_Syntax_Const.and_lid (FStar_Syntax_Syntax.Delta_defined_at_level ((Prims.parse_int "1"))) None)
-in (
-
-let body = (
-
-let uu____1063 = (
-
-let uu____1069 = (
-
-let uu____1071 = (
-
-let uu____1074 = (
-
-let uu____1080 = (
-
-let uu____1082 = (
-
-let uu____1085 = (
-
-let uu____1091 = (
-
-let uu____1092 = (FStar_Syntax_Syntax.bv_to_name q)
-in (FStar_Syntax_Syntax.as_arg uu____1092))
-in (uu____1091)::[])
-in (FStar_Syntax_Util.mk_app l_and uu____1085))
-in (uu____1082)::[])
-in (FStar_List.map FStar_Syntax_Syntax.as_arg uu____1080))
-in (FStar_Syntax_Util.mk_app c_pure uu____1074))
-in (
-
-let uu____1097 = (
-
-let uu____1101 = (FStar_Syntax_Syntax.bv_to_name wp)
-in (uu____1101)::[])
-in (uu____1071)::uu____1097))
-in (FStar_List.map FStar_Syntax_Syntax.as_arg uu____1069))
-in (FStar_Syntax_Util.mk_app c_app uu____1063))
-in (
-
-let uu____1104 = (
-
-let uu____1108 = (FStar_Syntax_Syntax.binders_of_list ((a)::(q)::(wp)::[]))
-in (FStar_List.append binders uu____1108))
-in (FStar_Syntax_Util.abs uu____1104 body ret_tot_wp_a))))))
-in (
-
-let wp_assert = (
-
-let uu____1115 = (mk_lid "wp_assert")
-in (register env uu____1115 wp_assert))
-in (
-
-let wp_assert = (mk_generic_app wp_assert)
-in (
-
-let wp_assume = (
-
-let q = (FStar_Syntax_Syntax.gen_bv "q" None FStar_Syntax_Util.ktype)
-in (
-
-let wp = (FStar_Syntax_Syntax.gen_bv "wp" None wp_a)
-in (
-
-let l_imp = (FStar_Syntax_Syntax.fvar FStar_Syntax_Const.imp_lid (FStar_Syntax_Syntax.Delta_defined_at_level ((Prims.parse_int "1"))) None)
-in (
-
-let body = (
-
-let uu____1126 = (
-
-let uu____1132 = (
-
-let uu____1134 = (
-
-let uu____1137 = (
-
-let uu____1143 = (
-
-let uu____1145 = (
-
-let uu____1148 = (
-
-let uu____1154 = (
-
-let uu____1155 = (FStar_Syntax_Syntax.bv_to_name q)
-in (FStar_Syntax_Syntax.as_arg uu____1155))
-in (uu____1154)::[])
-in (FStar_Syntax_Util.mk_app l_imp uu____1148))
-in (uu____1145)::[])
-in (FStar_List.map FStar_Syntax_Syntax.as_arg uu____1143))
-in (FStar_Syntax_Util.mk_app c_pure uu____1137))
-in (
-
-let uu____1160 = (
-
-let uu____1164 = (FStar_Syntax_Syntax.bv_to_name wp)
-in (uu____1164)::[])
-in (uu____1134)::uu____1160))
-in (FStar_List.map FStar_Syntax_Syntax.as_arg uu____1132))
-in (FStar_Syntax_Util.mk_app c_app uu____1126))
-in (
-
-let uu____1167 = (
-
-let uu____1171 = (FStar_Syntax_Syntax.binders_of_list ((a)::(q)::(wp)::[]))
-in (FStar_List.append binders uu____1171))
-in (FStar_Syntax_Util.abs uu____1167 body ret_tot_wp_a))))))
-in (
-
-let wp_assume = (
-
-let uu____1178 = (mk_lid "wp_assume")
-in (register env uu____1178 wp_assume))
-in (
-
-let wp_assume = (mk_generic_app wp_assume)
-in (
-
-let wp_close = (
-
-let b = (FStar_Syntax_Syntax.gen_bv "b" None FStar_Syntax_Util.ktype)
-in (
-
-let t_f = (
-
-let uu____1187 = (
-
-let uu____1191 = (
-
-let uu____1192 = (FStar_Syntax_Syntax.bv_to_name b)
-in (FStar_Syntax_Syntax.null_binder uu____1192))
-in (uu____1191)::[])
-in (
-
-let uu____1193 = (FStar_Syntax_Syntax.mk_Total wp_a)
-in (FStar_Syntax_Util.arrow uu____1187 uu____1193)))
-in (
-
-let f = (FStar_Syntax_Syntax.gen_bv "f" None t_f)
-in (
-
-let body = (
-
-let uu____1200 = (
-
-let uu____1206 = (
-
-let uu____1208 = (
-
-let uu____1211 = (FStar_List.map FStar_Syntax_Syntax.as_arg ((FStar_Syntax_Util.tforall)::[]))
-in (FStar_Syntax_Util.mk_app c_pure uu____1211))
-in (
-
-let uu____1217 = (
-
-let uu____1221 = (
-
-let uu____1224 = (
-
-let uu____1230 = (
-
-let uu____1232 = (FStar_Syntax_Syntax.bv_to_name f)
-in (uu____1232)::[])
-in (FStar_List.map FStar_Syntax_Syntax.as_arg uu____1230))
-in (FStar_Syntax_Util.mk_app c_push uu____1224))
-in (uu____1221)::[])
-in (uu____1208)::uu____1217))
-in (FStar_List.map FStar_Syntax_Syntax.as_arg uu____1206))
-in (FStar_Syntax_Util.mk_app c_app uu____1200))
-in (
-
-let uu____1239 = (
-
-let uu____1243 = (FStar_Syntax_Syntax.binders_of_list ((a)::(b)::(f)::[]))
-in (FStar_List.append binders uu____1243))
-in (FStar_Syntax_Util.abs uu____1239 body ret_tot_wp_a))))))
-in (
-
-let wp_close = (
-
-let uu____1250 = (mk_lid "wp_close")
-in (register env uu____1250 wp_close))
-in (
-
-let wp_close = (mk_generic_app wp_close)
-in (
-
-let ret_tot_type = (
-
-let uu____1261 = (
-
-let uu____1267 = (
-
-let uu____1268 = (FStar_Syntax_Syntax.mk_Total FStar_Syntax_Util.ktype)
-in (FStar_All.pipe_left FStar_Syntax_Util.lcomp_of_comp uu____1268))
-in FStar_Util.Inl (uu____1267))
-in Some (uu____1261))
-in (
-
-let ret_gtot_type = (
-
-let uu____1288 = (
-
-let uu____1294 = (
-
-let uu____1295 = (FStar_Syntax_Syntax.mk_GTotal FStar_Syntax_Util.ktype)
-in (FStar_All.pipe_left FStar_Syntax_Util.lcomp_of_comp uu____1295))
-in FStar_Util.Inl (uu____1294))
-in Some (uu____1288))
-in (
-
-let mk_forall = (fun x body -> (
-
-let uu____1315 = (
-
-let uu____1318 = (
-
-let uu____1319 = (
-
-let uu____1329 = (
-
-let uu____1331 = (
-
-let uu____1332 = (
-
-let uu____1333 = (
-
-let uu____1337 = (FStar_Syntax_Syntax.mk_binder x)
-in (uu____1337)::[])
-in (FStar_Syntax_Util.abs uu____1333 body ret_tot_type))
-in (FStar_Syntax_Syntax.as_arg uu____1332))
-in (uu____1331)::[])
-in ((FStar_Syntax_Util.tforall), (uu____1329)))
-in FStar_Syntax_Syntax.Tm_app (uu____1319))
-in (FStar_Syntax_Syntax.mk uu____1318))
-in (uu____1315 None FStar_Range.dummyRange)))
-in (
-
-let rec is_discrete = (fun t -> (
-
-let uu____1351 = (
-
-let uu____1352 = (FStar_Syntax_Subst.compress t)
-in uu____1352.FStar_Syntax_Syntax.n)
-in (match (uu____1351) with
-| FStar_Syntax_Syntax.Tm_type (uu____1355) -> begin
-false
-end
-| FStar_Syntax_Syntax.Tm_arrow (bs, c) -> begin
-((FStar_List.for_all (fun uu____1370 -> (match (uu____1370) with
-| (b, uu____1374) -> begin
-(is_discrete b.FStar_Syntax_Syntax.sort)
-end)) bs) && (is_discrete (FStar_Syntax_Util.comp_result c)))
-end
-| uu____1375 -> begin
-true
-end)))
-in (
-
-let rec is_monotonic = (fun t -> (
-
-let uu____1380 = (
-
-let uu____1381 = (FStar_Syntax_Subst.compress t)
-in uu____1381.FStar_Syntax_Syntax.n)
-in (match (uu____1380) with
-| FStar_Syntax_Syntax.Tm_type (uu____1384) -> begin
-true
-end
-| FStar_Syntax_Syntax.Tm_arrow (bs, c) -> begin
-((FStar_List.for_all (fun uu____1399 -> (match (uu____1399) with
-| (b, uu____1403) -> begin
-(is_discrete b.FStar_Syntax_Syntax.sort)
-end)) bs) && (is_monotonic (FStar_Syntax_Util.comp_result c)))
-end
-| uu____1404 -> begin
-(is_discrete t)
-end)))
-in (
-
-let rec mk_rel = (fun rel t x y -> (
-
-let mk_rel = (mk_rel rel)
-in (
-
-let t = (FStar_TypeChecker_Normalize.normalize ((FStar_TypeChecker_Normalize.Beta)::(FStar_TypeChecker_Normalize.Eager_unfolding)::(FStar_TypeChecker_Normalize.UnfoldUntil (FStar_Syntax_Syntax.Delta_constant))::[]) env t)
-in (
-
-let uu____1456 = (
-
-let uu____1457 = (FStar_Syntax_Subst.compress t)
-in uu____1457.FStar_Syntax_Syntax.n)
-in (match (uu____1456) with
-| FStar_Syntax_Syntax.Tm_type (uu____1460) -> begin
-(rel x y)
-end
-| (FStar_Syntax_Syntax.Tm_arrow ((binder)::[], {FStar_Syntax_Syntax.n = FStar_Syntax_Syntax.GTotal (b, _); FStar_Syntax_Syntax.tk = _; FStar_Syntax_Syntax.pos = _; FStar_Syntax_Syntax.vars = _})) | (FStar_Syntax_Syntax.Tm_arrow ((binder)::[], {FStar_Syntax_Syntax.n = FStar_Syntax_Syntax.Total (b, _); FStar_Syntax_Syntax.tk = _; FStar_Syntax_Syntax.pos = _; FStar_Syntax_Syntax.vars = _})) -> begin
-(
-
-let a = (Prims.fst binder).FStar_Syntax_Syntax.sort
-in (
-
-let uu____1506 = ((is_monotonic a) || (is_monotonic b))
-in (match (uu____1506) with
-| true -> begin
-(
-
-let a1 = (FStar_Syntax_Syntax.gen_bv "a1" None a)
-in (
-
-let body = (
-
-let uu____1509 = (
-
-let uu____1512 = (
-
-let uu____1518 = (
-
-let uu____1519 = (FStar_Syntax_Syntax.bv_to_name a1)
-in (FStar_Syntax_Syntax.as_arg uu____1519))
-in (uu____1518)::[])
-in (FStar_Syntax_Util.mk_app x uu____1512))
-in (
-
-let uu____1520 = (
-
-let uu____1523 = (
-
-let uu____1529 = (
-
-let uu____1530 = (FStar_Syntax_Syntax.bv_to_name a1)
-in (FStar_Syntax_Syntax.as_arg uu____1530))
-in (uu____1529)::[])
-in (FStar_Syntax_Util.mk_app y uu____1523))
-in (mk_rel b uu____1509 uu____1520)))
-in (mk_forall a1 body)))
-end
-| uu____1531 -> begin
-(
-
-let a1 = (FStar_Syntax_Syntax.gen_bv "a1" None a)
-in (
-
-let a2 = (FStar_Syntax_Syntax.gen_bv "a2" None a)
-in (
-
-let body = (
-
-let uu____1535 = (
-
-let uu____1536 = (FStar_Syntax_Syntax.bv_to_name a1)
-in (
-
-let uu____1539 = (FStar_Syntax_Syntax.bv_to_name a2)
-in (mk_rel a uu____1536 uu____1539)))
-in (
-
-let uu____1542 = (
-
-let uu____1543 = (
-
-let uu____1546 = (
-
-let uu____1552 = (
-
-let uu____1553 = (FStar_Syntax_Syntax.bv_to_name a1)
-in (FStar_Syntax_Syntax.as_arg uu____1553))
-in (uu____1552)::[])
-in (FStar_Syntax_Util.mk_app x uu____1546))
-in (
-
-let uu____1554 = (
-
-let uu____1557 = (
-
-let uu____1563 = (
-
-let uu____1564 = (FStar_Syntax_Syntax.bv_to_name a2)
-in (FStar_Syntax_Syntax.as_arg uu____1564))
-in (uu____1563)::[])
-in (FStar_Syntax_Util.mk_app y uu____1557))
-in (mk_rel b uu____1543 uu____1554)))
-in (FStar_Syntax_Util.mk_imp uu____1535 uu____1542)))
-in (
-
-let uu____1565 = (mk_forall a2 body)
-in (mk_forall a1 uu____1565)))))
-end)))
-end
-| FStar_Syntax_Syntax.Tm_arrow ((binder)::binders, comp) -> begin
-(
-
-let t = (
-
-let uu___95_1586 = t
-in (
-
-let uu____1587 = (
-
-let uu____1588 = (
-
-let uu____1596 = (
-
-let uu____1597 = (FStar_Syntax_Util.arrow binders comp)
-in (FStar_Syntax_Syntax.mk_Total uu____1597))
-in (((binder)::[]), (uu____1596)))
-in FStar_Syntax_Syntax.Tm_arrow (uu____1588))
-in {FStar_Syntax_Syntax.n = uu____1587; FStar_Syntax_Syntax.tk = uu___95_1586.FStar_Syntax_Syntax.tk; FStar_Syntax_Syntax.pos = uu___95_1586.FStar_Syntax_Syntax.pos; FStar_Syntax_Syntax.vars = uu___95_1586.FStar_Syntax_Syntax.vars}))
-in (mk_rel t x y))
-end
-| FStar_Syntax_Syntax.Tm_arrow (uu____1609) -> begin
-(failwith "unhandled arrow")
-end
-| uu____1617 -> begin
-(FStar_Syntax_Util.mk_eq t t x y)
-end)))))
-in (
-
-let stronger = (
-
-let wp1 = (FStar_Syntax_Syntax.gen_bv "wp1" None wp_a)
-in (
-
-let wp2 = (FStar_Syntax_Syntax.gen_bv "wp2" None wp_a)
-in (
-
-let rec mk_stronger = (fun t x y -> (
-
-let t = (FStar_TypeChecker_Normalize.normalize ((FStar_TypeChecker_Normalize.Beta)::(FStar_TypeChecker_Normalize.Eager_unfolding)::(FStar_TypeChecker_Normalize.UnfoldUntil (FStar_Syntax_Syntax.Delta_constant))::[]) env t)
-in (
-
-let uu____1632 = (
-
-let uu____1633 = (FStar_Syntax_Subst.compress t)
-in uu____1633.FStar_Syntax_Syntax.n)
-in (match (uu____1632) with
-| FStar_Syntax_Syntax.Tm_type (uu____1636) -> begin
-(FStar_Syntax_Util.mk_imp x y)
-end
-| FStar_Syntax_Syntax.Tm_app (head, args) when (
-
-let uu____1653 = (FStar_Syntax_Subst.compress head)
-in (FStar_Syntax_Util.is_tuple_constructor uu____1653)) -> begin
-(
-
-let project = (fun i tuple -> (
-
-let projector = (
-
-let uu____1668 = (
-
-let uu____1669 = (FStar_Syntax_Util.mk_tuple_data_lid (FStar_List.length args) FStar_Range.dummyRange)
-in (FStar_TypeChecker_Env.lookup_projector env uu____1669 i))
-in (FStar_Syntax_Syntax.fvar uu____1668 (FStar_Syntax_Syntax.Delta_defined_at_level ((Prims.parse_int "1"))) None))
-in (FStar_Syntax_Util.mk_app projector ((((tuple), (None)))::[]))))
-in (
-
-let uu____1690 = (
-
-let uu____1694 = (FStar_List.mapi (fun i uu____1699 -> (match (uu____1699) with
-| (t, q) -> begin
-(
-
-let uu____1704 = (project i x)
-in (
-
-let uu____1705 = (project i y)
-in (mk_stronger t uu____1704 uu____1705)))
-end)) args)
-in (match (uu____1694) with
-| [] -> begin
-(failwith "Impossible : Empty application when creating stronger relation in DM4F")
-end
-| (rel0)::rels -> begin
-((rel0), (rels))
-end))
-in (match (uu____1690) with
-| (rel0, rels) -> begin
-(FStar_List.fold_left FStar_Syntax_Util.mk_conj rel0 rels)
-end)))
-end
-| (FStar_Syntax_Syntax.Tm_arrow (binders, {FStar_Syntax_Syntax.n = FStar_Syntax_Syntax.GTotal (b, _); FStar_Syntax_Syntax.tk = _; FStar_Syntax_Syntax.pos = _; FStar_Syntax_Syntax.vars = _})) | (FStar_Syntax_Syntax.Tm_arrow (binders, {FStar_Syntax_Syntax.n = FStar_Syntax_Syntax.Total (b, _); FStar_Syntax_Syntax.tk = _; FStar_Syntax_Syntax.pos = _; FStar_Syntax_Syntax.vars = _})) -> begin
-(
-
-let bvs = (FStar_List.mapi (fun i uu____1761 -> (match (uu____1761) with
-| (bv, q) -> begin
-(
-
-let uu____1766 = (
-
-let uu____1767 = (FStar_Util.string_of_int i)
-in (Prims.strcat "a" uu____1767))
-in (FStar_Syntax_Syntax.gen_bv uu____1766 None bv.FStar_Syntax_Syntax.sort))
-end)) binders)
-in (
-
-let args = (FStar_List.map (fun ai -> (
-
-let uu____1771 = (FStar_Syntax_Syntax.bv_to_name ai)
-in (FStar_Syntax_Syntax.as_arg uu____1771))) bvs)
-in (
-
-let body = (
-
-let uu____1773 = (FStar_Syntax_Util.mk_app x args)
-in (
-
-let uu____1774 = (FStar_Syntax_Util.mk_app y args)
-in (mk_stronger b uu____1773 uu____1774)))
-in (FStar_List.fold_right (fun bv body -> (mk_forall bv body)) bvs body))))
-end
-| uu____1777 -> begin
-(failwith "Not a DM elaborated type")
-end))))
-in (
-
-let body = (
-
-let uu____1779 = (FStar_Syntax_Util.unascribe wp_a)
-in (
-
-let uu____1780 = (FStar_Syntax_Syntax.bv_to_name wp1)
-in (
-
-let uu____1781 = (FStar_Syntax_Syntax.bv_to_name wp2)
-in (mk_stronger uu____1779 uu____1780 uu____1781))))
-in (
-
-let uu____1782 = (
-
-let uu____1786 = (binders_of_list ((((a), (false)))::(((wp1), (false)))::(((wp2), (false)))::[]))
-in (FStar_List.append binders uu____1786))
-in (FStar_Syntax_Util.abs uu____1782 body ret_tot_type))))))
-in (
-
-let stronger = (
-
-let uu____1801 = (mk_lid "stronger")
-in (register env uu____1801 stronger))
-in (
-
-let stronger = (mk_generic_app stronger)
-in (
-
-let wp_ite = (
-
-let wp = (FStar_Syntax_Syntax.gen_bv "wp" None wp_a)
-in (
-
-let uu____1807 = (FStar_Util.prefix gamma)
-in (match (uu____1807) with
-| (wp_args, post) -> begin
-(
-
-let k = (FStar_Syntax_Syntax.gen_bv "k" None (Prims.fst post).FStar_Syntax_Syntax.sort)
-in (
-
-let equiv = (
-
-let k_tm = (FStar_Syntax_Syntax.bv_to_name k)
-in (
-
-let eq = (
-
-let uu____1833 = (FStar_Syntax_Syntax.bv_to_name (Prims.fst post))
-in (mk_rel FStar_Syntax_Util.mk_iff k.FStar_Syntax_Syntax.sort k_tm uu____1833))
-in (
-
-let uu____1836 = (FStar_Syntax_Util.destruct_typ_as_formula eq)
-in (match (uu____1836) with
-| Some (FStar_Syntax_Util.QAll (binders, [], body)) -> begin
-(
-
-let k_app = (
-
-let uu____1844 = (args_of_binders binders)
-in (FStar_Syntax_Util.mk_app k_tm uu____1844))
-in (
-
-let guard_free = (
-
-let uu____1851 = (FStar_Syntax_Syntax.lid_as_fv FStar_Syntax_Const.guard_free FStar_Syntax_Syntax.Delta_constant None)
-in (FStar_Syntax_Syntax.fv_to_tm uu____1851))
-in (
-
-let pat = (
-
-let uu____1855 = (
-
-let uu____1861 = (FStar_Syntax_Syntax.as_arg k_app)
-in (uu____1861)::[])
-in (FStar_Syntax_Util.mk_app guard_free uu____1855))
-in (
-
-let pattern_guarded_body = (
-
-let uu____1865 = (
-
-let uu____1866 = (
-
-let uu____1871 = (
-
-let uu____1872 = (
-
-let uu____1879 = (
-
-let uu____1881 = (FStar_Syntax_Syntax.as_arg pat)
-in (uu____1881)::[])
-in (uu____1879)::[])
-in FStar_Syntax_Syntax.Meta_pattern (uu____1872))
-in ((body), (uu____1871)))
-in FStar_Syntax_Syntax.Tm_meta (uu____1866))
-in (mk uu____1865))
-in (FStar_Syntax_Util.close_forall binders pattern_guarded_body)))))
-end
-| uu____1884 -> begin
-(failwith "Impossible: Expected the equivalence to be a quantified formula")
-end))))
-in (
-
-let body = (
-
-let uu____1887 = (
-
-let uu____1888 = (
-
-let uu____1889 = (
-
-let uu____1890 = (FStar_Syntax_Syntax.bv_to_name wp)
-in (
-
-let uu____1893 = (
-
-let uu____1899 = (args_of_binders wp_args)
-in (
-
-let uu____1901 = (
-
-let uu____1903 = (
-
-let uu____1904 = (FStar_Syntax_Syntax.bv_to_name k)
-in (FStar_Syntax_Syntax.as_arg uu____1904))
-in (uu____1903)::[])
-in (FStar_List.append uu____1899 uu____1901)))
-in (FStar_Syntax_Util.mk_app uu____1890 uu____1893)))
-in (FStar_Syntax_Util.mk_imp equiv uu____1889))
-in (FStar_Syntax_Util.mk_forall k uu____1888))
-in (FStar_Syntax_Util.abs gamma uu____1887 ret_gtot_type))
-in (
-
-let uu____1905 = (
-
-let uu____1909 = (FStar_Syntax_Syntax.binders_of_list ((a)::(wp)::[]))
-in (FStar_List.append binders uu____1909))
-in (FStar_Syntax_Util.abs uu____1905 body ret_gtot_type)))))
-end)))
-in (
-
-let wp_ite = (
-
-let uu____1916 = (mk_lid "wp_ite")
-in (register env uu____1916 wp_ite))
-in (
-
-let wp_ite = (mk_generic_app wp_ite)
-in (
-
-let null_wp = (
-
-let wp = (FStar_Syntax_Syntax.gen_bv "wp" None wp_a)
-in (
-
-let uu____1922 = (FStar_Util.prefix gamma)
-in (match (uu____1922) with
-| (wp_args, post) -> begin
-(
-
-let x = (FStar_Syntax_Syntax.gen_bv "x" None FStar_Syntax_Syntax.tun)
-in (
-
-let body = (
-
-let uu____1946 = (
-
-let uu____1947 = (FStar_All.pipe_left FStar_Syntax_Syntax.bv_to_name (Prims.fst post))
-in (
-
-let uu____1950 = (
-
-let uu____1956 = (
-
-let uu____1957 = (FStar_Syntax_Syntax.bv_to_name x)
-in (FStar_Syntax_Syntax.as_arg uu____1957))
-in (uu____1956)::[])
-in (FStar_Syntax_Util.mk_app uu____1947 uu____1950)))
-in (FStar_Syntax_Util.mk_forall x uu____1946))
-in (
-
-let uu____1958 = (
-
-let uu____1962 = (
-
-let uu____1966 = (FStar_Syntax_Syntax.binders_of_list ((a)::[]))
-in (FStar_List.append uu____1966 gamma))
-in (FStar_List.append binders uu____1962))
-in (FStar_Syntax_Util.abs uu____1958 body ret_gtot_type))))
-end)))
-in (
-
-let null_wp = (
-
-let uu____1975 = (mk_lid "null_wp")
-in (register env uu____1975 null_wp))
-in (
-
-let null_wp = (mk_generic_app null_wp)
-in (
-
-let wp_trivial = (
-
-let wp = (FStar_Syntax_Syntax.gen_bv "wp" None wp_a)
-in (
-
-let body = (
-
-let uu____1984 = (
-
-let uu____1990 = (
-
-let uu____1992 = (FStar_Syntax_Syntax.bv_to_name a)
-in (
-
-let uu____1993 = (
-
-let uu____1995 = (
-
-let uu____1998 = (
-
-let uu____2004 = (
-
-let uu____2005 = (FStar_Syntax_Syntax.bv_to_name a)
-in (FStar_Syntax_Syntax.as_arg uu____2005))
-in (uu____2004)::[])
-in (FStar_Syntax_Util.mk_app null_wp uu____1998))
-in (
-
-let uu____2006 = (
-
-let uu____2010 = (FStar_Syntax_Syntax.bv_to_name wp)
-in (uu____2010)::[])
-in (uu____1995)::uu____2006))
-in (uu____1992)::uu____1993))
-in (FStar_List.map FStar_Syntax_Syntax.as_arg uu____1990))
-in (FStar_Syntax_Util.mk_app stronger uu____1984))
-in (
-
-let uu____2013 = (
-
-let uu____2017 = (FStar_Syntax_Syntax.binders_of_list ((a)::(wp)::[]))
-in (FStar_List.append binders uu____2017))
-in (FStar_Syntax_Util.abs uu____2013 body ret_tot_type))))
-in (
-
-let wp_trivial = (
-
-let uu____2024 = (mk_lid "wp_trivial")
-in (register env uu____2024 wp_trivial))
-in (
-
-let wp_trivial = (mk_generic_app wp_trivial)
-in ((
-
-let uu____2029 = (FStar_TypeChecker_Env.debug env (FStar_Options.Other ("ED")))
-in (match (uu____2029) with
-| true -> begin
-(d "End Dijkstra monads for free")
-end
-| uu____2030 -> begin
-()
-end));
-(
-
-let c = (FStar_Syntax_Subst.close binders)
-in (
-
-let uu____2034 = (
-
-let uu____2036 = (FStar_ST.read sigelts)
-in (FStar_List.rev uu____2036))
-in (
-
-let uu____2041 = (
-
-let uu___96_2042 = ed
-in (
-
-let uu____2043 = (
-
-let uu____2044 = (c wp_if_then_else)
-in (([]), (uu____2044)))
-in (
-
-let uu____2046 = (
-
-let uu____2047 = (c wp_ite)
-in (([]), (uu____2047)))
-in (
-
-let uu____2049 = (
-
-let uu____2050 = (c stronger)
-in (([]), (uu____2050)))
-in (
-
-let uu____2052 = (
-
-let uu____2053 = (c wp_close)
-in (([]), (uu____2053)))
-in (
-
-let uu____2055 = (
-
-let uu____2056 = (c wp_assert)
-in (([]), (uu____2056)))
-in (
-
-let uu____2058 = (
-
-let uu____2059 = (c wp_assume)
-in (([]), (uu____2059)))
-in (
-
-let uu____2061 = (
-
-let uu____2062 = (c null_wp)
-in (([]), (uu____2062)))
-in (
-
-let uu____2064 = (
-
-let uu____2065 = (c wp_trivial)
-in (([]), (uu____2065)))
-in {FStar_Syntax_Syntax.qualifiers = uu___96_2042.FStar_Syntax_Syntax.qualifiers; FStar_Syntax_Syntax.cattributes = uu___96_2042.FStar_Syntax_Syntax.cattributes; FStar_Syntax_Syntax.mname = uu___96_2042.FStar_Syntax_Syntax.mname; FStar_Syntax_Syntax.univs = uu___96_2042.FStar_Syntax_Syntax.univs; FStar_Syntax_Syntax.binders = uu___96_2042.FStar_Syntax_Syntax.binders; FStar_Syntax_Syntax.signature = uu___96_2042.FStar_Syntax_Syntax.signature; FStar_Syntax_Syntax.ret_wp = uu___96_2042.FStar_Syntax_Syntax.ret_wp; FStar_Syntax_Syntax.bind_wp = uu___96_2042.FStar_Syntax_Syntax.bind_wp; FStar_Syntax_Syntax.if_then_else = uu____2043; FStar_Syntax_Syntax.ite_wp = uu____2046; FStar_Syntax_Syntax.stronger = uu____2049; FStar_Syntax_Syntax.close_wp = uu____2052; FStar_Syntax_Syntax.assert_p = uu____2055; FStar_Syntax_Syntax.assume_p = uu____2058; FStar_Syntax_Syntax.null_wp = uu____2061; FStar_Syntax_Syntax.trivial = uu____2064; FStar_Syntax_Syntax.repr = uu___96_2042.FStar_Syntax_Syntax.repr; FStar_Syntax_Syntax.return_repr = uu___96_2042.FStar_Syntax_Syntax.return_repr; FStar_Syntax_Syntax.bind_repr = uu___96_2042.FStar_Syntax_Syntax.bind_repr; FStar_Syntax_Syntax.actions = uu___96_2042.FStar_Syntax_Syntax.actions})))))))))
-in ((uu____2034), (uu____2041)))));
-)))))))))))))))))))))))))))))))))))))))))))
-end)))))))));
-))));
-)))))
-
-
-type env_ =
-env
-
-
-let get_env : env  ->  FStar_TypeChecker_Env.env = (fun env -> env.env)
-
-type nm =
-| N of FStar_Syntax_Syntax.typ
-| M of FStar_Syntax_Syntax.typ
-
-
-let uu___is_N : nm  ->  Prims.bool = (fun projectee -> (match (projectee) with
-| N (_0) -> begin
-true
-end
-| uu____2081 -> begin
-false
-end))
-
-
-let __proj__N__item___0 : nm  ->  FStar_Syntax_Syntax.typ = (fun projectee -> (match (projectee) with
-| N (_0) -> begin
-_0
-end))
-
-
-let uu___is_M : nm  ->  Prims.bool = (fun projectee -> (match (projectee) with
-| M (_0) -> begin
-true
-end
-| uu____2093 -> begin
-false
-end))
-
-
-let __proj__M__item___0 : nm  ->  FStar_Syntax_Syntax.typ = (fun projectee -> (match (projectee) with
-| M (_0) -> begin
-_0
-end))
-
-
-type nm_ =
-nm
-
-
-let nm_of_comp : FStar_Syntax_Syntax.comp'  ->  nm = (fun uu___83_2103 -> (match (uu___83_2103) with
-| FStar_Syntax_Syntax.Total (t, uu____2105) -> begin
-N (t)
-end
-| FStar_Syntax_Syntax.Comp (c) when (FStar_All.pipe_right c.FStar_Syntax_Syntax.flags (FStar_Util.for_some (fun uu___82_2114 -> (match (uu___82_2114) with
-| FStar_Syntax_Syntax.CPS -> begin
-true
-end
-| uu____2115 -> begin
-false
-end)))) -> begin
-M (c.FStar_Syntax_Syntax.result_typ)
-end
-| FStar_Syntax_Syntax.Comp (c) -> begin
-(
-
-let uu____2117 = (
-
-let uu____2118 = (
-
-let uu____2119 = (FStar_Syntax_Syntax.mk_Comp c)
-in (FStar_All.pipe_left FStar_Syntax_Print.comp_to_string uu____2119))
-in (FStar_Util.format1 "[nm_of_comp]: impossible (%s)" uu____2118))
-in (failwith uu____2117))
-end
-| FStar_Syntax_Syntax.GTotal (uu____2120) -> begin
-(failwith "[nm_of_comp]: impossible (GTot)")
-end))
-
-
-let string_of_nm : nm  ->  Prims.string = (fun uu___84_2128 -> (match (uu___84_2128) with
-| N (t) -> begin
-(
-
-let uu____2130 = (FStar_Syntax_Print.term_to_string t)
-in (FStar_Util.format1 "N[%s]" uu____2130))
-end
-| M (t) -> begin
-(
-
-let uu____2132 = (FStar_Syntax_Print.term_to_string t)
-in (FStar_Util.format1 "M[%s]" uu____2132))
-end))
-
-
-let is_monadic_arrow : FStar_Syntax_Syntax.term'  ->  nm = (fun n -> (match (n) with
-| FStar_Syntax_Syntax.Tm_arrow (uu____2136, {FStar_Syntax_Syntax.n = n; FStar_Syntax_Syntax.tk = uu____2138; FStar_Syntax_Syntax.pos = uu____2139; FStar_Syntax_Syntax.vars = uu____2140}) -> begin
-(nm_of_comp n)
-end
-| uu____2151 -> begin
-(failwith "unexpected_argument: [is_monadic_arrow]")
-end))
-
-
-let is_monadic_comp = (fun c -> (
-
-let uu____2163 = (nm_of_comp c.FStar_Syntax_Syntax.n)
-in (match (uu____2163) with
-| M (uu____2164) -> begin
-true
-end
-| N (uu____2165) -> begin
-false
-end)))
-
-exception Not_found
-
-
-let uu___is_Not_found : Prims.exn  ->  Prims.bool = (fun projectee -> (match (projectee) with
-| Not_found -> begin
-true
-end
-| uu____2169 -> begin
-false
-end))
-
-
-let double_star : FStar_Syntax_Syntax.typ  ->  FStar_Syntax_Syntax.typ = (fun typ -> (
-
-let star_once = (fun typ -> (
-
-let uu____2179 = (
-
-let uu____2183 = (
-
-let uu____2184 = (FStar_Syntax_Syntax.new_bv None typ)
-in (FStar_All.pipe_left FStar_Syntax_Syntax.mk_binder uu____2184))
-in (uu____2183)::[])
-in (
-
-let uu____2185 = (FStar_Syntax_Syntax.mk_Total FStar_Syntax_Util.ktype0)
-in (FStar_Syntax_Util.arrow uu____2179 uu____2185))))
-in (
-
-let uu____2188 = (FStar_All.pipe_right typ star_once)
-in (FStar_All.pipe_left star_once uu____2188))))
-
-
-let rec mk_star_to_type : (FStar_Syntax_Syntax.term'  ->  (FStar_Syntax_Syntax.term', FStar_Syntax_Syntax.term') FStar_Syntax_Syntax.syntax)  ->  env  ->  (FStar_Syntax_Syntax.term', FStar_Syntax_Syntax.term') FStar_Syntax_Syntax.syntax  ->  (FStar_Syntax_Syntax.term', FStar_Syntax_Syntax.term') FStar_Syntax_Syntax.syntax = (fun mk env a -> (mk (
-
-let uu____2223 = (
-
-let uu____2231 = (
-
-let uu____2235 = (
-
-let uu____2238 = (
-
-let uu____2239 = (star_type' env a)
-in (FStar_Syntax_Syntax.null_bv uu____2239))
-in (
-
-let uu____2240 = (FStar_Syntax_Syntax.as_implicit false)
-in ((uu____2238), (uu____2240))))
-in (uu____2235)::[])
-in (
-
-let uu____2245 = (FStar_Syntax_Syntax.mk_Total FStar_Syntax_Util.ktype0)
-in ((uu____2231), (uu____2245))))
-in FStar_Syntax_Syntax.Tm_arrow (uu____2223))))
-and star_type' : env  ->  (FStar_Syntax_Syntax.term', FStar_Syntax_Syntax.term') FStar_Syntax_Syntax.syntax  ->  FStar_Syntax_Syntax.term = (fun env t -> (
-
-let mk = (fun x -> ((FStar_Syntax_Syntax.mk x) None t.FStar_Syntax_Syntax.pos))
-in (
-
-let mk_star_to_type = (mk_star_to_type mk)
-in (
-
-let t = (FStar_Syntax_Subst.compress t)
-in (match (t.FStar_Syntax_Syntax.n) with
-| FStar_Syntax_Syntax.Tm_arrow (binders, uu____2278) -> begin
-(
-
-let binders = (FStar_List.map (fun uu____2297 -> (match (uu____2297) with
-| (bv, aqual) -> begin
-(
-
-let uu____2304 = (
-
-let uu___97_2305 = bv
-in (
-
-let uu____2306 = (star_type' env bv.FStar_Syntax_Syntax.sort)
-in {FStar_Syntax_Syntax.ppname = uu___97_2305.FStar_Syntax_Syntax.ppname; FStar_Syntax_Syntax.index = uu___97_2305.FStar_Syntax_Syntax.index; FStar_Syntax_Syntax.sort = uu____2306}))
-in ((uu____2304), (aqual)))
-end)) binders)
-in (match (t.FStar_Syntax_Syntax.n) with
-| FStar_Syntax_Syntax.Tm_arrow (uu____2309, {FStar_Syntax_Syntax.n = FStar_Syntax_Syntax.GTotal (hn, uu____2311); FStar_Syntax_Syntax.tk = uu____2312; FStar_Syntax_Syntax.pos = uu____2313; FStar_Syntax_Syntax.vars = uu____2314}) -> begin
-(
-
-let uu____2331 = (
-
-let uu____2332 = (
-
-let uu____2340 = (
-
-let uu____2341 = (star_type' env hn)
-in (FStar_Syntax_Syntax.mk_GTotal uu____2341))
-in ((binders), (uu____2340)))
-in FStar_Syntax_Syntax.Tm_arrow (uu____2332))
-in (mk uu____2331))
-end
-| uu____2345 -> begin
-(
-
-let uu____2346 = (is_monadic_arrow t.FStar_Syntax_Syntax.n)
-in (match (uu____2346) with
-| N (hn) -> begin
-(
-
-let uu____2348 = (
-
-let uu____2349 = (
-
-let uu____2357 = (
-
-let uu____2358 = (star_type' env hn)
-in (FStar_Syntax_Syntax.mk_Total uu____2358))
-in ((binders), (uu____2357)))
-in FStar_Syntax_Syntax.Tm_arrow (uu____2349))
-in (mk uu____2348))
-end
-| M (a) -> begin
-(
-
-let uu____2363 = (
-
-let uu____2364 = (
-
-let uu____2372 = (
-
-let uu____2376 = (
-
-let uu____2380 = (
-
-let uu____2383 = (
-
-let uu____2384 = (mk_star_to_type env a)
-in (FStar_Syntax_Syntax.null_bv uu____2384))
-in (
-
-let uu____2385 = (FStar_Syntax_Syntax.as_implicit false)
-in ((uu____2383), (uu____2385))))
-in (uu____2380)::[])
-in (FStar_List.append binders uu____2376))
-in (
-
-let uu____2392 = (FStar_Syntax_Syntax.mk_Total FStar_Syntax_Util.ktype0)
-in ((uu____2372), (uu____2392))))
-in FStar_Syntax_Syntax.Tm_arrow (uu____2364))
-in (mk uu____2363))
-end))
-end))
-end
-| FStar_Syntax_Syntax.Tm_app (head, args) -> begin
-(
-
-let debug = (fun t s -> (
-
-let string_of_set = (fun f s -> (
-
-let elts = (FStar_Util.set_elements s)
-in (match (elts) with
-| [] -> begin
-"{}"
-end
-| (x)::xs -> begin
-(
-
-let strb = (FStar_Util.new_string_builder ())
-in ((FStar_Util.string_builder_append strb "{");
-(
-
-let uu____2443 = (f x)
-in (FStar_Util.string_builder_append strb uu____2443));
-(FStar_List.iter (fun x -> ((FStar_Util.string_builder_append strb ", ");
-(
-
-let uu____2447 = (f x)
-in (FStar_Util.string_builder_append strb uu____2447));
-)) xs);
-(FStar_Util.string_builder_append strb "}");
-(FStar_Util.string_of_string_builder strb);
-))
-end)))
-in (
-
-let uu____2449 = (FStar_Syntax_Print.term_to_string t)
-in (
-
-let uu____2450 = (string_of_set FStar_Syntax_Print.bv_to_string s)
-in (FStar_Util.print2_warning "Dependency found in term %s : %s" uu____2449 uu____2450)))))
-in (
-
-let rec is_non_dependent_arrow = (fun ty n -> (
-
-let uu____2458 = (
-
-let uu____2459 = (FStar_Syntax_Subst.compress ty)
-in uu____2459.FStar_Syntax_Syntax.n)
-in (match (uu____2458) with
-| FStar_Syntax_Syntax.Tm_arrow (binders, c) -> begin
-(
-
-let uu____2474 = (
-
-let uu____2475 = (FStar_Syntax_Util.is_tot_or_gtot_comp c)
-in (not (uu____2475)))
-in (match (uu____2474) with
-| true -> begin
-false
-end
-| uu____2476 -> begin
-try
-(match (()) with
-| () -> begin
-(
-
-let non_dependent_or_raise = (fun s ty -> (
-
-let sinter = (
-
-let uu____2489 = (FStar_Syntax_Free.names ty)
-in (FStar_Util.set_intersect uu____2489 s))
-in (
-
-let uu____2491 = (
-
-let uu____2492 = (FStar_Util.set_is_empty sinter)
-in (not (uu____2492)))
-in (match (uu____2491) with
-| true -> begin
-((debug ty sinter);
-(Prims.raise Not_found);
-)
-end
-| uu____2494 -> begin
-()
-end))))
-in (
-
-let uu____2495 = (FStar_Syntax_Subst.open_comp binders c)
-in (match (uu____2495) with
-| (binders, c) -> begin
-(
-
-let s = (FStar_List.fold_left (fun s uu____2506 -> (match (uu____2506) with
-| (bv, uu____2512) -> begin
-((non_dependent_or_raise s bv.FStar_Syntax_Syntax.sort);
-(FStar_Util.set_add bv s);
-)
-end)) FStar_Syntax_Syntax.no_names binders)
-in (
-
-let ct = (FStar_Syntax_Util.comp_result c)
-in ((non_dependent_or_raise s ct);
-(
-
-let k = (n - (FStar_List.length binders))
-in (match ((k > (Prims.parse_int "0"))) with
-| true -> begin
-(is_non_dependent_arrow ct k)
-end
-| uu____2523 -> begin
-true
-end));
-)))
-end)))
-end)
-with
-| Not_found -> begin
-false
-end
-end))
-end
-| uu____2525 -> begin
-((
-
-let uu____2527 = (FStar_Syntax_Print.term_to_string ty)
-in (FStar_Util.print1_warning "Not a dependent arrow : %s" uu____2527));
-false;
-)
-end)))
-in (
-
-let rec is_valid_application = (fun head -> (
-
-let uu____2532 = (
-
-let uu____2533 = (FStar_Syntax_Subst.compress head)
-in uu____2533.FStar_Syntax_Syntax.n)
-in (match (uu____2532) with
-| FStar_Syntax_Syntax.Tm_fvar (fv) when ((((FStar_Syntax_Syntax.fv_eq_lid fv FStar_Syntax_Const.option_lid) || (FStar_Syntax_Syntax.fv_eq_lid fv FStar_Syntax_Const.either_lid)) || (FStar_Syntax_Syntax.fv_eq_lid fv FStar_Syntax_Const.eq2_lid)) || (
-
-let uu____2537 = (FStar_Syntax_Subst.compress head)
-in (FStar_Syntax_Util.is_tuple_constructor uu____2537))) -> begin
-true
-end
-| FStar_Syntax_Syntax.Tm_fvar (fv) when (is_non_dependent_arrow fv.FStar_Syntax_Syntax.fv_name.FStar_Syntax_Syntax.ty (FStar_List.length args)) -> begin
-(
-
-let res = (FStar_TypeChecker_Normalize.normalize ((FStar_TypeChecker_Normalize.Inlining)::(FStar_TypeChecker_Normalize.UnfoldUntil (FStar_Syntax_Syntax.Delta_constant))::[]) env.env t)
-in (match (res.FStar_Syntax_Syntax.n) with
-| FStar_Syntax_Syntax.Tm_app (uu____2550) -> begin
-true
-end
-| uu____2560 -> begin
-((
-
-let uu____2562 = (FStar_Syntax_Print.term_to_string head)
-in (FStar_Util.print1_warning "Got a term which might be a non-dependent user-defined data-type %s\n" uu____2562));
-false;
-)
-end))
-end
-| (FStar_Syntax_Syntax.Tm_bvar (_)) | (FStar_Syntax_Syntax.Tm_name (_)) -> begin
-true
-end
-| FStar_Syntax_Syntax.Tm_uinst (t, uu____2566) -> begin
-(is_valid_application t)
-end
-| uu____2571 -> begin
-false
-end)))
-in (
-
-let uu____2572 = (is_valid_application head)
-in (match (uu____2572) with
-| true -> begin
-(
-
-let uu____2573 = (
-
-let uu____2574 = (
-
-let uu____2584 = (FStar_List.map (fun uu____2594 -> (match (uu____2594) with
-| (t, qual) -> begin
-(
-
-let uu____2607 = (star_type' env t)
-in ((uu____2607), (qual)))
-end)) args)
-in ((head), (uu____2584)))
-in FStar_Syntax_Syntax.Tm_app (uu____2574))
-in (mk uu____2573))
-end
-| uu____2613 -> begin
-(
-
-let uu____2614 = (
-
-let uu____2615 = (
-
-let uu____2616 = (FStar_Syntax_Print.term_to_string t)
-in (FStar_Util.format1 "For now, only [either], [option] and [eq2] are supported in the definition language (got: %s)" uu____2616))
-in FStar_Errors.Err (uu____2615))
-in (Prims.raise uu____2614))
-end)))))
-end
-| (FStar_Syntax_Syntax.Tm_bvar (_)) | (FStar_Syntax_Syntax.Tm_name (_)) | (FStar_Syntax_Syntax.Tm_type (_)) | (FStar_Syntax_Syntax.Tm_fvar (_)) -> begin
-t
-end
-| FStar_Syntax_Syntax.Tm_abs (binders, repr, something) -> begin
-(
-
-let uu____2646 = (FStar_Syntax_Subst.open_term binders repr)
-in (match (uu____2646) with
-| (binders, repr) -> begin
-(
-
-let env = (
-
-let uu___100_2652 = env
-in (
-
-let uu____2653 = (FStar_TypeChecker_Env.push_binders env.env binders)
-in {env = uu____2653; subst = uu___100_2652.subst; tc_const = uu___100_2652.tc_const}))
-in (
-
-let repr = (star_type' env repr)
-in (FStar_Syntax_Util.abs binders repr something)))
-end))
-end
-| FStar_Syntax_Syntax.Tm_refine (x, t) when false -> begin
-(
-
-let x = (FStar_Syntax_Syntax.freshen_bv x)
-in (
-
-let sort = (star_type' env x.FStar_Syntax_Syntax.sort)
-in (
-
-let subst = (FStar_Syntax_Syntax.DB ((((Prims.parse_int "0")), (x))))::[]
-in (
-
-let t = (FStar_Syntax_Subst.subst subst t)
-in (
-
-let t = (star_type' env t)
-in (
-
-let subst = (FStar_Syntax_Syntax.NM (((x), ((Prims.parse_int "0")))))::[]
-in (
-
-let t = (FStar_Syntax_Subst.subst subst t)
-in (mk (FStar_Syntax_Syntax.Tm_refine ((((
-
-let uu___101_2670 = x
-in {FStar_Syntax_Syntax.ppname = uu___101_2670.FStar_Syntax_Syntax.ppname; FStar_Syntax_Syntax.index = uu___101_2670.FStar_Syntax_Syntax.index; FStar_Syntax_Syntax.sort = sort})), (t))))))))))))
-end
-| FStar_Syntax_Syntax.Tm_meta (t, m) -> begin
-(
-
-let uu____2677 = (
-
-let uu____2678 = (
-
-let uu____2683 = (star_type' env t)
-in ((uu____2683), (m)))
-in FStar_Syntax_Syntax.Tm_meta (uu____2678))
-in (mk uu____2677))
-end
-| FStar_Syntax_Syntax.Tm_ascribed (e, FStar_Util.Inl (t), something) -> begin
-(
-
-let uu____2705 = (
-
-let uu____2706 = (
-
-let uu____2719 = (star_type' env e)
-in (
-
-let uu____2720 = (
-
-let uu____2725 = (star_type' env t)
-in FStar_Util.Inl (uu____2725))
-in ((uu____2719), (uu____2720), (something))))
-in FStar_Syntax_Syntax.Tm_ascribed (uu____2706))
-in (mk uu____2705))
-end
-| FStar_Syntax_Syntax.Tm_ascribed (uu____2733) -> begin
-(
-
-let uu____2746 = (
-
-let uu____2747 = (
-
-let uu____2748 = (FStar_Syntax_Print.term_to_string t)
-in (FStar_Util.format1 "Tm_ascribed is outside of the definition language: %s" uu____2748))
-in FStar_Errors.Err (uu____2747))
-in (Prims.raise uu____2746))
-end
-| FStar_Syntax_Syntax.Tm_refine (uu____2749) -> begin
-(
-
-let uu____2754 = (
-
-let uu____2755 = (
-
-let uu____2756 = (FStar_Syntax_Print.term_to_string t)
-in (FStar_Util.format1 "Tm_refine is outside of the definition language: %s" uu____2756))
-in FStar_Errors.Err (uu____2755))
-in (Prims.raise uu____2754))
-end
-| FStar_Syntax_Syntax.Tm_uinst (uu____2757) -> begin
-(
-
-let uu____2762 = (
-
-let uu____2763 = (
-
-let uu____2764 = (FStar_Syntax_Print.term_to_string t)
-in (FStar_Util.format1 "Tm_uinst is outside of the definition language: %s" uu____2764))
-in FStar_Errors.Err (uu____2763))
-in (Prims.raise uu____2762))
-end
-| FStar_Syntax_Syntax.Tm_constant (uu____2765) -> begin
-(
-
-let uu____2766 = (
-
-let uu____2767 = (
-
-let uu____2768 = (FStar_Syntax_Print.term_to_string t)
-in (FStar_Util.format1 "Tm_constant is outside of the definition language: %s" uu____2768))
-in FStar_Errors.Err (uu____2767))
-in (Prims.raise uu____2766))
-end
-| FStar_Syntax_Syntax.Tm_match (uu____2769) -> begin
-(
-
-let uu____2785 = (
-
-let uu____2786 = (
-
-let uu____2787 = (FStar_Syntax_Print.term_to_string t)
-in (FStar_Util.format1 "Tm_match is outside of the definition language: %s" uu____2787))
-in FStar_Errors.Err (uu____2786))
-in (Prims.raise uu____2785))
-end
-| FStar_Syntax_Syntax.Tm_let (uu____2788) -> begin
-(
-
-let uu____2796 = (
-
-let uu____2797 = (
-
-let uu____2798 = (FStar_Syntax_Print.term_to_string t)
-in (FStar_Util.format1 "Tm_let is outside of the definition language: %s" uu____2798))
-in FStar_Errors.Err (uu____2797))
-in (Prims.raise uu____2796))
-end
-| FStar_Syntax_Syntax.Tm_uvar (uu____2799) -> begin
-(
-
-let uu____2808 = (
-
-let uu____2809 = (
-
-let uu____2810 = (FStar_Syntax_Print.term_to_string t)
-in (FStar_Util.format1 "Tm_uvar is outside of the definition language: %s" uu____2810))
-in FStar_Errors.Err (uu____2809))
-in (Prims.raise uu____2808))
-end
-| FStar_Syntax_Syntax.Tm_unknown -> begin
-(
-
-let uu____2811 = (
-
-let uu____2812 = (
-
-let uu____2813 = (FStar_Syntax_Print.term_to_string t)
-in (FStar_Util.format1 "Tm_unknown is outside of the definition language: %s" uu____2813))
-in FStar_Errors.Err (uu____2812))
-in (Prims.raise uu____2811))
-end
-| FStar_Syntax_Syntax.Tm_delayed (uu____2814) -> begin
-(failwith "impossible")
-end)))))
-
-
-let is_monadic = (fun uu___86_2847 -> (match (uu___86_2847) with
-| None -> begin
-(failwith "un-annotated lambda?!")
-end
-| (Some (FStar_Util.Inl ({FStar_Syntax_Syntax.eff_name = _; FStar_Syntax_Syntax.res_typ = _; FStar_Syntax_Syntax.cflags = flags; FStar_Syntax_Syntax.comp = _}))) | (Some (FStar_Util.Inr (_, flags))) -> begin
-(FStar_All.pipe_right flags (FStar_Util.for_some (fun uu___85_2884 -> (match (uu___85_2884) with
-| FStar_Syntax_Syntax.CPS -> begin
-true
-end
-| uu____2885 -> begin
-false
-end))))
-end))
-
-
-let rec is_C : FStar_Syntax_Syntax.typ  ->  Prims.bool = (fun t -> (
-
-let uu____2889 = (
-
-let uu____2890 = (FStar_Syntax_Subst.compress t)
-in uu____2890.FStar_Syntax_Syntax.n)
-in (match (uu____2889) with
-| FStar_Syntax_Syntax.Tm_app (head, args) when (FStar_Syntax_Util.is_tuple_constructor head) -> begin
-(
-
-let r = (
-
-let uu____2910 = (
-
-let uu____2911 = (FStar_List.hd args)
-in (Prims.fst uu____2911))
-in (is_C uu____2910))
-in (match (r) with
-| true -> begin
-((
-
-let uu____2923 = (
-
-let uu____2924 = (FStar_List.for_all (fun uu____2927 -> (match (uu____2927) with
-| (h, uu____2931) -> begin
-(is_C h)
-end)) args)
-in (not (uu____2924)))
-in (match (uu____2923) with
-| true -> begin
-(failwith "not a C (A * C)")
-end
-| uu____2932 -> begin
-()
-end));
-true;
-)
-end
-| uu____2933 -> begin
-((
-
-let uu____2935 = (
-
-let uu____2936 = (FStar_List.for_all (fun uu____2939 -> (match (uu____2939) with
-| (h, uu____2943) -> begin
-(
-
-let uu____2944 = (is_C h)
-in (not (uu____2944)))
-end)) args)
-in (not (uu____2936)))
-in (match (uu____2935) with
-| true -> begin
-(failwith "not a C (C * A)")
-end
-| uu____2945 -> begin
-()
-end));
-false;
-)
-end))
-end
-| FStar_Syntax_Syntax.Tm_arrow (binders, comp) -> begin
-(
-
-let uu____2958 = (nm_of_comp comp.FStar_Syntax_Syntax.n)
-in (match (uu____2958) with
-| M (t) -> begin
-((
-
-let uu____2961 = (is_C t)
-in (match (uu____2961) with
-| true -> begin
-(failwith "not a C (C -> C)")
-end
-| uu____2962 -> begin
-()
-end));
-true;
-)
-end
-| N (t) -> begin
-(is_C t)
-end))
-end
-| (FStar_Syntax_Syntax.Tm_meta (t, _)) | (FStar_Syntax_Syntax.Tm_uinst (t, _)) | (FStar_Syntax_Syntax.Tm_ascribed (t, _, _)) -> begin
-(is_C t)
-end
-| uu____2988 -> begin
-false
-end)))
-
-
-let mk_return : env  ->  FStar_Syntax_Syntax.typ  ->  FStar_Syntax_Syntax.term  ->  FStar_Syntax_Syntax.term = (fun env t e -> (
-
-let mk = (fun x -> ((FStar_Syntax_Syntax.mk x) None e.FStar_Syntax_Syntax.pos))
-in (
-
-let p_type = (mk_star_to_type mk env t)
-in (
-
-let p = (FStar_Syntax_Syntax.gen_bv "p\'" None p_type)
-in (
-
-let body = (
-
-let uu____3019 = (
-
-let uu____3020 = (
-
-let uu____3030 = (FStar_Syntax_Syntax.bv_to_name p)
-in (
-
-let uu____3031 = (
-
-let uu____3035 = (
-
-let uu____3038 = (FStar_Syntax_Syntax.as_implicit false)
-in ((e), (uu____3038)))
-in (uu____3035)::[])
-in ((uu____3030), (uu____3031))))
-in FStar_Syntax_Syntax.Tm_app (uu____3020))
-in (mk uu____3019))
-in (
-
-let uu____3046 = (
-
-let uu____3050 = (FStar_Syntax_Syntax.mk_binder p)
-in (uu____3050)::[])
-in (FStar_Syntax_Util.abs uu____3046 body None)))))))
-
-
-let is_unknown : FStar_Syntax_Syntax.term'  ->  Prims.bool = (fun uu___87_3058 -> (match (uu___87_3058) with
-| FStar_Syntax_Syntax.Tm_unknown -> begin
-true
-end
-| uu____3059 -> begin
-false
-end))
-
-
-let rec check : env  ->  FStar_Syntax_Syntax.term  ->  nm  ->  (nm * FStar_Syntax_Syntax.term * FStar_Syntax_Syntax.term) = (fun env e context_nm -> (
-
-let mk = (fun x -> (FStar_Syntax_Syntax.mk x None e.FStar_Syntax_Syntax.pos))
-in (
-
-let return_if = (fun uu____3203 -> (match (uu____3203) with
-| (rec_nm, s_e, u_e) -> begin
-(
-
-let check = (fun t1 t2 -> (
-
-let uu____3224 = ((not ((is_unknown t2.FStar_Syntax_Syntax.n))) && (
-
-let uu____3225 = (
-
-let uu____3226 = (FStar_TypeChecker_Rel.teq env.env t1 t2)
-in (FStar_TypeChecker_Rel.is_trivial uu____3226))
-in (not (uu____3225))))
-in (match (uu____3224) with
-| true -> begin
-(
-
-let uu____3227 = (
-
-let uu____3228 = (
-
-let uu____3229 = (FStar_Syntax_Print.term_to_string e)
-in (
-
-let uu____3230 = (FStar_Syntax_Print.term_to_string t1)
-in (
-
-let uu____3231 = (FStar_Syntax_Print.term_to_string t2)
-in (FStar_Util.format3 "[check]: the expression [%s] has type [%s] but should have type [%s]" uu____3229 uu____3230 uu____3231))))
-in FStar_Errors.Err (uu____3228))
-in (Prims.raise uu____3227))
-end
-| uu____3232 -> begin
-()
-end)))
-in (match (((rec_nm), (context_nm))) with
-| ((N (t1), N (t2))) | ((M (t1), M (t2))) -> begin
-((check t1 t2);
-((rec_nm), (s_e), (u_e));
-)
-end
-| (N (t1), M (t2)) -> begin
-((check t1 t2);
-(
-
-let uu____3242 = (mk_return env t1 s_e)
-in ((M (t1)), (uu____3242), (u_e)));
-)
-end
-| (M (t1), N (t2)) -> begin
-(
-
-let uu____3245 = (
-
-let uu____3246 = (
-
-let uu____3247 = (FStar_Syntax_Print.term_to_string e)
-in (
-
-let uu____3248 = (FStar_Syntax_Print.term_to_string t1)
-in (
-
-let uu____3249 = (FStar_Syntax_Print.term_to_string t2)
-in (FStar_Util.format3 "[check %s]: got an effectful computation [%s] in lieu of a pure computation [%s]" uu____3247 uu____3248 uu____3249))))
-in FStar_Errors.Err (uu____3246))
-in (Prims.raise uu____3245))
-end))
-end))
-in (
-
-let ensure_m = (fun env e2 -> (
-
-let strip_m = (fun uu___88_3275 -> (match (uu___88_3275) with
-| (M (t), s_e, u_e) -> begin
-((t), (s_e), (u_e))
-end
-| uu____3285 -> begin
-(failwith "impossible")
-end))
-in (match (context_nm) with
-| N (t) -> begin
-(
-
-let uu____3296 = (
-
-let uu____3297 = (
-
-let uu____3300 = (
-
-let uu____3301 = (FStar_Syntax_Print.term_to_string t)
-in (Prims.strcat "let-bound monadic body has a non-monadic continuation or a branch of a match is monadic and the others aren\'t : " uu____3301))
-in ((uu____3300), (e2.FStar_Syntax_Syntax.pos)))
-in FStar_Errors.Error (uu____3297))
-in (Prims.raise uu____3296))
-end
-| M (uu____3305) -> begin
-(
-
-let uu____3306 = (check env e2 context_nm)
-in (strip_m uu____3306))
-end)))
-in (
-
-let uu____3310 = (
-
-let uu____3311 = (FStar_Syntax_Subst.compress e)
-in uu____3311.FStar_Syntax_Syntax.n)
-in (match (uu____3310) with
-| (FStar_Syntax_Syntax.Tm_bvar (_)) | (FStar_Syntax_Syntax.Tm_name (_)) | (FStar_Syntax_Syntax.Tm_fvar (_)) | (FStar_Syntax_Syntax.Tm_abs (_)) | (FStar_Syntax_Syntax.Tm_constant (_)) | (FStar_Syntax_Syntax.Tm_app (_)) -> begin
-(
-
-let uu____3323 = (infer env e)
-in (return_if uu____3323))
-end
-| FStar_Syntax_Syntax.Tm_let ((false, (binding)::[]), e2) -> begin
-(mk_let env binding e2 (fun env e2 -> (check env e2 context_nm)) ensure_m)
-end
-| FStar_Syntax_Syntax.Tm_match (e0, branches) -> begin
-(mk_match env e0 branches (fun env body -> (check env body context_nm)))
-end
-| (FStar_Syntax_Syntax.Tm_meta (e, _)) | (FStar_Syntax_Syntax.Tm_uinst (e, _)) | (FStar_Syntax_Syntax.Tm_ascribed (e, _, _)) -> begin
-(check env e context_nm)
-end
-| FStar_Syntax_Syntax.Tm_let (uu____3393) -> begin
-(
-
-let uu____3401 = (
-
-let uu____3402 = (FStar_Syntax_Print.term_to_string e)
-in (FStar_Util.format1 "[check]: Tm_let %s" uu____3402))
-in (failwith uu____3401))
-end
-| FStar_Syntax_Syntax.Tm_type (uu____3406) -> begin
-(failwith "impossible (DM stratification)")
-end
-| FStar_Syntax_Syntax.Tm_arrow (uu____3410) -> begin
-(failwith "impossible (DM stratification)")
-end
-| FStar_Syntax_Syntax.Tm_refine (uu____3421) -> begin
-(
-
-let uu____3426 = (
-
-let uu____3427 = (FStar_Syntax_Print.term_to_string e)
-in (FStar_Util.format1 "[check]: Tm_refine %s" uu____3427))
-in (failwith uu____3426))
-end
-| FStar_Syntax_Syntax.Tm_uvar (uu____3431) -> begin
-(
-
-let uu____3440 = (
-
-let uu____3441 = (FStar_Syntax_Print.term_to_string e)
-in (FStar_Util.format1 "[check]: Tm_uvar %s" uu____3441))
-in (failwith uu____3440))
-end
-| FStar_Syntax_Syntax.Tm_delayed (uu____3445) -> begin
-(failwith "impossible (compressed)")
-end
-| FStar_Syntax_Syntax.Tm_unknown -> begin
-(
-
-let uu____3469 = (
-
-let uu____3470 = (FStar_Syntax_Print.term_to_string e)
-in (FStar_Util.format1 "[check]: Tm_unknown %s" uu____3470))
-in (failwith uu____3469))
-end))))))
-and infer : env  ->  FStar_Syntax_Syntax.term  ->  (nm * FStar_Syntax_Syntax.term * FStar_Syntax_Syntax.term) = (fun env e -> (
-
-let mk = (fun x -> (FStar_Syntax_Syntax.mk x None e.FStar_Syntax_Syntax.pos))
-in (
-
-let normalize = (FStar_TypeChecker_Normalize.normalize ((FStar_TypeChecker_Normalize.Beta)::(FStar_TypeChecker_Normalize.Eager_unfolding)::(FStar_TypeChecker_Normalize.UnfoldUntil (FStar_Syntax_Syntax.Delta_constant))::(FStar_TypeChecker_Normalize.EraseUniverses)::[]) env.env)
-in (
-
-let uu____3492 = (
-
-let uu____3493 = (FStar_Syntax_Subst.compress e)
-in uu____3493.FStar_Syntax_Syntax.n)
-in (match (uu____3492) with
-| FStar_Syntax_Syntax.Tm_bvar (bv) -> begin
-(failwith "I failed to open a binder... boo")
-end
-| FStar_Syntax_Syntax.Tm_name (bv) -> begin
-((N (bv.FStar_Syntax_Syntax.sort)), (e), (e))
-end
-| FStar_Syntax_Syntax.Tm_abs (binders, body, what) -> begin
-(
-
-let binders = (FStar_Syntax_Subst.open_binders binders)
-in (
-
-let subst = (FStar_Syntax_Subst.opening_of_binders binders)
-in (
-
-let body = (FStar_Syntax_Subst.subst subst body)
-in (
-
-let env = (
-
-let uu___102_3533 = env
-in (
-
-let uu____3534 = (FStar_TypeChecker_Env.push_binders env.env binders)
-in {env = uu____3534; subst = uu___102_3533.subst; tc_const = uu___102_3533.tc_const}))
-in (
-
-let s_binders = (FStar_List.map (fun uu____3543 -> (match (uu____3543) with
-| (bv, qual) -> begin
-(
-
-let sort = (star_type' env bv.FStar_Syntax_Syntax.sort)
-in (((
-
-let uu___103_3551 = bv
-in {FStar_Syntax_Syntax.ppname = uu___103_3551.FStar_Syntax_Syntax.ppname; FStar_Syntax_Syntax.index = uu___103_3551.FStar_Syntax_Syntax.index; FStar_Syntax_Syntax.sort = sort})), (qual)))
-end)) binders)
-in (
-
-let uu____3552 = (FStar_List.fold_left (fun uu____3561 uu____3562 -> (match (((uu____3561), (uu____3562))) with
-| ((env, acc), (bv, qual)) -> begin
-(
-
-let c = bv.FStar_Syntax_Syntax.sort
-in (
-
-let uu____3590 = (is_C c)
-in (match (uu____3590) with
-| true -> begin
-(
-
-let xw = (
-
-let uu____3595 = (star_type' env c)
-in (FStar_Syntax_Syntax.gen_bv (Prims.strcat bv.FStar_Syntax_Syntax.ppname.FStar_Ident.idText "^w") None uu____3595))
-in (
-
-let x = (
-
-let uu___104_3597 = bv
-in (
-
-let uu____3598 = (
-
-let uu____3601 = (FStar_Syntax_Syntax.bv_to_name xw)
-in (trans_F_ env c uu____3601))
-in {FStar_Syntax_Syntax.ppname = uu___104_3597.FStar_Syntax_Syntax.ppname; FStar_Syntax_Syntax.index = uu___104_3597.FStar_Syntax_Syntax.index; FStar_Syntax_Syntax.sort = uu____3598}))
-in (
-
-let env = (
-
-let uu___105_3603 = env
-in (
-
-let uu____3604 = (
-
-let uu____3606 = (
-
-let uu____3607 = (
-
-let uu____3612 = (FStar_Syntax_Syntax.bv_to_name xw)
-in ((bv), (uu____3612)))
-in FStar_Syntax_Syntax.NT (uu____3607))
-in (uu____3606)::env.subst)
-in {env = uu___105_3603.env; subst = uu____3604; tc_const = uu___105_3603.tc_const}))
-in (
-
-let uu____3613 = (
-
-let uu____3615 = (FStar_Syntax_Syntax.mk_binder x)
-in (
-
-let uu____3616 = (
-
-let uu____3618 = (FStar_Syntax_Syntax.mk_binder xw)
-in (uu____3618)::acc)
-in (uu____3615)::uu____3616))
-in ((env), (uu____3613))))))
-end
-| uu____3620 -> begin
-(
-
-let x = (
-
-let uu___106_3622 = bv
-in (
-
-let uu____3623 = (star_type' env bv.FStar_Syntax_Syntax.sort)
-in {FStar_Syntax_Syntax.ppname = uu___106_3622.FStar_Syntax_Syntax.ppname; FStar_Syntax_Syntax.index = uu___106_3622.FStar_Syntax_Syntax.index; FStar_Syntax_Syntax.sort = uu____3623}))
-in (
-
-let uu____3626 = (
-
-let uu____3628 = (FStar_Syntax_Syntax.mk_binder x)
-in (uu____3628)::acc)
-in ((env), (uu____3626))))
-end)))
-end)) ((env), ([])) binders)
-in (match (uu____3552) with
-| (env, u_binders) -> begin
-(
-
-let u_binders = (FStar_List.rev u_binders)
-in (
-
-let uu____3640 = (
-
-let check_what = (
-
-let uu____3652 = (is_monadic what)
-in (match (uu____3652) with
-| true -> begin
-check_m
-end
-| uu____3660 -> begin
-check_n
-end))
-in (
-
-let uu____3661 = (check_what env body)
-in (match (uu____3661) with
-| (t, s_body, u_body) -> begin
-(
-
-let uu____3671 = (
-
-let uu____3672 = (
-
-let uu____3673 = (is_monadic what)
-in (match (uu____3673) with
-| true -> begin
-M (t)
-end
-| uu____3674 -> begin
-N (t)
-end))
-in (comp_of_nm uu____3672))
-in ((uu____3671), (s_body), (u_body)))
-end)))
-in (match (uu____3640) with
-| (comp, s_body, u_body) -> begin
-(
-
-let t = (FStar_Syntax_Util.arrow binders comp)
-in (
-
-let s_what = (match (what) with
-| None -> begin
-None
-end
-| Some (FStar_Util.Inl (lc)) -> begin
-(
-
-let uu____3716 = (FStar_All.pipe_right lc.FStar_Syntax_Syntax.cflags (FStar_Util.for_some (fun uu___89_3718 -> (match (uu___89_3718) with
-| FStar_Syntax_Syntax.CPS -> begin
-true
-end
-| uu____3719 -> begin
-false
-end))))
-in (match (uu____3716) with
-| true -> begin
-(
-
-let double_starred_comp = (
-
-let uu____3727 = (
-
-let uu____3728 = (
-
-let uu____3729 = (lc.FStar_Syntax_Syntax.comp ())
-in (FStar_Syntax_Util.comp_result uu____3729))
-in (FStar_All.pipe_left double_star uu____3728))
-in (FStar_Syntax_Syntax.mk_Total uu____3727))
-in (
-
-let flags = (FStar_List.filter (fun uu___90_3734 -> (match (uu___90_3734) with
-| FStar_Syntax_Syntax.CPS -> begin
-false
-end
-| uu____3735 -> begin
-true
-end)) lc.FStar_Syntax_Syntax.cflags)
-in (
-
-let uu____3736 = (
-
-let uu____3742 = (
-
-let uu____3743 = (FStar_Syntax_Util.comp_set_flags double_starred_comp flags)
-in (FStar_Syntax_Util.lcomp_of_comp uu____3743))
-in FStar_Util.Inl (uu____3742))
-in Some (uu____3736))))
-end
-| uu____3754 -> begin
-Some (FStar_Util.Inl ((
-
-let uu___107_3763 = lc
-in {FStar_Syntax_Syntax.eff_name = uu___107_3763.FStar_Syntax_Syntax.eff_name; FStar_Syntax_Syntax.res_typ = uu___107_3763.FStar_Syntax_Syntax.res_typ; FStar_Syntax_Syntax.cflags = uu___107_3763.FStar_Syntax_Syntax.cflags; FStar_Syntax_Syntax.comp = (fun uu____3764 -> (
-
-let c = (lc.FStar_Syntax_Syntax.comp ())
-in (
-
-let result_typ = (star_type' env (FStar_Syntax_Util.comp_result c))
-in (FStar_Syntax_Util.set_result_typ c result_typ))))})))
-end))
-end
-| Some (FStar_Util.Inr (lid, flags)) -> begin
-(
-
-let uu____3781 = (
-
-let uu____3787 = (
-
-let uu____3791 = (FStar_All.pipe_right flags (FStar_Util.for_some (fun uu___91_3793 -> (match (uu___91_3793) with
-| FStar_Syntax_Syntax.CPS -> begin
-true
-end
-| uu____3794 -> begin
-false
-end))))
-in (match (uu____3791) with
-| true -> begin
-(
-
-let uu____3798 = (FStar_List.filter (fun uu___92_3800 -> (match (uu___92_3800) with
-| FStar_Syntax_Syntax.CPS -> begin
-false
-end
-| uu____3801 -> begin
-true
-end)) flags)
-in ((FStar_Syntax_Const.effect_Tot_lid), (uu____3798)))
-end
-| uu____3803 -> begin
-((lid), (flags))
-end))
-in FStar_Util.Inr (uu____3787))
-in Some (uu____3781))
-end)
-in (
-
-let uu____3813 = (
-
-let comp = (
-
-let uu____3825 = (is_monadic what)
-in (
-
-let uu____3826 = (FStar_Syntax_Subst.subst env.subst s_body)
-in (trans_G env (FStar_Syntax_Util.comp_result comp) uu____3825 uu____3826)))
-in (
-
-let uu____3827 = (FStar_Syntax_Util.ascribe u_body (FStar_Util.Inr (comp)))
-in ((uu____3827), (Some (FStar_Util.Inl ((FStar_Syntax_Util.lcomp_of_comp comp)))))))
-in (match (uu____3813) with
-| (u_body, u_what) -> begin
-(
-
-let s_body = (FStar_Syntax_Subst.close s_binders s_body)
-in (
-
-let s_binders = (FStar_Syntax_Subst.close_binders s_binders)
-in (
-
-let s_term = (mk (FStar_Syntax_Syntax.Tm_abs (((s_binders), (s_body), (s_what)))))
-in (
-
-let u_body = (FStar_Syntax_Subst.close u_binders u_body)
-in (
-
-let u_binders = (FStar_Syntax_Subst.close_binders u_binders)
-in (
-
-let u_term = (mk (FStar_Syntax_Syntax.Tm_abs (((u_binders), (u_body), (u_what)))))
-in ((N (t)), (s_term), (u_term))))))))
-end))))
-end)))
-end)))))))
-end
-| FStar_Syntax_Syntax.Tm_fvar ({FStar_Syntax_Syntax.fv_name = {FStar_Syntax_Syntax.v = lid; FStar_Syntax_Syntax.ty = uu____3896; FStar_Syntax_Syntax.p = uu____3897}; FStar_Syntax_Syntax.fv_delta = uu____3898; FStar_Syntax_Syntax.fv_qual = uu____3899}) -> begin
-(
-
-let uu____3905 = (FStar_TypeChecker_Env.lookup_lid env.env lid)
-in (match (uu____3905) with
-| (uu____3911, t) -> begin
-(
-
-let txt = (FStar_Ident.text_of_lid lid)
-in (
-
-let uu____3914 = (
-
-let uu____3915 = (normalize t)
-in N (uu____3915))
-in ((uu____3914), (e), (e))))
-end))
-end
-| FStar_Syntax_Syntax.Tm_app (head, args) -> begin
-(
-
-let uu____3932 = (check_n env head)
-in (match (uu____3932) with
-| (t_head, s_head, u_head) -> begin
-(
-
-let is_arrow = (fun t -> (
-
-let uu____3946 = (
-
-let uu____3947 = (FStar_Syntax_Subst.compress t)
-in uu____3947.FStar_Syntax_Syntax.n)
-in (match (uu____3946) with
-| FStar_Syntax_Syntax.Tm_arrow (uu____3950) -> begin
-true
-end
-| uu____3958 -> begin
-false
-end)))
-in (
-
-let rec flatten = (fun t -> (
-
-let uu____3970 = (
-
-let uu____3971 = (FStar_Syntax_Subst.compress t)
-in uu____3971.FStar_Syntax_Syntax.n)
-in (match (uu____3970) with
-| FStar_Syntax_Syntax.Tm_arrow (binders, {FStar_Syntax_Syntax.n = FStar_Syntax_Syntax.Total (t, uu____3983); FStar_Syntax_Syntax.tk = uu____3984; FStar_Syntax_Syntax.pos = uu____3985; FStar_Syntax_Syntax.vars = uu____3986}) when (is_arrow t) -> begin
-(
-
-let uu____4003 = (flatten t)
-in (match (uu____4003) with
-| (binders', comp) -> begin
-(((FStar_List.append binders binders')), (comp))
-end))
-end
-| FStar_Syntax_Syntax.Tm_arrow (binders, comp) -> begin
-((binders), (comp))
-end
-| FStar_Syntax_Syntax.Tm_ascribed (e, uu____4055, uu____4056) -> begin
-(flatten e)
-end
-| uu____4075 -> begin
-(
-
-let uu____4076 = (
-
-let uu____4077 = (
-
-let uu____4078 = (FStar_Syntax_Print.term_to_string t_head)
-in (FStar_Util.format1 "%s: not a function type" uu____4078))
-in FStar_Errors.Err (uu____4077))
-in (Prims.raise uu____4076))
-end)))
-in (
-
-let uu____4086 = (flatten t_head)
-in (match (uu____4086) with
-| (binders, comp) -> begin
-(
-
-let n = (FStar_List.length binders)
-in (
-
-let n' = (FStar_List.length args)
-in ((match (((FStar_List.length binders) < (FStar_List.length args))) with
-| true -> begin
-(
-
-let uu____4131 = (
-
-let uu____4132 = (
-
-let uu____4133 = (FStar_Util.string_of_int n)
-in (
-
-let uu____4137 = (FStar_Util.string_of_int (n' - n))
-in (
-
-let uu____4143 = (FStar_Util.string_of_int n)
-in (FStar_Util.format3 "The head of this application, after being applied to %s arguments, is an effectful computation (leaving %s arguments to be applied). Please let-bind the head applied to the %s first arguments." uu____4133 uu____4137 uu____4143))))
-in FStar_Errors.Err (uu____4132))
-in (Prims.raise uu____4131))
-end
-| uu____4147 -> begin
-()
-end);
-(
-
-let uu____4148 = (FStar_Syntax_Subst.open_comp binders comp)
-in (match (uu____4148) with
-| (binders, comp) -> begin
-(
-
-let rec final_type = (fun subst uu____4175 args -> (match (uu____4175) with
-| (binders, comp) -> begin
-(match (((binders), (args))) with
-| ([], []) -> begin
-(
-
-let uu____4218 = (
-
-let uu____4219 = (FStar_Syntax_Subst.subst_comp subst comp)
-in uu____4219.FStar_Syntax_Syntax.n)
-in (nm_of_comp uu____4218))
-end
-| (binders, []) -> begin
-(
-
-let uu____4238 = (
-
-let uu____4239 = (
-
-let uu____4242 = (
-
-let uu____4243 = (mk (FStar_Syntax_Syntax.Tm_arrow (((binders), (comp)))))
-in (FStar_Syntax_Subst.subst subst uu____4243))
-in (FStar_Syntax_Subst.compress uu____4242))
-in uu____4239.FStar_Syntax_Syntax.n)
-in (match (uu____4238) with
-| FStar_Syntax_Syntax.Tm_arrow (binders, comp) -> begin
-(
-
-let uu____4259 = (
-
-let uu____4260 = (
-
-let uu____4261 = (
-
-let uu____4269 = (FStar_Syntax_Subst.close_comp binders comp)
-in ((binders), (uu____4269)))
-in FStar_Syntax_Syntax.Tm_arrow (uu____4261))
-in (mk uu____4260))
-in N (uu____4259))
-end
-| uu____4273 -> begin
-(failwith "wat?")
-end))
-end
-| ([], (uu____4274)::uu____4275) -> begin
-(failwith "just checked that?!")
-end
-| (((bv, uu____4300))::binders, ((arg, uu____4303))::args) -> begin
-(final_type ((FStar_Syntax_Syntax.NT (((bv), (arg))))::subst) ((binders), (comp)) args)
-end)
-end))
-in (
-
-let final_type = (final_type [] ((binders), (comp)) args)
-in (
-
-let uu____4337 = (FStar_List.splitAt n' binders)
-in (match (uu____4337) with
-| (binders, uu____4354) -> begin
-(
-
-let uu____4367 = (
-
-let uu____4377 = (FStar_List.map2 (fun uu____4397 uu____4398 -> (match (((uu____4397), (uu____4398))) with
-| ((bv, uu____4415), (arg, q)) -> begin
-(
-
-let uu____4422 = (
-
-let uu____4423 = (FStar_Syntax_Subst.compress bv.FStar_Syntax_Syntax.sort)
-in uu____4423.FStar_Syntax_Syntax.n)
-in (match (uu____4422) with
-| FStar_Syntax_Syntax.Tm_type (uu____4433) -> begin
-(
-
-let arg = ((arg), (q))
-in ((arg), ((arg)::[])))
-end
-| uu____4446 -> begin
-(
-
-let uu____4447 = (check_n env arg)
-in (match (uu____4447) with
-| (uu____4458, s_arg, u_arg) -> begin
-(
-
-let uu____4461 = (
-
-let uu____4465 = (is_C bv.FStar_Syntax_Syntax.sort)
-in (match (uu____4465) with
-| true -> begin
-(
-
-let uu____4469 = (
-
-let uu____4472 = (FStar_Syntax_Subst.subst env.subst s_arg)
-in ((uu____4472), (q)))
-in (uu____4469)::(((u_arg), (q)))::[])
-end
-| uu____4479 -> begin
-(((u_arg), (q)))::[]
-end))
-in ((((s_arg), (q))), (uu____4461)))
-end))
-end))
-end)) binders args)
-in (FStar_List.split uu____4377))
-in (match (uu____4367) with
-| (s_args, u_args) -> begin
-(
-
-let u_args = (FStar_List.flatten u_args)
-in (
-
-let uu____4519 = (mk (FStar_Syntax_Syntax.Tm_app (((s_head), (s_args)))))
-in (
-
-let uu____4525 = (mk (FStar_Syntax_Syntax.Tm_app (((u_head), (u_args)))))
-in ((final_type), (uu____4519), (uu____4525)))))
-end))
-end))))
-end));
-)))
-end))))
-end))
-end
-| FStar_Syntax_Syntax.Tm_let ((false, (binding)::[]), e2) -> begin
-(mk_let env binding e2 infer check_m)
-end
-| FStar_Syntax_Syntax.Tm_match (e0, branches) -> begin
-(mk_match env e0 branches infer)
-end
-| (FStar_Syntax_Syntax.Tm_uinst (e, _)) | (FStar_Syntax_Syntax.Tm_meta (e, _)) | (FStar_Syntax_Syntax.Tm_ascribed (e, _, _)) -> begin
-(infer env e)
-end
-| FStar_Syntax_Syntax.Tm_constant (c) -> begin
-(
-
-let uu____4598 = (
-
-let uu____4599 = (env.tc_const c)
-in N (uu____4599))
-in ((uu____4598), (e), (e)))
-end
-| FStar_Syntax_Syntax.Tm_let (uu____4600) -> begin
-(
-
-let uu____4608 = (
-
-let uu____4609 = (FStar_Syntax_Print.term_to_string e)
-in (FStar_Util.format1 "[infer]: Tm_let %s" uu____4609))
-in (failwith uu____4608))
-end
-| FStar_Syntax_Syntax.Tm_type (uu____4613) -> begin
-(failwith "impossible (DM stratification)")
-end
-| FStar_Syntax_Syntax.Tm_arrow (uu____4617) -> begin
-(failwith "impossible (DM stratification)")
-end
-| FStar_Syntax_Syntax.Tm_refine (uu____4628) -> begin
-(
-
-let uu____4633 = (
-
-let uu____4634 = (FStar_Syntax_Print.term_to_string e)
-in (FStar_Util.format1 "[infer]: Tm_refine %s" uu____4634))
-in (failwith uu____4633))
-end
-| FStar_Syntax_Syntax.Tm_uvar (uu____4638) -> begin
-(
-
-let uu____4647 = (
-
-let uu____4648 = (FStar_Syntax_Print.term_to_string e)
-in (FStar_Util.format1 "[infer]: Tm_uvar %s" uu____4648))
-in (failwith uu____4647))
-end
-| FStar_Syntax_Syntax.Tm_delayed (uu____4652) -> begin
-(failwith "impossible (compressed)")
-end
-| FStar_Syntax_Syntax.Tm_unknown -> begin
-(
-
-let uu____4676 = (
-
-let uu____4677 = (FStar_Syntax_Print.term_to_string e)
-in (FStar_Util.format1 "[infer]: Tm_unknown %s" uu____4677))
-in (failwith uu____4676))
-end)))))
-and mk_match : env  ->  (FStar_Syntax_Syntax.term', FStar_Syntax_Syntax.term') FStar_Syntax_Syntax.syntax  ->  ((FStar_Syntax_Syntax.pat', FStar_Syntax_Syntax.term') FStar_Syntax_Syntax.withinfo_t * (FStar_Syntax_Syntax.term', FStar_Syntax_Syntax.term') FStar_Syntax_Syntax.syntax Prims.option * (FStar_Syntax_Syntax.term', FStar_Syntax_Syntax.term') FStar_Syntax_Syntax.syntax) Prims.list  ->  (env  ->  FStar_Syntax_Syntax.term  ->  (nm * FStar_Syntax_Syntax.term * FStar_Syntax_Syntax.term))  ->  (nm * FStar_Syntax_Syntax.term * FStar_Syntax_Syntax.term) = (fun env e0 branches f -> (
-
-let mk = (fun x -> (FStar_Syntax_Syntax.mk x None e0.FStar_Syntax_Syntax.pos))
-in (
-
-let uu____4715 = (check_n env e0)
-in (match (uu____4715) with
-| (uu____4722, s_e0, u_e0) -> begin
-(
-
-let uu____4725 = (
-
-let uu____4743 = (FStar_List.map (fun b -> (
-
-let uu____4776 = (FStar_Syntax_Subst.open_branch b)
-in (match (uu____4776) with
-| (pat, None, body) -> begin
-(
-
-let env = (
-
-let uu___108_4808 = env
-in (
-
-let uu____4809 = (
-
-let uu____4810 = (FStar_Syntax_Syntax.pat_bvs pat)
-in (FStar_List.fold_left FStar_TypeChecker_Env.push_bv env.env uu____4810))
-in {env = uu____4809; subst = uu___108_4808.subst; tc_const = uu___108_4808.tc_const}))
-in (
-
-let uu____4812 = (f env body)
-in (match (uu____4812) with
-| (nm, s_body, u_body) -> begin
-((nm), (((pat), (None), (((s_body), (u_body), (body))))))
-end)))
-end
-| uu____4861 -> begin
-(Prims.raise (FStar_Errors.Err ("No when clauses in the definition language")))
-end))) branches)
-in (FStar_List.split uu____4743))
-in (match (uu____4725) with
-| (nms, branches) -> begin
-(
-
-let t1 = (
-
-let uu____4926 = (FStar_List.hd nms)
-in (match (uu____4926) with
-| (M (t1)) | (N (t1)) -> begin
-t1
-end))
-in (
-
-let has_m = (FStar_List.existsb (fun uu___93_4929 -> (match (uu___93_4929) with
-| M (uu____4930) -> begin
-true
-end
-| uu____4931 -> begin
-false
-end)) nms)
-in (
-
-let uu____4932 = (
-
-let uu____4955 = (FStar_List.map2 (fun nm uu____5007 -> (match (uu____5007) with
-| (pat, guard, (s_body, u_body, original_body)) -> begin
-(match (((nm), (has_m))) with
-| ((N (t2), false)) | ((M (t2), true)) -> begin
-((nm), (((pat), (guard), (s_body))), (((pat), (guard), (u_body))))
-end
-| (N (t2), true) -> begin
-(
-
-let uu____5103 = (check env original_body (M (t2)))
-in (match (uu____5103) with
-| (uu____5126, s_body, u_body) -> begin
-((M (t2)), (((pat), (guard), (s_body))), (((pat), (guard), (u_body))))
-end))
-end
-| (M (uu____5155), false) -> begin
-(failwith "impossible")
-end)
-end)) nms branches)
-in (FStar_List.unzip3 uu____4955))
-in (match (uu____4932) with
-| (nms, s_branches, u_branches) -> begin
-(match (has_m) with
-| true -> begin
-(
-
-let p_type = (mk_star_to_type mk env t1)
-in (
-
-let p = (FStar_Syntax_Syntax.gen_bv "p\'\'" None p_type)
-in (
-
-let s_branches = (FStar_List.map (fun uu____5274 -> (match (uu____5274) with
-| (pat, guard, s_body) -> begin
-(
-
-let s_body = (
-
-let uu____5315 = (
-
-let uu____5316 = (
-
-let uu____5326 = (
-
-let uu____5330 = (
-
-let uu____5333 = (FStar_Syntax_Syntax.bv_to_name p)
-in (
-
-let uu____5334 = (FStar_Syntax_Syntax.as_implicit false)
-in ((uu____5333), (uu____5334))))
-in (uu____5330)::[])
-in ((s_body), (uu____5326)))
-in FStar_Syntax_Syntax.Tm_app (uu____5316))
-in (mk uu____5315))
-in ((pat), (guard), (s_body)))
-end)) s_branches)
-in (
-
-let s_branches = (FStar_List.map FStar_Syntax_Subst.close_branch s_branches)
-in (
-
-let u_branches = (FStar_List.map FStar_Syntax_Subst.close_branch u_branches)
-in (
-
-let s_e = (
-
-let uu____5356 = (
-
-let uu____5360 = (FStar_Syntax_Syntax.mk_binder p)
-in (uu____5360)::[])
-in (
-
-let uu____5361 = (mk (FStar_Syntax_Syntax.Tm_match (((s_e0), (s_branches)))))
-in (FStar_Syntax_Util.abs uu____5356 uu____5361 None)))
-in (
-
-let t1_star = (
-
-let uu____5371 = (
-
-let uu____5375 = (
-
-let uu____5376 = (FStar_Syntax_Syntax.new_bv None p_type)
-in (FStar_All.pipe_left FStar_Syntax_Syntax.mk_binder uu____5376))
-in (uu____5375)::[])
-in (
-
-let uu____5377 = (FStar_Syntax_Syntax.mk_Total FStar_Syntax_Util.ktype0)
-in (FStar_Syntax_Util.arrow uu____5371 uu____5377)))
-in (
-
-let uu____5380 = (mk (FStar_Syntax_Syntax.Tm_ascribed (((s_e), (FStar_Util.Inl (t1_star)), (None)))))
-in (
-
-let uu____5394 = (mk (FStar_Syntax_Syntax.Tm_match (((u_e0), (u_branches)))))
-in ((M (t1)), (uu____5380), (uu____5394)))))))))))
-end
-| uu____5402 -> begin
-(
-
-let s_branches = (FStar_List.map FStar_Syntax_Subst.close_branch s_branches)
-in (
-
-let u_branches = (FStar_List.map FStar_Syntax_Subst.close_branch u_branches)
-in (
-
-let t1_star = t1
-in (
-
-let uu____5408 = (
-
-let uu____5411 = (
-
-let uu____5412 = (
-
-let uu____5425 = (mk (FStar_Syntax_Syntax.Tm_match (((s_e0), (s_branches)))))
-in ((uu____5425), (FStar_Util.Inl (t1_star)), (None)))
-in FStar_Syntax_Syntax.Tm_ascribed (uu____5412))
-in (mk uu____5411))
-in (
-
-let uu____5438 = (mk (FStar_Syntax_Syntax.Tm_match (((u_e0), (u_branches)))))
-in ((N (t1)), (uu____5408), (uu____5438)))))))
-end)
-end))))
-end))
-end))))
-and mk_let : env_  ->  FStar_Syntax_Syntax.letbinding  ->  FStar_Syntax_Syntax.term  ->  (env_  ->  FStar_Syntax_Syntax.term  ->  (nm * FStar_Syntax_Syntax.term * FStar_Syntax_Syntax.term))  ->  (env_  ->  FStar_Syntax_Syntax.term  ->  (FStar_Syntax_Syntax.term * FStar_Syntax_Syntax.term * FStar_Syntax_Syntax.term))  ->  (nm * FStar_Syntax_Syntax.term * FStar_Syntax_Syntax.term) = (fun env binding e2 proceed ensure_m -> (
-
-let mk = (fun x -> (FStar_Syntax_Syntax.mk x None e2.FStar_Syntax_Syntax.pos))
-in (
-
-let e1 = binding.FStar_Syntax_Syntax.lbdef
-in (
-
-let x = (FStar_Util.left binding.FStar_Syntax_Syntax.lbname)
-in (
-
-let x_binders = (
-
-let uu____5481 = (FStar_Syntax_Syntax.mk_binder x)
-in (uu____5481)::[])
-in (
-
-let uu____5482 = (FStar_Syntax_Subst.open_term x_binders e2)
-in (match (uu____5482) with
-| (x_binders, e2) -> begin
-(
-
-let uu____5490 = (infer env e1)
-in (match (uu____5490) with
-| (N (t1), s_e1, u_e1) -> begin
-(
-
-let u_binding = (
-
-let uu____5501 = (is_C t1)
-in (match (uu____5501) with
-| true -> begin
-(
-
-let uu___109_5502 = binding
-in (
-
-let uu____5503 = (
-
-let uu____5506 = (FStar_Syntax_Subst.subst env.subst s_e1)
-in (trans_F_ env t1 uu____5506))
-in {FStar_Syntax_Syntax.lbname = uu___109_5502.FStar_Syntax_Syntax.lbname; FStar_Syntax_Syntax.lbunivs = uu___109_5502.FStar_Syntax_Syntax.lbunivs; FStar_Syntax_Syntax.lbtyp = uu____5503; FStar_Syntax_Syntax.lbeff = uu___109_5502.FStar_Syntax_Syntax.lbeff; FStar_Syntax_Syntax.lbdef = uu___109_5502.FStar_Syntax_Syntax.lbdef}))
-end
-| uu____5507 -> begin
-binding
-end))
-in (
-
-let env = (
-
-let uu___110_5509 = env
-in (
-
-let uu____5510 = (FStar_TypeChecker_Env.push_bv env.env (
-
-let uu___111_5511 = x
-in {FStar_Syntax_Syntax.ppname = uu___111_5511.FStar_Syntax_Syntax.ppname; FStar_Syntax_Syntax.index = uu___111_5511.FStar_Syntax_Syntax.index; FStar_Syntax_Syntax.sort = t1}))
-in {env = uu____5510; subst = uu___110_5509.subst; tc_const = uu___110_5509.tc_const}))
-in (
-
-let uu____5512 = (proceed env e2)
-in (match (uu____5512) with
-| (nm_rec, s_e2, u_e2) -> begin
-(
-
-let s_binding = (
-
-let uu___112_5523 = binding
-in (
-
-let uu____5524 = (star_type' env binding.FStar_Syntax_Syntax.lbtyp)
-in {FStar_Syntax_Syntax.lbname = uu___112_5523.FStar_Syntax_Syntax.lbname; FStar_Syntax_Syntax.lbunivs = uu___112_5523.FStar_Syntax_Syntax.lbunivs; FStar_Syntax_Syntax.lbtyp = uu____5524; FStar_Syntax_Syntax.lbeff = uu___112_5523.FStar_Syntax_Syntax.lbeff; FStar_Syntax_Syntax.lbdef = uu___112_5523.FStar_Syntax_Syntax.lbdef}))
-in (
-
-let uu____5527 = (
-
-let uu____5530 = (
-
-let uu____5531 = (
-
-let uu____5539 = (FStar_Syntax_Subst.close x_binders s_e2)
-in ((((false), (((
-
-let uu___113_5544 = s_binding
-in {FStar_Syntax_Syntax.lbname = uu___113_5544.FStar_Syntax_Syntax.lbname; FStar_Syntax_Syntax.lbunivs = uu___113_5544.FStar_Syntax_Syntax.lbunivs; FStar_Syntax_Syntax.lbtyp = uu___113_5544.FStar_Syntax_Syntax.lbtyp; FStar_Syntax_Syntax.lbeff = uu___113_5544.FStar_Syntax_Syntax.lbeff; FStar_Syntax_Syntax.lbdef = s_e1}))::[]))), (uu____5539)))
-in FStar_Syntax_Syntax.Tm_let (uu____5531))
-in (mk uu____5530))
-in (
-
-let uu____5545 = (
-
-let uu____5548 = (
-
-let uu____5549 = (
-
-let uu____5557 = (FStar_Syntax_Subst.close x_binders u_e2)
-in ((((false), (((
-
-let uu___114_5562 = u_binding
-in {FStar_Syntax_Syntax.lbname = uu___114_5562.FStar_Syntax_Syntax.lbname; FStar_Syntax_Syntax.lbunivs = uu___114_5562.FStar_Syntax_Syntax.lbunivs; FStar_Syntax_Syntax.lbtyp = uu___114_5562.FStar_Syntax_Syntax.lbtyp; FStar_Syntax_Syntax.lbeff = uu___114_5562.FStar_Syntax_Syntax.lbeff; FStar_Syntax_Syntax.lbdef = u_e1}))::[]))), (uu____5557)))
-in FStar_Syntax_Syntax.Tm_let (uu____5549))
-in (mk uu____5548))
-in ((nm_rec), (uu____5527), (uu____5545)))))
-end))))
-end
-| (M (t1), s_e1, u_e1) -> begin
-(
-
-let u_binding = (
-
-let uu___115_5571 = binding
-in {FStar_Syntax_Syntax.lbname = uu___115_5571.FStar_Syntax_Syntax.lbname; FStar_Syntax_Syntax.lbunivs = uu___115_5571.FStar_Syntax_Syntax.lbunivs; FStar_Syntax_Syntax.lbtyp = t1; FStar_Syntax_Syntax.lbeff = FStar_Syntax_Const.effect_PURE_lid; FStar_Syntax_Syntax.lbdef = uu___115_5571.FStar_Syntax_Syntax.lbdef})
-in (
-
-let env = (
-
-let uu___116_5573 = env
-in (
-
-let uu____5574 = (FStar_TypeChecker_Env.push_bv env.env (
-
-let uu___117_5575 = x
-in {FStar_Syntax_Syntax.ppname = uu___117_5575.FStar_Syntax_Syntax.ppname; FStar_Syntax_Syntax.index = uu___117_5575.FStar_Syntax_Syntax.index; FStar_Syntax_Syntax.sort = t1}))
-in {env = uu____5574; subst = uu___116_5573.subst; tc_const = uu___116_5573.tc_const}))
-in (
-
-let uu____5576 = (ensure_m env e2)
-in (match (uu____5576) with
-| (t2, s_e2, u_e2) -> begin
-(
-
-let p_type = (mk_star_to_type mk env t2)
-in (
-
-let p = (FStar_Syntax_Syntax.gen_bv "p\'\'" None p_type)
-in (
-
-let s_e2 = (
-
-let uu____5593 = (
-
-let uu____5594 = (
-
-let uu____5604 = (
-
-let uu____5608 = (
-
-let uu____5611 = (FStar_Syntax_Syntax.bv_to_name p)
-in (
-
-let uu____5612 = (FStar_Syntax_Syntax.as_implicit false)
-in ((uu____5611), (uu____5612))))
-in (uu____5608)::[])
-in ((s_e2), (uu____5604)))
-in FStar_Syntax_Syntax.Tm_app (uu____5594))
-in (mk uu____5593))
-in (
-
-let s_e2 = (FStar_Syntax_Util.abs x_binders s_e2 None)
-in (
-
-let body = (
-
-let uu____5629 = (
-
-let uu____5630 = (
-
-let uu____5640 = (
-
-let uu____5644 = (
-
-let uu____5647 = (FStar_Syntax_Syntax.as_implicit false)
-in ((s_e2), (uu____5647)))
-in (uu____5644)::[])
-in ((s_e1), (uu____5640)))
-in FStar_Syntax_Syntax.Tm_app (uu____5630))
-in (mk uu____5629))
-in (
-
-let uu____5655 = (
-
-let uu____5656 = (
-
-let uu____5660 = (FStar_Syntax_Syntax.mk_binder p)
-in (uu____5660)::[])
-in (FStar_Syntax_Util.abs uu____5656 body None))
-in (
-
-let uu____5666 = (
-
-let uu____5669 = (
-
-let uu____5670 = (
-
-let uu____5678 = (FStar_Syntax_Subst.close x_binders u_e2)
-in ((((false), (((
-
-let uu___118_5683 = u_binding
-in {FStar_Syntax_Syntax.lbname = uu___118_5683.FStar_Syntax_Syntax.lbname; FStar_Syntax_Syntax.lbunivs = uu___118_5683.FStar_Syntax_Syntax.lbunivs; FStar_Syntax_Syntax.lbtyp = uu___118_5683.FStar_Syntax_Syntax.lbtyp; FStar_Syntax_Syntax.lbeff = uu___118_5683.FStar_Syntax_Syntax.lbeff; FStar_Syntax_Syntax.lbdef = u_e1}))::[]))), (uu____5678)))
-in FStar_Syntax_Syntax.Tm_let (uu____5670))
-in (mk uu____5669))
-in ((M (t2)), (uu____5655), (uu____5666)))))))))
-end))))
-end))
-end)))))))
-and check_n : env_  ->  FStar_Syntax_Syntax.term  ->  (FStar_Syntax_Syntax.typ * FStar_Syntax_Syntax.term * FStar_Syntax_Syntax.term) = (fun env e -> (
-
-let mn = (
-
-let uu____5692 = (FStar_Syntax_Syntax.mk FStar_Syntax_Syntax.Tm_unknown None e.FStar_Syntax_Syntax.pos)
-in N (uu____5692))
-in (
-
-let uu____5697 = (check env e mn)
-in (match (uu____5697) with
-| (N (t), s_e, u_e) -> begin
-((t), (s_e), (u_e))
-end
-| uu____5707 -> begin
-(failwith "[check_n]: impossible")
-end))))
-and check_m : env_  ->  FStar_Syntax_Syntax.term  ->  (FStar_Syntax_Syntax.typ * FStar_Syntax_Syntax.term * FStar_Syntax_Syntax.term) = (fun env e -> (
-
-let mn = (
-
-let uu____5720 = (FStar_Syntax_Syntax.mk FStar_Syntax_Syntax.Tm_unknown None e.FStar_Syntax_Syntax.pos)
-in M (uu____5720))
-in (
-
-let uu____5725 = (check env e mn)
-in (match (uu____5725) with
-| (M (t), s_e, u_e) -> begin
-((t), (s_e), (u_e))
-end
-| uu____5735 -> begin
-(failwith "[check_m]: impossible")
-end))))
-and comp_of_nm : nm_  ->  FStar_Syntax_Syntax.comp = (fun nm -> (match (nm) with
-| N (t) -> begin
-(FStar_Syntax_Syntax.mk_Total t)
-end
-| M (t) -> begin
-(mk_M t)
-end))
-and mk_M : FStar_Syntax_Syntax.typ  ->  FStar_Syntax_Syntax.comp = (fun t -> (FStar_Syntax_Syntax.mk_Comp {FStar_Syntax_Syntax.comp_univs = (FStar_Syntax_Syntax.U_unknown)::[]; FStar_Syntax_Syntax.effect_name = FStar_Syntax_Const.monadic_lid; FStar_Syntax_Syntax.result_typ = t; FStar_Syntax_Syntax.effect_args = []; FStar_Syntax_Syntax.flags = (FStar_Syntax_Syntax.CPS)::(FStar_Syntax_Syntax.TOTAL)::[]}))
-and type_of_comp : (FStar_Syntax_Syntax.comp', Prims.unit) FStar_Syntax_Syntax.syntax  ->  (FStar_Syntax_Syntax.term', FStar_Syntax_Syntax.term') FStar_Syntax_Syntax.syntax = (fun t -> (FStar_Syntax_Util.comp_result t))
-and trans_F_ : env_  ->  FStar_Syntax_Syntax.typ  ->  FStar_Syntax_Syntax.term  ->  FStar_Syntax_Syntax.term = (fun env c wp -> ((
-
-let uu____5757 = (
-
-let uu____5758 = (is_C c)
-in (not (uu____5758)))
-in (match (uu____5757) with
-| true -> begin
-(failwith "not a C")
-end
-| uu____5759 -> begin
-()
-end));
-(
-
-let mk = (fun x -> (FStar_Syntax_Syntax.mk x None c.FStar_Syntax_Syntax.pos))
-in (
-
-let uu____5770 = (
-
-let uu____5771 = (FStar_Syntax_Subst.compress c)
-in uu____5771.FStar_Syntax_Syntax.n)
-in (match (uu____5770) with
-| FStar_Syntax_Syntax.Tm_app (head, args) -> begin
-(
-
-let uu____5790 = (FStar_Syntax_Util.head_and_args wp)
-in (match (uu____5790) with
-| (wp_head, wp_args) -> begin
-((
-
-let uu____5817 = ((not (((FStar_List.length wp_args) = (FStar_List.length args)))) || (
-
-let uu____5830 = (
-
-let uu____5831 = (FStar_Syntax_Util.mk_tuple_data_lid (FStar_List.length wp_args) FStar_Range.dummyRange)
-in (FStar_Syntax_Util.is_constructor wp_head uu____5831))
-in (not (uu____5830))))
-in (match (uu____5817) with
-| true -> begin
-(failwith "mismatch")
-end
-| uu____5839 -> begin
-()
-end));
-(
-
-let uu____5840 = (
-
-let uu____5841 = (
-
-let uu____5851 = (FStar_List.map2 (fun uu____5861 uu____5862 -> (match (((uu____5861), (uu____5862))) with
-| ((arg, q), (wp_arg, q')) -> begin
-(
-
-let print_implicit = (fun q -> (
-
-let uu____5885 = (FStar_Syntax_Syntax.is_implicit q)
-in (match (uu____5885) with
-| true -> begin
-"implicit"
-end
-| uu____5886 -> begin
-"explicit"
-end)))
-in ((match ((q <> q')) with
-| true -> begin
-(
-
-let uu____5888 = (print_implicit q)
-in (
-
-let uu____5889 = (print_implicit q')
-in (FStar_Util.print2_warning "Incoherent implicit qualifiers %b %b" uu____5888 uu____5889)))
-end
-| uu____5890 -> begin
-()
-end);
-(
-
-let uu____5891 = (trans_F_ env arg wp_arg)
-in ((uu____5891), (q)));
-))
-end)) args wp_args)
-in ((head), (uu____5851)))
-in FStar_Syntax_Syntax.Tm_app (uu____5841))
-in (mk uu____5840));
-)
-end))
-end
-| FStar_Syntax_Syntax.Tm_arrow (binders, comp) -> begin
-(
-
-let binders = (FStar_Syntax_Util.name_binders binders)
-in (
-
-let uu____5913 = (FStar_Syntax_Subst.open_comp binders comp)
-in (match (uu____5913) with
-| (binders_orig, comp) -> begin
-(
-
-let uu____5918 = (
-
-let uu____5926 = (FStar_List.map (fun uu____5940 -> (match (uu____5940) with
-| (bv, q) -> begin
-(
-
-let h = bv.FStar_Syntax_Syntax.sort
-in (
-
-let uu____5953 = (is_C h)
-in (match (uu____5953) with
-| true -> begin
-(
-
-let w' = (
-
-let uu____5960 = (star_type' env h)
-in (FStar_Syntax_Syntax.gen_bv (Prims.strcat bv.FStar_Syntax_Syntax.ppname.FStar_Ident.idText "-w\'") None uu____5960))
-in (
-
-let uu____5961 = (
-
-let uu____5965 = (
-
-let uu____5969 = (
-
-let uu____5972 = (
-
-let uu____5973 = (
-
-let uu____5974 = (FStar_Syntax_Syntax.bv_to_name w')
-in (trans_F_ env h uu____5974))
-in (FStar_Syntax_Syntax.null_bv uu____5973))
-in ((uu____5972), (q)))
-in (uu____5969)::[])
-in (((w'), (q)))::uu____5965)
-in ((w'), (uu____5961))))
-end
-| uu____5984 -> begin
-(
-
-let x = (
-
-let uu____5986 = (star_type' env h)
-in (FStar_Syntax_Syntax.gen_bv (Prims.strcat bv.FStar_Syntax_Syntax.ppname.FStar_Ident.idText "-x") None uu____5986))
-in ((x), ((((x), (q)))::[])))
-end)))
-end)) binders_orig)
-in (FStar_List.split uu____5926))
-in (match (uu____5918) with
-| (bvs, binders) -> begin
-(
-
-let binders = (FStar_List.flatten binders)
-in (
-
-let comp = (
-
-let uu____6016 = (
-
-let uu____6018 = (FStar_Syntax_Syntax.binders_of_list bvs)
-in (FStar_Syntax_Util.rename_binders binders_orig uu____6018))
-in (FStar_Syntax_Subst.subst_comp uu____6016 comp))
-in (
-
-let app = (
-
-let uu____6022 = (
-
-let uu____6023 = (
-
-let uu____6033 = (FStar_List.map (fun bv -> (
-
-let uu____6040 = (FStar_Syntax_Syntax.bv_to_name bv)
-in (
-
-let uu____6041 = (FStar_Syntax_Syntax.as_implicit false)
-in ((uu____6040), (uu____6041))))) bvs)
-in ((wp), (uu____6033)))
-in FStar_Syntax_Syntax.Tm_app (uu____6023))
-in (mk uu____6022))
-in (
-
-let comp = (
-
-let uu____6046 = (type_of_comp comp)
-in (
-
-let uu____6047 = (is_monadic_comp comp)
-in (trans_G env uu____6046 uu____6047 app)))
-in (FStar_Syntax_Util.arrow binders comp)))))
-end))
-end)))
-end
-| FStar_Syntax_Syntax.Tm_ascribed (e, uu____6049, uu____6050) -> begin
-(trans_F_ env e wp)
-end
-| uu____6069 -> begin
-(failwith "impossible trans_F_")
-end)));
-))
-and trans_G : env_  ->  FStar_Syntax_Syntax.typ  ->  Prims.bool  ->  FStar_Syntax_Syntax.typ  ->  FStar_Syntax_Syntax.comp = (fun env h is_monadic wp -> (
-
-let mk = (fun x -> (FStar_Syntax_Syntax.mk x None h.FStar_Syntax_Syntax.pos))
-in (match (is_monadic) with
-| true -> begin
-(
-
-let uu____6084 = (
-
-let uu____6085 = (star_type' env h)
-in (
-
-let uu____6088 = (
-
-let uu____6094 = (
-
-let uu____6097 = (FStar_Syntax_Syntax.as_implicit false)
-in ((wp), (uu____6097)))
-in (uu____6094)::[])
-in {FStar_Syntax_Syntax.comp_univs = (FStar_Syntax_Syntax.U_unknown)::[]; FStar_Syntax_Syntax.effect_name = FStar_Syntax_Const.effect_PURE_lid; FStar_Syntax_Syntax.result_typ = uu____6085; FStar_Syntax_Syntax.effect_args = uu____6088; FStar_Syntax_Syntax.flags = []}))
-in (FStar_Syntax_Syntax.mk_Comp uu____6084))
-end
-| uu____6102 -> begin
-(
-
-let uu____6103 = (trans_F_ env h wp)
-in (FStar_Syntax_Syntax.mk_Total uu____6103))
-end)))
-
-
-let n : FStar_TypeChecker_Env.env  ->  FStar_Syntax_Syntax.term  ->  FStar_Syntax_Syntax.term = (FStar_TypeChecker_Normalize.normalize ((FStar_TypeChecker_Normalize.Beta)::(FStar_TypeChecker_Normalize.UnfoldUntil (FStar_Syntax_Syntax.Delta_constant))::(FStar_TypeChecker_Normalize.NoDeltaSteps)::(FStar_TypeChecker_Normalize.Eager_unfolding)::(FStar_TypeChecker_Normalize.EraseUniverses)::[]))
-
-
-let star_type : env  ->  FStar_Syntax_Syntax.typ  ->  FStar_Syntax_Syntax.typ = (fun env t -> (
-
-let uu____6114 = (n env.env t)
-in (star_type' env uu____6114)))
-
-
-let star_expr : env  ->  FStar_Syntax_Syntax.term  ->  (FStar_Syntax_Syntax.typ * FStar_Syntax_Syntax.term * FStar_Syntax_Syntax.term) = (fun env t -> (
-
-let uu____6126 = (n env.env t)
-in (check_n env uu____6126)))
-
-
-let trans_F : env  ->  FStar_Syntax_Syntax.typ  ->  FStar_Syntax_Syntax.term  ->  FStar_Syntax_Syntax.term = (fun env c wp -> (
-
-let uu____6136 = (n env.env c)
-in (
-
-let uu____6137 = (n env.env wp)
-in (trans_F_ env uu____6136 uu____6137))))
-
-
-
-=======
   {
   env: FStar_TypeChecker_Env.env ;
   subst: FStar_Syntax_Syntax.subst_elt Prims.list ;
@@ -7051,5 +3052,4 @@
       fun wp  ->
         let _0_601 = n env.env c  in
         let _0_600 = n env.env wp  in trans_F_ env _0_601 _0_600
-  
->>>>>>> cb49b421
+  