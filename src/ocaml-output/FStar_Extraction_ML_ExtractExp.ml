--- conflicted
+++ resolved
@@ -15,11 +15,7 @@
 
 let fail = (fun r msg -> (
 
-<<<<<<< HEAD
-let _79_19 = (let _179_27 = (FStar_Absyn_Print.format_error r msg)
-=======
 let _80_19 = (let _179_27 = (FStar_Absyn_Print.format_error r msg)
->>>>>>> 1915064d
 in (FStar_All.pipe_left FStar_Util.print_string _179_27))
 in (failwith msg)))
 
@@ -251,11 +247,7 @@
 | (g, restMLPats) -> begin
 (
 
-<<<<<<< HEAD
-let _79_236 = (let _179_130 = (FStar_All.pipe_right (FStar_List.append tyMLPats restMLPats) (FStar_List.collect (fun _79_2 -> (match (_79_2) with
-=======
 let _80_236 = (let _179_130 = (FStar_All.pipe_right (FStar_List.append tyMLPats restMLPats) (FStar_List.collect (fun _80_2 -> (match (_80_2) with
->>>>>>> 1915064d
 | Some (x) -> begin
 (x)::[]
 end
@@ -263,11 +255,7 @@
 []
 end))))
 in (FStar_All.pipe_right _179_130 FStar_List.split))
-<<<<<<< HEAD
-in (match (_79_236) with
-=======
 in (match (_80_236) with
->>>>>>> 1915064d
 | (mlPats, when_clauses) -> begin
 (let _179_134 = (let _179_133 = (let _179_132 = (FStar_All.pipe_left (FStar_Extraction_ML_Util.resugar_pat q) (FStar_Extraction_ML_Syntax.MLP_CTor (((d), (mlPats)))))
 in (let _179_131 = (FStar_All.pipe_right when_clauses FStar_List.flatten)
@@ -567,11 +555,7 @@
 | [] -> begin
 proj
 end
-<<<<<<< HEAD
-| _79_449 -> begin
-=======
 | _80_449 -> begin
->>>>>>> 1915064d
 (let _179_199 = (let _179_198 = (FStar_All.pipe_left (FStar_Extraction_ML_Syntax.with_ty FStar_Extraction_ML_Syntax.MLTY_Top) proj)
 in ((_179_198), (args)))
 in FStar_Extraction_ML_Syntax.MLE_App (_179_199))
@@ -604,15 +588,9 @@
 | (p1, w1, e1) -> begin
 (
 
-<<<<<<< HEAD
-let _79_499 = (let _179_204 = (FStar_List.tl l)
-in (FStar_List.hd _179_204))
-in (match (_79_499) with
-=======
 let _80_499 = (let _179_204 = (FStar_List.tl l)
 in (FStar_List.hd _179_204))
 in (match (_80_499) with
->>>>>>> 1915064d
 | (p2, w2, e2) -> begin
 (match (((w1), (w2), (p1.FStar_Absyn_Syntax.v), (p2.FStar_Absyn_Syntax.v))) with
 | (None, None, FStar_Absyn_Syntax.Pat_constant (FStar_Const.Const_bool (true)), FStar_Absyn_Syntax.Pat_constant (FStar_Const.Const_bool (false))) -> begin
@@ -631,17 +609,10 @@
 
 let rec check_exp : FStar_Extraction_ML_Env.env  ->  FStar_Absyn_Syntax.exp  ->  FStar_Extraction_ML_Syntax.e_tag  ->  FStar_Extraction_ML_Syntax.mlty  ->  FStar_Extraction_ML_Syntax.mlexpr = (fun g e f t -> (
 
-<<<<<<< HEAD
-let _79_529 = (let _179_221 = (check_exp' g e f t)
-in (erase g _179_221 f t))
-in (match (_79_529) with
-| (e, _79_526, _79_528) -> begin
-=======
 let _80_529 = (let _179_221 = (check_exp' g e f t)
 in (erase g _179_221 f t))
 in (match (_80_529) with
 | (e, _80_526, _80_528) -> begin
->>>>>>> 1915064d
 e
 end)))
 and check_exp' : FStar_Extraction_ML_Env.env  ->  FStar_Absyn_Syntax.exp  ->  FStar_Extraction_ML_Syntax.e_tag  ->  FStar_Extraction_ML_Syntax.mlty  ->  FStar_Extraction_ML_Syntax.mlexpr = (fun g e f t -> (
@@ -664,11 +635,7 @@
 end)))
 and synth_exp' : FStar_Extraction_ML_Env.env  ->  FStar_Absyn_Syntax.exp  ->  (FStar_Extraction_ML_Syntax.mlexpr * FStar_Extraction_ML_Syntax.e_tag * FStar_Extraction_ML_Syntax.mlty) = (fun g e -> (
 
-<<<<<<< HEAD
-let _79_547 = (FStar_Extraction_ML_Env.debug g (fun u -> (let _179_233 = (let _179_232 = (FStar_Absyn_Print.tag_of_exp e)
-=======
 let _80_547 = (FStar_Extraction_ML_Env.debug g (fun u -> (let _179_233 = (let _179_232 = (FStar_Absyn_Print.tag_of_exp e)
->>>>>>> 1915064d
 in (let _179_231 = (FStar_Absyn_Print.exp_to_string e)
 in (FStar_Util.format2 "now synthesizing expression (%s) :  %s \n" _179_232 _179_231)))
 in (FStar_Util.print_string _179_233))))
@@ -732,11 +699,7 @@
 | ([], _80_598) -> begin
 (
 
-<<<<<<< HEAD
-let _79_609 = if ((FStar_Absyn_Util.is_primop head) || (FStar_Extraction_ML_Util.codegen_fsharp ())) then begin
-=======
 let _80_609 = if ((FStar_Absyn_Util.is_primop head) || (FStar_Extraction_ML_Util.codegen_fsharp ())) then begin
->>>>>>> 1915064d
 (let _179_248 = (FStar_All.pipe_right (FStar_List.rev mlargs_f) (FStar_List.map Prims.fst))
 in (([]), (_179_248)))
 end else begin
@@ -815,11 +778,7 @@
 (
 
 let rec remove_implicits = (fun args f t -> (match (((args), (t))) with
-<<<<<<< HEAD
-| (((FStar_Util.Inr (ee), Some (FStar_Absyn_Syntax.Implicit (_79_672))))::args, FStar_Extraction_ML_Syntax.MLTY_Fun (_79_678, f', t)) -> begin
-=======
 | (((FStar_Util.Inr (ee), Some (FStar_Absyn_Syntax.Implicit (_80_672))))::args, FStar_Extraction_ML_Syntax.MLTY_Fun (_80_678, f', t)) -> begin
->>>>>>> 1915064d
 (let _179_275 = (FStar_Extraction_ML_Util.join ee.FStar_Absyn_Syntax.pos f f')
 in (remove_implicits args _179_275 t))
 end
@@ -1282,15 +1241,9 @@
 | [] -> begin
 (
 
-<<<<<<< HEAD
-let _79_1002 = (FStar_Extraction_ML_Env.lookup_fv g (FStar_Absyn_Util.fv FStar_Absyn_Const.failwith_lid))
-in (match (_79_1002) with
-| (fw, _79_999, _79_1001) -> begin
-=======
 let _80_1002 = (FStar_Extraction_ML_Env.lookup_fv g (FStar_Absyn_Util.fv FStar_Absyn_Const.failwith_lid))
 in (match (_80_1002) with
 | (fw, _80_999, _80_1001) -> begin
->>>>>>> 1915064d
 (let _179_344 = (let _179_343 = (let _179_342 = (let _179_341 = (let _179_340 = (FStar_All.pipe_left (FStar_Extraction_ML_Syntax.with_ty FStar_Extraction_ML_Syntax.ml_string_ty) (FStar_Extraction_ML_Syntax.MLE_Const (FStar_Extraction_ML_Syntax.MLC_String ("unreachable"))))
 in (_179_340)::[])
 in ((fw), (_179_341)))
@@ -1373,11 +1326,7 @@
 let c = (FStar_Util.mk_ref (Prims.parse_int "0"))
 in (fun x -> (
 
-<<<<<<< HEAD
-let _79_1071 = (FStar_Util.incr c)
-=======
 let _80_1071 = (FStar_Util.incr c)
->>>>>>> 1915064d
 in (let _179_351 = (FStar_ST.read c)
 in ((x), (_179_351))))))
 
@@ -1388,25 +1337,15 @@
 in (
 
 let wildcards = (match (fstar_disc_type.FStar_Absyn_Syntax.n) with
-<<<<<<< HEAD
-| FStar_Absyn_Syntax.Typ_fun (binders, _79_1079) -> begin
-(let _179_361 = (FStar_All.pipe_right binders (FStar_List.filter (fun _79_6 -> (match (_79_6) with
-| (_79_1084, Some (FStar_Absyn_Syntax.Implicit (_79_1086))) -> begin
-=======
 | FStar_Absyn_Syntax.Typ_fun (binders, _80_1079) -> begin
 (let _179_361 = (FStar_All.pipe_right binders (FStar_List.filter (fun _80_6 -> (match (_80_6) with
 | (_80_1084, Some (FStar_Absyn_Syntax.Implicit (_80_1086))) -> begin
->>>>>>> 1915064d
 true
 end
 | _80_1091 -> begin
 false
 end))))
-<<<<<<< HEAD
-in (FStar_All.pipe_right _179_361 (FStar_List.map (fun _79_1092 -> (let _179_360 = (fresh "_")
-=======
 in (FStar_All.pipe_right _179_361 (FStar_List.map (fun _80_1092 -> (let _179_360 = (fresh "_")
->>>>>>> 1915064d
 in ((_179_360), (FStar_Extraction_ML_Syntax.MLTY_Top)))))))
 end
 | _80_1095 -> begin
