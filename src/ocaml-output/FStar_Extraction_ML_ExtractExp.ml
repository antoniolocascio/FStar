--- conflicted
+++ resolved
@@ -1,934 +1,35 @@
-<<<<<<< HEAD
 
 open Prims
-let fail = (fun r msg -> (let _62_8 = (let _128_3 = (FStar_Absyn_Print.format_error r msg)
-in (FStar_All.pipe_left FStar_Util.print_string _128_3))
+let fail = (fun r msg -> (let _63_8 = (let _130_3 = (FStar_Absyn_Print.format_error r msg)
+in (FStar_All.pipe_left FStar_Util.print_string _130_3))
 in (FStar_All.exit 1)))
 
-let err_uninst = (fun e -> (let _128_6 = (let _128_5 = (FStar_Absyn_Print.exp_to_string e)
-in (FStar_Util.format1 "Variable %s has a polymorphic type; expected it to be fully instantiated" _128_5))
-in (fail e.FStar_Absyn_Syntax.pos _128_6)))
-
-let err_ill_typed_application = (fun e args t -> (let _128_12 = (let _128_11 = (FStar_Absyn_Print.exp_to_string e)
-in (let _128_10 = (FStar_Absyn_Print.args_to_string args)
-in (FStar_Util.format2 "Ill-typed application: application is %s \n remaining args are %s\n" _128_11 _128_10)))
-in (fail e.FStar_Absyn_Syntax.pos _128_12)))
+let err_uninst = (fun e -> (let _130_6 = (let _130_5 = (FStar_Absyn_Print.exp_to_string e)
+in (FStar_Util.format1 "Variable %s has a polymorphic type; expected it to be fully instantiated" _130_5))
+in (fail e.FStar_Absyn_Syntax.pos _130_6)))
+
+let err_ill_typed_application = (fun e args t -> (let _130_12 = (let _130_11 = (FStar_Absyn_Print.exp_to_string e)
+in (let _130_10 = (FStar_Absyn_Print.args_to_string args)
+in (FStar_Util.format2 "Ill-typed application: application is %s \n remaining args are %s\n" _130_11 _130_10)))
+in (fail e.FStar_Absyn_Syntax.pos _130_12)))
 
 let err_value_restriction = (fun e -> (fail e.FStar_Absyn_Syntax.pos "Refusing to generalize because of the value restriction"))
 
-let err_unexpected_eff = (fun e f0 f1 -> (let _128_18 = (let _128_17 = (FStar_Absyn_Print.exp_to_string e)
-in (FStar_Util.format3 "for expression %s, Expected effect %s; got effect %s" _128_17 (FStar_Extraction_ML_Util.eff_to_string f0) (FStar_Extraction_ML_Util.eff_to_string f1)))
-in (fail e.FStar_Absyn_Syntax.pos _128_18)))
-
-let is_constructor = (fun e -> (match ((let _128_21 = (FStar_Absyn_Util.compress_exp e)
-in _128_21.FStar_Absyn_Syntax.n)) with
+let err_unexpected_eff = (fun e f0 f1 -> (let _130_18 = (let _130_17 = (FStar_Absyn_Print.exp_to_string e)
+in (FStar_Util.format3 "for expression %s, Expected effect %s; got effect %s" _130_17 (FStar_Extraction_ML_Util.eff_to_string f0) (FStar_Extraction_ML_Util.eff_to_string f1)))
+in (fail e.FStar_Absyn_Syntax.pos _130_18)))
+
+let is_constructor = (fun e -> (match ((let _130_21 = (FStar_Absyn_Util.compress_exp e)
+in _130_21.FStar_Absyn_Syntax.n)) with
 | (FStar_Absyn_Syntax.Exp_fvar (_, Some (FStar_Absyn_Syntax.Data_ctor))) | (FStar_Absyn_Syntax.Exp_fvar (_, Some (FStar_Absyn_Syntax.Record_ctor (_)))) -> begin
 true
 end
-| _62_34 -> begin
-false
-end))
-
-let rec is_value_or_type_app = (fun e -> (match ((let _128_24 = (FStar_Absyn_Util.compress_exp e)
-in _128_24.FStar_Absyn_Syntax.n)) with
-| (FStar_Absyn_Syntax.Exp_constant (_)) | (FStar_Absyn_Syntax.Exp_bvar (_)) | (FStar_Absyn_Syntax.Exp_fvar (_)) | (FStar_Absyn_Syntax.Exp_abs (_)) -> begin
-true
-end
-| FStar_Absyn_Syntax.Exp_app (head, args) -> begin
-if (is_constructor head) then begin
-(FStar_All.pipe_right args (FStar_List.for_all (fun _62_55 -> (match (_62_55) with
-| (te, _62_54) -> begin
-(match (te) with
-| FStar_Util.Inl (_62_57) -> begin
-true
-end
-| FStar_Util.Inr (e) -> begin
-(is_value_or_type_app e)
-end)
-end))))
-end else begin
-(match ((let _128_26 = (FStar_Absyn_Util.compress_exp head)
-in _128_26.FStar_Absyn_Syntax.n)) with
-| (FStar_Absyn_Syntax.Exp_bvar (_)) | (FStar_Absyn_Syntax.Exp_fvar (_)) -> begin
-(FStar_All.pipe_right args (FStar_List.for_all (fun _62_1 -> (match (_62_1) with
-| (FStar_Util.Inl (te), _62_71) -> begin
-true
-end
-| _62_74 -> begin
-false
-end))))
-end
-| _62_76 -> begin
-false
-end)
-end
-end
-| (FStar_Absyn_Syntax.Exp_meta (FStar_Absyn_Syntax.Meta_desugared (e, _))) | (FStar_Absyn_Syntax.Exp_ascribed (e, _, _)) -> begin
-(is_value_or_type_app e)
-end
-| _62_90 -> begin
-false
-end))
-
-let rec is_ml_value = (fun e -> (match (e.FStar_Extraction_ML_Syntax.expr) with
-| (FStar_Extraction_ML_Syntax.MLE_Const (_)) | (FStar_Extraction_ML_Syntax.MLE_Var (_)) | (FStar_Extraction_ML_Syntax.MLE_Name (_)) | (FStar_Extraction_ML_Syntax.MLE_Fun (_)) -> begin
-true
-end
-| (FStar_Extraction_ML_Syntax.MLE_CTor (_, exps)) | (FStar_Extraction_ML_Syntax.MLE_Tuple (exps)) -> begin
-(FStar_Util.for_all is_ml_value exps)
-end
-| FStar_Extraction_ML_Syntax.MLE_Record (_62_111, fields) -> begin
-(FStar_Util.for_all (fun _62_118 -> (match (_62_118) with
-| (_62_116, e) -> begin
-(is_ml_value e)
-end)) fields)
-end
-| _62_120 -> begin
-false
-end))
-
-let translate_typ = (fun g t -> (let _128_35 = (FStar_Extraction_ML_ExtractTyp.extractTyp g t)
-in (FStar_Extraction_ML_Util.eraseTypeDeep g _128_35)))
-
-let translate_typ_of_arg = (fun g a -> (let _128_40 = (FStar_Extraction_ML_ExtractTyp.getTypeFromArg g a)
-in (FStar_Extraction_ML_Util.eraseTypeDeep g _128_40)))
-
-let instantiate = (fun s args -> (FStar_Extraction_ML_Util.subst s args))
-
-let erasable = (fun g f t -> ((f = FStar_Extraction_ML_Syntax.E_GHOST) || ((f = FStar_Extraction_ML_Syntax.E_PURE) && (FStar_Extraction_ML_Util.erasableType g t))))
-
-let erase = (fun g e f t -> if (erasable g f t) then begin
-(let _62_135 = (FStar_Extraction_ML_Env.debug g (fun _62_134 -> (match (()) with
-| () -> begin
-(let _128_61 = (FStar_Extraction_ML_Code.string_of_mlexpr g e)
-in (let _128_60 = (FStar_Extraction_ML_Code.string_of_mlty g t)
-in (FStar_Util.fprint2 "Erasing %s at type %s\n" _128_61 _128_60)))
-end)))
-in (let e_val = if (FStar_Extraction_ML_Util.type_leq g t FStar_Extraction_ML_Syntax.ml_unit_ty) then begin
-FStar_Extraction_ML_Syntax.ml_unit
-end else begin
-(FStar_All.pipe_left (FStar_Extraction_ML_Syntax.with_ty t) (FStar_Extraction_ML_Syntax.MLE_Coerce ((FStar_Extraction_ML_Syntax.ml_unit, FStar_Extraction_ML_Syntax.ml_unit_ty, t))))
-end
-in (e_val, f, t)))
-end else begin
-(e, f, t)
-end)
-
-let maybe_coerce = (fun g e tInferred etag tExpected -> (match ((FStar_Extraction_ML_Util.type_leq_c g (Some (e)) tInferred tExpected)) with
-| (true, Some (e')) -> begin
-e'
-end
-| _62_148 -> begin
-(FStar_All.pipe_left (FStar_Extraction_ML_Syntax.with_ty tExpected) (FStar_Extraction_ML_Syntax.MLE_Coerce ((e, tInferred, tExpected))))
-end))
-
-let extract_pat = (fun g p -> (let rec extract_one_pat = (fun disj imp g p -> (match (p.FStar_Absyn_Syntax.v) with
-| FStar_Absyn_Syntax.Pat_disj (_62_157) -> begin
-(FStar_All.failwith "Impossible")
-end
-| FStar_Absyn_Syntax.Pat_constant (FStar_Absyn_Syntax.Const_int (c)) when (not ((FStar_ST.read FStar_Options.use_native_int))) -> begin
-(let x = (let _128_84 = (FStar_Absyn_Util.new_bvd None)
-in (FStar_Extraction_ML_Syntax.as_mlident _128_84))
-in (let when_clause = (let _128_93 = (let _128_92 = (let _128_91 = (let _128_90 = (FStar_All.pipe_left (FStar_Extraction_ML_Syntax.with_ty FStar_Extraction_ML_Syntax.ml_int_ty) (FStar_Extraction_ML_Syntax.MLE_Var (x)))
-in (let _128_89 = (let _128_88 = (let _128_87 = (let _128_86 = (FStar_Extraction_ML_Util.mlconst_of_const' p.FStar_Absyn_Syntax.p (FStar_Absyn_Syntax.Const_int (c)))
-in (FStar_All.pipe_left (fun _128_85 -> FStar_Extraction_ML_Syntax.MLE_Const (_128_85)) _128_86))
-in (FStar_All.pipe_left (FStar_Extraction_ML_Syntax.with_ty FStar_Extraction_ML_Syntax.ml_int_ty) _128_87))
-in (_128_88)::[])
-in (_128_90)::_128_89))
-in (FStar_Extraction_ML_Util.prims_op_equality, _128_91))
-in FStar_Extraction_ML_Syntax.MLE_App (_128_92))
-in (FStar_All.pipe_left (FStar_Extraction_ML_Syntax.with_ty FStar_Extraction_ML_Syntax.ml_bool_ty) _128_93))
-in (g, Some ((FStar_Extraction_ML_Syntax.MLP_Var (x), (when_clause)::[])))))
-end
-| FStar_Absyn_Syntax.Pat_constant (s) -> begin
-(let _128_97 = (let _128_96 = (let _128_95 = (let _128_94 = (FStar_Extraction_ML_Util.mlconst_of_const' p.FStar_Absyn_Syntax.p s)
-in FStar_Extraction_ML_Syntax.MLP_Const (_128_94))
-in (_128_95, []))
-in Some (_128_96))
-in (g, _128_97))
-end
-| FStar_Absyn_Syntax.Pat_cons (f, q, pats) -> begin
-(let _62_182 = (match ((FStar_Extraction_ML_Env.lookup_fv g f)) with
-| ({FStar_Extraction_ML_Syntax.expr = FStar_Extraction_ML_Syntax.MLE_Name (n); FStar_Extraction_ML_Syntax.ty = _62_172}, ttys) -> begin
-(n, ttys)
-end
-| _62_179 -> begin
-(FStar_All.failwith "Expected a constructor")
-end)
-in (match (_62_182) with
-| (d, tys) -> begin
-(let nTyVars = (FStar_List.length (Prims.fst tys))
-in (let _62_186 = (FStar_Util.first_N nTyVars pats)
-in (match (_62_186) with
-| (tysVarPats, restPats) -> begin
-(let _62_193 = (FStar_Util.fold_map (fun g _62_190 -> (match (_62_190) with
-| (p, imp) -> begin
-(extract_one_pat disj true g p)
-end)) g tysVarPats)
-in (match (_62_193) with
-| (g, tyMLPats) -> begin
-(let _62_200 = (FStar_Util.fold_map (fun g _62_197 -> (match (_62_197) with
-| (p, imp) -> begin
-(extract_one_pat disj false g p)
-end)) g restPats)
-in (match (_62_200) with
-| (g, restMLPats) -> begin
-(let _62_208 = (let _128_103 = (FStar_All.pipe_right (FStar_List.append tyMLPats restMLPats) (FStar_List.collect (fun _62_2 -> (match (_62_2) with
-| Some (x) -> begin
-(x)::[]
-end
-| _62_205 -> begin
-[]
-end))))
-in (FStar_All.pipe_right _128_103 FStar_List.split))
-in (match (_62_208) with
-| (mlPats, when_clauses) -> begin
-(let _128_107 = (let _128_106 = (let _128_105 = (FStar_All.pipe_left (FStar_Extraction_ML_Util.resugar_pat q) (FStar_Extraction_ML_Syntax.MLP_CTor ((d, mlPats))))
-in (let _128_104 = (FStar_All.pipe_right when_clauses FStar_List.flatten)
-in (_128_105, _128_104)))
-in Some (_128_106))
-in (g, _128_107))
-end))
-end))
-end))
-end)))
-end))
-end
-| FStar_Absyn_Syntax.Pat_var (x) -> begin
-(let mlty = (translate_typ g x.FStar_Absyn_Syntax.sort)
-in (let g = (FStar_Extraction_ML_Env.extend_bv g x ([], mlty) false imp)
-in (g, if imp then begin
-None
-end else begin
-Some ((FStar_Extraction_ML_Syntax.MLP_Var ((FStar_Extraction_ML_Syntax.as_mlident x.FStar_Absyn_Syntax.v)), []))
-end)))
-end
-| FStar_Absyn_Syntax.Pat_wild (x) when disj -> begin
-(g, Some ((FStar_Extraction_ML_Syntax.MLP_Wild, [])))
-end
-| FStar_Absyn_Syntax.Pat_wild (x) -> begin
-(let mlty = (translate_typ g x.FStar_Absyn_Syntax.sort)
-in (let g = (FStar_Extraction_ML_Env.extend_bv g x ([], mlty) false imp)
-in (g, if imp then begin
-None
-end else begin
-Some ((FStar_Extraction_ML_Syntax.MLP_Var ((FStar_Extraction_ML_Syntax.as_mlident x.FStar_Absyn_Syntax.v)), []))
-end)))
-end
-| FStar_Absyn_Syntax.Pat_dot_term (_62_220) -> begin
-(g, Some ((FStar_Extraction_ML_Syntax.MLP_Wild, [])))
-end
-| FStar_Absyn_Syntax.Pat_tvar (a) -> begin
-(let mlty = FStar_Extraction_ML_Syntax.MLTY_Top
-in (let g = (FStar_Extraction_ML_Env.extend_ty g a (Some (mlty)))
-in (g, if imp then begin
-None
-end else begin
-Some ((FStar_Extraction_ML_Syntax.MLP_Wild, []))
-end)))
-end
-| (FStar_Absyn_Syntax.Pat_dot_typ (_)) | (FStar_Absyn_Syntax.Pat_twild (_)) -> begin
-(g, None)
-end))
-in (let extract_one_pat = (fun disj g p -> (match ((extract_one_pat disj false g p)) with
-| (g, Some (x, v)) -> begin
-(g, (x, v))
-end
-| _62_243 -> begin
-(FStar_All.failwith "Impossible")
-end))
-in (let mk_when_clause = (fun whens -> (match (whens) with
-| [] -> begin
-None
-end
-| hd::tl -> begin
-(let _128_116 = (FStar_List.fold_left FStar_Extraction_ML_Util.conjoin hd tl)
-in Some (_128_116))
-end))
-in (match (p.FStar_Absyn_Syntax.v) with
-| FStar_Absyn_Syntax.Pat_disj ([]) -> begin
-(FStar_All.failwith "Impossible")
-end
-| FStar_Absyn_Syntax.Pat_disj (p::pats) -> begin
-(let _62_258 = (extract_one_pat true g p)
-in (match (_62_258) with
-| (g, p) -> begin
-(let ps = (let _128_119 = (FStar_All.pipe_right pats (FStar_List.map (fun x -> (let _128_118 = (extract_one_pat true g x)
-in (Prims.snd _128_118)))))
-in (p)::_128_119)
-in (let _62_274 = (FStar_All.pipe_right ps (FStar_List.partition (fun _62_3 -> (match (_62_3) with
-| (_62_263, _62_267::_62_265) -> begin
-true
-end
-| _62_271 -> begin
-false
-end))))
-in (match (_62_274) with
-| (ps_when, rest) -> begin
-(let ps = (FStar_All.pipe_right ps_when (FStar_List.map (fun _62_277 -> (match (_62_277) with
-| (x, whens) -> begin
-(let _128_122 = (mk_when_clause whens)
-in (x, _128_122))
-end))))
-in (let res = (match (rest) with
-| [] -> begin
-(g, ps)
-end
-| rest -> begin
-(let _128_126 = (let _128_125 = (let _128_124 = (let _128_123 = (FStar_List.map Prims.fst rest)
-in FStar_Extraction_ML_Syntax.MLP_Branch (_128_123))
-in (_128_124, None))
-in (_128_125)::ps)
-in (g, _128_126))
-end)
-in res))
-end)))
-end))
-end
-| _62_283 -> begin
-(let _62_288 = (extract_one_pat false g p)
-in (match (_62_288) with
-| (g, (p, whens)) -> begin
-(let when_clause = (mk_when_clause whens)
-in (g, ((p, when_clause))::[]))
-end))
-end)))))
-
-let normalize_abs = (fun e0 -> (let rec aux = (fun bs e -> (let e = (FStar_Absyn_Util.compress_exp e)
-in (match (e.FStar_Absyn_Syntax.n) with
-| FStar_Absyn_Syntax.Exp_abs (bs', body) -> begin
-(aux (FStar_List.append bs bs') body)
-end
-| _62_300 -> begin
-(let e' = (FStar_Absyn_Util.unascribe e)
-in if (FStar_Absyn_Util.is_fun e') then begin
-(aux bs e')
-end else begin
-(FStar_Absyn_Syntax.mk_Exp_abs (bs, e) None e0.FStar_Absyn_Syntax.pos)
-end)
-end)))
-in (aux [] e0)))
-
-let ffi_mltuple_mlp = (fun n -> (let name = if ((2 < n) && (n < 6)) then begin
-(let _128_135 = (FStar_Util.string_of_int n)
-in (Prims.strcat "mktuple" _128_135))
-end else begin
-if (n = 2) then begin
-"mkpair"
-end else begin
-(FStar_All.failwith "NYI in runtime/allocator/camlstack.mli")
-end
-end
-in (("Camlstack")::[], name)))
-
-let fix_lalloc = (fun arg -> (match (arg.FStar_Extraction_ML_Syntax.expr) with
-| FStar_Extraction_ML_Syntax.MLE_Tuple (args) -> begin
-(FStar_All.failwith "unexpected. Prims.TupleN is not specially handled yet. So, F* tuples, which are sugar forPrims.TupleN,  were expected to be extracted as MLE_CTor")
-end
-| FStar_Extraction_ML_Syntax.MLE_Record (mlns, fields) -> begin
-(let args = (FStar_List.map Prims.snd fields)
-in (let tup = (let _128_142 = (let _128_141 = (let _128_140 = (let _128_139 = (let _128_138 = (ffi_mltuple_mlp (FStar_List.length args))
-in FStar_Extraction_ML_Syntax.MLE_Name (_128_138))
-in (FStar_All.pipe_left (FStar_Extraction_ML_Syntax.with_ty FStar_Extraction_ML_Syntax.MLTY_Top) _128_139))
-in (_128_140, args))
-in FStar_Extraction_ML_Syntax.MLE_App (_128_141))
-in (FStar_All.pipe_left (FStar_Extraction_ML_Syntax.with_ty FStar_Extraction_ML_Syntax.MLTY_Top) _128_142))
-in (let dummyTy = FStar_Extraction_ML_Syntax.ml_unit_ty
-in (FStar_All.pipe_left (FStar_Extraction_ML_Syntax.with_ty dummyTy) (FStar_Extraction_ML_Syntax.MLE_Coerce ((tup, dummyTy, dummyTy)))))))
-end
-| FStar_Extraction_ML_Syntax.MLE_CTor (mlp, args) -> begin
-(FStar_All.failwith "NYI: lalloc ctor")
-end
-| _62_319 -> begin
-(FStar_All.failwith "for efficiency, the argument to lalloc should be a head normal form of the type. Extraction will then avoid creating this value on the heap.")
-end))
-
-let maybe_lalloc_eta_data = (fun g qual residualType mlAppExpr -> (let rec eta_args = (fun more_args t -> (match (t) with
-| FStar_Extraction_ML_Syntax.MLTY_Fun (t0, _62_329, t1) -> begin
-(let x = (let _128_155 = (FStar_Absyn_Util.gensym ())
-in (_128_155, (- (1))))
-in (let _128_158 = (let _128_157 = (let _128_156 = (FStar_All.pipe_left (FStar_Extraction_ML_Syntax.with_ty t0) (FStar_Extraction_ML_Syntax.MLE_Var (x)))
-in ((x, t0), _128_156))
-in (_128_157)::more_args)
-in (eta_args _128_158 t1)))
-end
-| FStar_Extraction_ML_Syntax.MLTY_Named (_62_335, _62_337) -> begin
-((FStar_List.rev more_args), t)
-end
-| _62_341 -> begin
-(FStar_All.failwith "Impossible")
-end))
-in (let as_record = (fun qual e -> (match ((e.FStar_Extraction_ML_Syntax.expr, qual)) with
-| (FStar_Extraction_ML_Syntax.MLE_CTor (_62_346, args), Some (FStar_Absyn_Syntax.Record_ctor (_62_351, fields))) -> begin
-(let path = (FStar_Extraction_ML_Util.record_field_path fields)
-in (let fields = (FStar_Extraction_ML_Util.record_fields fields args)
-in (FStar_All.pipe_left (FStar_Extraction_ML_Syntax.with_ty e.FStar_Extraction_ML_Syntax.ty) (FStar_Extraction_ML_Syntax.MLE_Record ((path, fields))))))
-end
-| _62_360 -> begin
-e
-end))
-in (let resugar_and_maybe_eta = (fun qual e -> (let _62_366 = (eta_args [] residualType)
-in (match (_62_366) with
-| (eargs, tres) -> begin
-(match (eargs) with
-| [] -> begin
-(let _128_167 = (as_record qual e)
-in (FStar_Extraction_ML_Util.resugar_exp _128_167))
-end
-| _62_369 -> begin
-(let _62_372 = (FStar_List.unzip eargs)
-in (match (_62_372) with
-| (binders, eargs) -> begin
-(match (e.FStar_Extraction_ML_Syntax.expr) with
-| FStar_Extraction_ML_Syntax.MLE_CTor (head, args) -> begin
-(let body = (let _128_169 = (let _128_168 = (FStar_All.pipe_left (FStar_Extraction_ML_Syntax.with_ty tres) (FStar_Extraction_ML_Syntax.MLE_CTor ((head, (FStar_List.append args eargs)))))
-in (FStar_All.pipe_left (as_record qual) _128_168))
-in (FStar_All.pipe_left FStar_Extraction_ML_Util.resugar_exp _128_169))
-in (FStar_All.pipe_left (FStar_Extraction_ML_Syntax.with_ty e.FStar_Extraction_ML_Syntax.ty) (FStar_Extraction_ML_Syntax.MLE_Fun ((binders, body)))))
-end
-| _62_379 -> begin
-(FStar_All.failwith "Impossible")
-end)
-end))
-end)
-end)))
-in (match ((mlAppExpr.FStar_Extraction_ML_Syntax.expr, qual)) with
-| (FStar_Extraction_ML_Syntax.MLE_App ({FStar_Extraction_ML_Syntax.expr = FStar_Extraction_ML_Syntax.MLE_Name (mlp); FStar_Extraction_ML_Syntax.ty = _62_381}, mlarg::[]), _62_390) when (mlp = FStar_Extraction_ML_Syntax.mlp_lalloc) -> begin
-(let _62_393 = (FStar_Extraction_ML_Env.debug g (fun _62_392 -> (match (()) with
-| () -> begin
-(FStar_Util.print_string "need to do lalloc surgery here\n")
-end)))
-in (fix_lalloc mlarg))
-end
-| (_62_396, None) -> begin
-mlAppExpr
-end
-| (FStar_Extraction_ML_Syntax.MLE_App ({FStar_Extraction_ML_Syntax.expr = FStar_Extraction_ML_Syntax.MLE_Name (mlp); FStar_Extraction_ML_Syntax.ty = _62_400}, mle::args), Some (FStar_Absyn_Syntax.Record_projector (f))) -> begin
-(let fn = (FStar_Extraction_ML_Util.mlpath_of_lid f)
-in (let proj = FStar_Extraction_ML_Syntax.MLE_Proj ((mle, fn))
-in (let e = (match (args) with
-| [] -> begin
-proj
-end
-| _62_417 -> begin
-(let _128_172 = (let _128_171 = (FStar_All.pipe_left (FStar_Extraction_ML_Syntax.with_ty FStar_Extraction_ML_Syntax.MLTY_Top) proj)
-in (_128_171, args))
-in FStar_Extraction_ML_Syntax.MLE_App (_128_172))
-end)
-in (FStar_Extraction_ML_Syntax.with_ty mlAppExpr.FStar_Extraction_ML_Syntax.ty e))))
-end
-| ((FStar_Extraction_ML_Syntax.MLE_App ({FStar_Extraction_ML_Syntax.expr = FStar_Extraction_ML_Syntax.MLE_Name (mlp); FStar_Extraction_ML_Syntax.ty = _}, mlargs), Some (FStar_Absyn_Syntax.Data_ctor))) | ((FStar_Extraction_ML_Syntax.MLE_App ({FStar_Extraction_ML_Syntax.expr = FStar_Extraction_ML_Syntax.MLE_Name (mlp); FStar_Extraction_ML_Syntax.ty = _}, mlargs), Some (FStar_Absyn_Syntax.Record_ctor (_)))) -> begin
-(let _128_173 = (FStar_All.pipe_left (FStar_Extraction_ML_Syntax.with_ty mlAppExpr.FStar_Extraction_ML_Syntax.ty) (FStar_Extraction_ML_Syntax.MLE_CTor ((mlp, mlargs))))
-in (FStar_All.pipe_left (resugar_and_maybe_eta qual) _128_173))
-end
-| ((FStar_Extraction_ML_Syntax.MLE_Name (mlp), Some (FStar_Absyn_Syntax.Data_ctor))) | ((FStar_Extraction_ML_Syntax.MLE_Name (mlp), Some (FStar_Absyn_Syntax.Record_ctor (_)))) -> begin
-(let _128_174 = (FStar_All.pipe_left (FStar_Extraction_ML_Syntax.with_ty mlAppExpr.FStar_Extraction_ML_Syntax.ty) (FStar_Extraction_ML_Syntax.MLE_CTor ((mlp, []))))
-in (FStar_All.pipe_left (resugar_and_maybe_eta qual) _128_174))
-end
-| _62_453 -> begin
-mlAppExpr
-end)))))
-
-let check_pats_for_ite = (fun l -> (let def = (false, None, None)
-in if ((FStar_List.length l) <> 2) then begin
-def
-end else begin
-(let _62_459 = (FStar_List.hd l)
-in (match (_62_459) with
-| (p1, w1, e1) -> begin
-(let _62_463 = (let _128_177 = (FStar_List.tl l)
-in (FStar_List.hd _128_177))
-in (match (_62_463) with
-| (p2, w2, e2) -> begin
-(match ((w1, w2, p1.FStar_Absyn_Syntax.v, p2.FStar_Absyn_Syntax.v)) with
-| (None, None, FStar_Absyn_Syntax.Pat_constant (FStar_Absyn_Syntax.Const_bool (true)), FStar_Absyn_Syntax.Pat_constant (FStar_Absyn_Syntax.Const_bool (false))) -> begin
-(true, Some (e1), Some (e2))
-end
-| (None, None, FStar_Absyn_Syntax.Pat_constant (FStar_Absyn_Syntax.Const_bool (false)), FStar_Absyn_Syntax.Pat_constant (FStar_Absyn_Syntax.Const_bool (true))) -> begin
-(true, Some (e2), Some (e1))
-end
-| _62_483 -> begin
-def
-end)
-end))
-end))
-end))
-
-let rec check_exp = (fun g e f t -> (let _62_493 = (let _128_194 = (check_exp' g e f t)
-in (erase g _128_194 f t))
-in (match (_62_493) with
-| (e, _62_490, _62_492) -> begin
-e
-end)))
-and check_exp' = (fun g e f t -> (match ((let _128_199 = (FStar_Absyn_Util.compress_exp e)
-in _128_199.FStar_Absyn_Syntax.n)) with
-| FStar_Absyn_Syntax.Exp_match (scrutinee, pats) -> begin
-(let _62_505 = (synth_exp g scrutinee)
-in (match (_62_505) with
-| (e, f_e, t_e) -> begin
-(let _62_509 = (check_pats_for_ite pats)
-in (match (_62_509) with
-| (b, then_e, else_e) -> begin
-(let e' = if b then begin
-(match ((then_e, else_e)) with
-| (Some (then_e), Some (else_e)) -> begin
-(let then_mle = (check_exp g then_e f t)
-in (let else_mle = (check_exp g else_e f t)
-in FStar_Extraction_ML_Syntax.MLE_If ((e, then_mle, Some (else_mle)))))
-end
-| _62_518 -> begin
-(FStar_All.failwith "ITE pats matched but then and else expressions not found?")
-end)
-end else begin
-(let mlbranches = (FStar_All.pipe_right pats (FStar_List.collect (fun _62_522 -> (match (_62_522) with
-| (pat, when_opt, branch) -> begin
-(let _62_525 = (extract_pat g pat)
-in (match (_62_525) with
-| (env, p) -> begin
-(let when_opt = (match (when_opt) with
-| None -> begin
-None
-end
-| Some (w) -> begin
-(let _128_201 = (check_exp env w FStar_Extraction_ML_Syntax.E_IMPURE FStar_Extraction_ML_Syntax.ml_bool_ty)
-in Some (_128_201))
-end)
-in (let branch = (check_exp env branch f t)
-in (FStar_All.pipe_right p (FStar_List.map (fun _62_533 -> (match (_62_533) with
-| (p, wopt) -> begin
-(let when_clause = (FStar_Extraction_ML_Util.conjoin_opt wopt when_opt)
-in (p, when_clause, branch))
-end))))))
-end))
-end))))
-in FStar_Extraction_ML_Syntax.MLE_Match ((e, mlbranches)))
-end
-in if (FStar_Extraction_ML_Util.eff_leq f_e f) then begin
-(FStar_All.pipe_left (FStar_Extraction_ML_Syntax.with_ty t) e')
-end else begin
-(err_unexpected_eff scrutinee f f_e)
-end)
-end))
-end))
-end
-| _62_538 -> begin
-(let _62_542 = (synth_exp g e)
-in (match (_62_542) with
-| (e0, f0, t0) -> begin
-if (FStar_Extraction_ML_Util.eff_leq f0 f) then begin
-(maybe_coerce g e0 t0 f t)
-end else begin
-(err_unexpected_eff e f f0)
-end
-end))
-end))
-and synth_exp = (fun g e -> (let _62_548 = (synth_exp' g e)
-in (match (_62_548) with
-| (e, f, t) -> begin
-(erase g e f t)
-end)))
-and synth_exp' = (fun g e -> (let _62_552 = (FStar_Extraction_ML_Env.debug g (fun u -> (let _128_209 = (let _128_208 = (FStar_Absyn_Print.exp_to_string e)
-in (FStar_Util.format1 "now synthesizing expression :  %s \n" _128_208))
-in (FStar_Util.print_string _128_209))))
-in (match ((let _128_210 = (FStar_Absyn_Util.compress_exp e)
-in _128_210.FStar_Absyn_Syntax.n)) with
-| FStar_Absyn_Syntax.Exp_constant (c) -> begin
-(let t = (FStar_Tc_Recheck.typing_const e.FStar_Absyn_Syntax.pos c)
-in (let ml_ty = (translate_typ g t)
-in (let _128_214 = (let _128_213 = (let _128_212 = (FStar_Extraction_ML_Util.mlconst_of_const' e.FStar_Absyn_Syntax.pos c)
-in (FStar_All.pipe_left (fun _128_211 -> FStar_Extraction_ML_Syntax.MLE_Const (_128_211)) _128_212))
-in (FStar_Extraction_ML_Syntax.with_ty ml_ty _128_213))
-in (_128_214, FStar_Extraction_ML_Syntax.E_PURE, ml_ty))))
-end
-| FStar_Absyn_Syntax.Exp_ascribed (e0, t, f) -> begin
-(let t = (translate_typ g t)
-in (let f = (match (f) with
-| None -> begin
-(FStar_All.failwith "Ascription node with an empty effect label")
-end
-| Some (l) -> begin
-(FStar_Extraction_ML_ExtractTyp.translate_eff g l)
-end)
-in (let e = (check_exp g e0 f t)
-in (e, f, t))))
-end
-| (FStar_Absyn_Syntax.Exp_bvar (_)) | (FStar_Absyn_Syntax.Exp_fvar (_)) -> begin
-(let _62_579 = (FStar_Extraction_ML_Env.lookup_var g e)
-in (match (_62_579) with
-| ((x, mltys), qual) -> begin
-(match (mltys) with
-| ([], t) -> begin
-(let _128_215 = (maybe_lalloc_eta_data g qual t x)
-in (_128_215, FStar_Extraction_ML_Syntax.E_PURE, t))
-end
-| _62_584 -> begin
-(err_uninst e)
-end)
-end))
-end
-| FStar_Absyn_Syntax.Exp_app (head, args) -> begin
-(let rec synth_app = (fun is_data _62_593 _62_596 restArgs -> (match ((_62_593, _62_596)) with
-| ((mlhead, mlargs_f), (f, t)) -> begin
-(match ((restArgs, t)) with
-| ([], _62_600) -> begin
-(let _62_611 = if ((FStar_Absyn_Util.is_primop head) || (FStar_Extraction_ML_Util.codegen_fsharp ())) then begin
-(let _128_224 = (FStar_All.pipe_right (FStar_List.rev mlargs_f) (FStar_List.map Prims.fst))
-in ([], _128_224))
-end else begin
-(FStar_List.fold_left (fun _62_604 _62_607 -> (match ((_62_604, _62_607)) with
-| ((lbs, out_args), (arg, f)) -> begin
-if ((f = FStar_Extraction_ML_Syntax.E_PURE) || (f = FStar_Extraction_ML_Syntax.E_GHOST)) then begin
-(lbs, (arg)::out_args)
-end else begin
-(let x = (let _128_227 = (FStar_Absyn_Util.gensym ())
-in (_128_227, (- (1))))
-in (let _128_229 = (let _128_228 = (FStar_All.pipe_left (FStar_Extraction_ML_Syntax.with_ty arg.FStar_Extraction_ML_Syntax.ty) (FStar_Extraction_ML_Syntax.MLE_Var (x)))
-in (_128_228)::out_args)
-in (((x, arg))::lbs, _128_229)))
-end
-end)) ([], []) mlargs_f)
-end
-in (match (_62_611) with
-| (lbs, mlargs) -> begin
-(let app = (let _128_230 = (FStar_All.pipe_left (FStar_Extraction_ML_Syntax.with_ty t) (FStar_Extraction_ML_Syntax.MLE_App ((mlhead, mlargs))))
-in (FStar_All.pipe_left (maybe_lalloc_eta_data g is_data t) _128_230))
-in (let l_app = (FStar_List.fold_right (fun _62_615 out -> (match (_62_615) with
-| (x, arg) -> begin
-(FStar_All.pipe_left (FStar_Extraction_ML_Syntax.with_ty out.FStar_Extraction_ML_Syntax.ty) (FStar_Extraction_ML_Syntax.MLE_Let (((false, ({FStar_Extraction_ML_Syntax.mllb_name = x; FStar_Extraction_ML_Syntax.mllb_tysc = ([], arg.FStar_Extraction_ML_Syntax.ty); FStar_Extraction_ML_Syntax.mllb_add_unit = false; FStar_Extraction_ML_Syntax.mllb_def = arg})::[]), out))))
-end)) lbs app)
-in (l_app, f, t)))
-end))
-end
-| ((FStar_Util.Inl (_62_620), _62_623)::rest, FStar_Extraction_ML_Syntax.MLTY_Fun (tunit, f', t)) -> begin
-if (FStar_Extraction_ML_Util.type_leq g tunit FStar_Extraction_ML_Syntax.ml_unit_ty) then begin
-(let _128_234 = (let _128_233 = (FStar_Extraction_ML_Util.join f f')
-in (_128_233, t))
-in (synth_app is_data (mlhead, ((FStar_Extraction_ML_Syntax.ml_unit, FStar_Extraction_ML_Syntax.E_PURE))::mlargs_f) _128_234 rest))
-end else begin
-(FStar_All.failwith "Impossible: ill-typed application")
-end
-end
-| ((FStar_Util.Inr (e0), _62_636)::rest, FStar_Extraction_ML_Syntax.MLTY_Fun (tExpected, f', t)) -> begin
-(let _62_648 = (synth_exp g e0)
-in (match (_62_648) with
-| (e0, f0, tInferred) -> begin
-(let e0 = (maybe_coerce g e0 tInferred f' tExpected)
-in (let _128_236 = (let _128_235 = (FStar_Extraction_ML_Util.join_l ((f)::(f')::(f0)::[]))
-in (_128_235, t))
-in (synth_app is_data (mlhead, ((e0, f0))::mlargs_f) _128_236 rest)))
-end))
-end
-| _62_651 -> begin
-(match ((FStar_Extraction_ML_Util.delta_unfold g t)) with
-| Some (t) -> begin
-(synth_app is_data (mlhead, mlargs_f) (f, t) restArgs)
-end
-| None -> begin
-(err_ill_typed_application e restArgs t)
-end)
-end)
-end))
-in (let head = (FStar_Absyn_Util.compress_exp head)
-in (match (head.FStar_Absyn_Syntax.n) with
-| (FStar_Absyn_Syntax.Exp_bvar (_)) | (FStar_Absyn_Syntax.Exp_fvar (_)) -> begin
-(let _62_668 = (FStar_Extraction_ML_Env.lookup_var g head)
-in (match (_62_668) with
-| ((head, (vars, t)), qual) -> begin
-(let n = (FStar_List.length vars)
-in if (n <= (FStar_List.length args)) then begin
-(let _62_672 = (FStar_Util.first_N n args)
-in (match (_62_672) with
-| (prefix, rest) -> begin
-(let prefixAsMLTypes = (FStar_List.map (translate_typ_of_arg g) prefix)
-in (let t0 = t
-in (let t = (instantiate (vars, t) prefixAsMLTypes)
-in (let head = (match (head.FStar_Extraction_ML_Syntax.expr) with
-| (FStar_Extraction_ML_Syntax.MLE_Name (_)) | (FStar_Extraction_ML_Syntax.MLE_Var (_)) -> begin
-(let _62_682 = head
-in {FStar_Extraction_ML_Syntax.expr = _62_682.FStar_Extraction_ML_Syntax.expr; FStar_Extraction_ML_Syntax.ty = t})
-end
-| FStar_Extraction_ML_Syntax.MLE_App (head, {FStar_Extraction_ML_Syntax.expr = FStar_Extraction_ML_Syntax.MLE_Const (FStar_Extraction_ML_Syntax.MLC_Unit); FStar_Extraction_ML_Syntax.ty = _62_686}::[]) -> begin
-(FStar_All.pipe_right (FStar_Extraction_ML_Syntax.MLE_App (((let _62_693 = head
-in {FStar_Extraction_ML_Syntax.expr = _62_693.FStar_Extraction_ML_Syntax.expr; FStar_Extraction_ML_Syntax.ty = FStar_Extraction_ML_Syntax.MLTY_Fun ((FStar_Extraction_ML_Syntax.ml_unit_ty, FStar_Extraction_ML_Syntax.E_PURE, t))}), (FStar_Extraction_ML_Syntax.ml_unit)::[]))) (FStar_Extraction_ML_Syntax.with_ty t))
-end
-| _62_696 -> begin
-(FStar_All.failwith "Impossible")
-end)
-in (match (rest) with
-| [] -> begin
-(let _128_237 = (maybe_lalloc_eta_data g qual t head)
-in (_128_237, FStar_Extraction_ML_Syntax.E_PURE, t))
-end
-| _62_700 -> begin
-(synth_app qual (head, []) (FStar_Extraction_ML_Syntax.E_PURE, t) rest)
-end)))))
-end))
-end else begin
-(err_uninst e)
-end)
-end))
-end
-| _62_702 -> begin
-(let _62_706 = (synth_exp g head)
-in (match (_62_706) with
-| (head, f, t) -> begin
-(synth_app None (head, []) (f, t) args)
-end))
-end)))
-end
-| FStar_Absyn_Syntax.Exp_abs (bs, body) -> begin
-(let _62_729 = (FStar_List.fold_left (fun _62_713 _62_717 -> (match ((_62_713, _62_717)) with
-| ((ml_bs, env), (b, _62_716)) -> begin
-(match (b) with
-| FStar_Util.Inl (a) -> begin
-(let env = (FStar_Extraction_ML_Env.extend_ty env a (Some (FStar_Extraction_ML_Syntax.MLTY_Top)))
-in (let ml_b = (let _128_240 = (FStar_Extraction_ML_Env.btvar_as_mlTermVar a)
-in (_128_240, FStar_Extraction_ML_Syntax.ml_unit_ty))
-in ((ml_b)::ml_bs, env)))
-end
-| FStar_Util.Inr (x) -> begin
-(let t = (translate_typ env x.FStar_Absyn_Syntax.sort)
-in (let env = (FStar_Extraction_ML_Env.extend_bv env x ([], t) false false)
-in (let ml_b = ((FStar_Extraction_ML_Syntax.as_mlident x.FStar_Absyn_Syntax.v), t)
-in ((ml_b)::ml_bs, env))))
-end)
-end)) ([], g) bs)
-in (match (_62_729) with
-| (ml_bs, env) -> begin
-(let ml_bs = (FStar_List.rev ml_bs)
-in (let _62_734 = (synth_exp env body)
-in (match (_62_734) with
-| (ml_body, f, t) -> begin
-(let _62_744 = (FStar_List.fold_right (fun _62_738 _62_741 -> (match ((_62_738, _62_741)) with
-| ((_62_736, targ), (f, t)) -> begin
-(FStar_Extraction_ML_Syntax.E_PURE, FStar_Extraction_ML_Syntax.MLTY_Fun ((targ, f, t)))
-end)) ml_bs (f, t))
-in (match (_62_744) with
-| (f, tfun) -> begin
-(let _128_243 = (FStar_All.pipe_left (FStar_Extraction_ML_Syntax.with_ty tfun) (FStar_Extraction_ML_Syntax.MLE_Fun ((ml_bs, ml_body))))
-in (_128_243, f, tfun))
-end))
-end)))
-end))
-end
-| FStar_Absyn_Syntax.Exp_let ((is_rec, lbs), e') -> begin
-(let maybe_generalize = (fun _62_756 -> (match (_62_756) with
-| {FStar_Absyn_Syntax.lbname = lbname; FStar_Absyn_Syntax.lbtyp = t; FStar_Absyn_Syntax.lbeff = lbeff; FStar_Absyn_Syntax.lbdef = e} -> begin
-(let f_e = (FStar_Extraction_ML_ExtractTyp.translate_eff g lbeff)
-in (let t = (FStar_Absyn_Util.compress_typ t)
-in (match (t.FStar_Absyn_Syntax.n) with
-| FStar_Absyn_Syntax.Typ_fun (bs, c) when (FStar_Extraction_ML_Util.is_type_abstraction bs) -> begin
-(let _62_780 = (match ((FStar_Util.prefix_until (fun _62_4 -> (match (_62_4) with
-| (FStar_Util.Inr (_62_765), _62_768) -> begin
-true
-end
-| _62_771 -> begin
-false
-end)) bs)) with
-| None -> begin
-(bs, (FStar_Absyn_Util.comp_result c))
-end
-| Some (bs, b, rest) -> begin
-(let _128_247 = (FStar_Absyn_Syntax.mk_Typ_fun ((b)::rest, c) None c.FStar_Absyn_Syntax.pos)
-in (bs, _128_247))
-end)
-in (match (_62_780) with
-| (tbinders, tbody) -> begin
-(let n = (FStar_List.length tbinders)
-in (let e = (normalize_abs e)
-in (match (e.FStar_Absyn_Syntax.n) with
-| FStar_Absyn_Syntax.Exp_abs (bs, body) -> begin
-if (n <= (FStar_List.length bs)) then begin
-(let _62_789 = (FStar_Util.first_N n bs)
-in (match (_62_789) with
-| (targs, rest_args) -> begin
-(let expected_t = (match ((FStar_Absyn_Util.mk_subst_binder targs tbinders)) with
-| None -> begin
-(FStar_All.failwith "Not enough type binders in the body of the let expression")
-end
-| Some (s) -> begin
-(FStar_Absyn_Util.subst_typ s tbody)
-end)
-in (let targs = (FStar_All.pipe_right targs (FStar_List.map (fun _62_5 -> (match (_62_5) with
-| (FStar_Util.Inl (a), _62_798) -> begin
-a
-end
-| _62_801 -> begin
-(FStar_All.failwith "Impossible")
-end))))
-in (let env = (FStar_List.fold_left (fun env a -> (FStar_Extraction_ML_Env.extend_ty env a None)) g targs)
-in (let expected_t = (translate_typ env expected_t)
-in (let polytype = (let _128_251 = (FStar_All.pipe_right targs (FStar_List.map FStar_Extraction_ML_Env.btvar_as_mltyvar))
-in (_128_251, expected_t))
-in (let add_unit = (match (rest_args) with
-| [] -> begin
-(not ((is_value_or_type_app body)))
-end
-| _62_810 -> begin
-false
-end)
-in (let rest_args = if add_unit then begin
-(FStar_Extraction_ML_Util.unit_binder)::rest_args
-end else begin
-rest_args
-end
-in (let body = (match (rest_args) with
-| [] -> begin
-body
-end
-| _62_815 -> begin
-(FStar_Absyn_Syntax.mk_Exp_abs (rest_args, body) None e.FStar_Absyn_Syntax.pos)
-end)
-in (lbname, f_e, (t, (targs, polytype)), add_unit, body)))))))))
-end))
-end else begin
-(FStar_All.failwith "Not enough type binders")
-end
-end
-| _62_818 -> begin
-(err_value_restriction e)
-end)))
-end))
-end
-| _62_820 -> begin
-(let expected_t = (translate_typ g t)
-in (lbname, f_e, (t, ([], ([], expected_t))), false, e))
-end)))
-end))
-in (let check_lb = (fun env _62_835 -> (match (_62_835) with
-| (nm, (lbname, f, (t, (targs, polytype)), add_unit, e)) -> begin
-(let env = (FStar_List.fold_left (fun env a -> (FStar_Extraction_ML_Env.extend_ty env a None)) env targs)
-in (let expected_t = if add_unit then begin
-FStar_Extraction_ML_Syntax.MLTY_Fun ((FStar_Extraction_ML_Syntax.ml_unit_ty, FStar_Extraction_ML_Syntax.E_PURE, (Prims.snd polytype)))
-end else begin
-(Prims.snd polytype)
-end
-in (let e = (check_exp env e f expected_t)
-in (f, {FStar_Extraction_ML_Syntax.mllb_name = nm; FStar_Extraction_ML_Syntax.mllb_tysc = polytype; FStar_Extraction_ML_Syntax.mllb_add_unit = add_unit; FStar_Extraction_ML_Syntax.mllb_def = e}))))
-end))
-in (let lbs = (FStar_All.pipe_right lbs (FStar_List.map maybe_generalize))
-in (let _62_864 = (FStar_List.fold_right (fun lb _62_845 -> (match (_62_845) with
-| (env, lbs) -> begin
-(let _62_858 = lb
-in (match (_62_858) with
-| (lbname, _62_848, (t, (_62_851, polytype)), add_unit, _62_857) -> begin
-(let _62_861 = (FStar_Extraction_ML_Env.extend_lb env lbname t polytype add_unit)
-in (match (_62_861) with
-| (env, nm) -> begin
-(env, ((nm, lb))::lbs)
-end))
-end))
-end)) lbs (g, []))
-in (match (_62_864) with
-| (env_body, lbs) -> begin
-(let env_def = if is_rec then begin
-env_body
-end else begin
-g
-end
-in (let lbs = (FStar_All.pipe_right lbs (FStar_List.map (check_lb env_def)))
-in (let _62_870 = (synth_exp env_body e')
-in (match (_62_870) with
-| (e', f', t') -> begin
-(let f = (let _128_261 = (let _128_260 = (FStar_List.map Prims.fst lbs)
-in (f')::_128_260)
-in (FStar_Extraction_ML_Util.join_l _128_261))
-in (let _128_266 = (let _128_265 = (let _128_264 = (let _128_263 = (let _128_262 = (FStar_List.map Prims.snd lbs)
-in (is_rec, _128_262))
-in (_128_263, e'))
-in FStar_Extraction_ML_Syntax.MLE_Let (_128_264))
-in (FStar_All.pipe_left (FStar_Extraction_ML_Syntax.with_ty t') _128_265))
-in (_128_266, f, t')))
-end))))
-end)))))
-end
-| FStar_Absyn_Syntax.Exp_match (e, pats) -> begin
-(FStar_All.failwith "Matches must be checked; missing a compiler-provided annotation")
-end
-| FStar_Absyn_Syntax.Exp_meta (FStar_Absyn_Syntax.Meta_desugared (e, _62_878)) -> begin
-(synth_exp g e)
-end
-| (FStar_Absyn_Syntax.Exp_uvar (_)) | (FStar_Absyn_Syntax.Exp_delayed (_)) -> begin
-(FStar_All.failwith "Unexpected expression")
-end)))
-
-let fresh = (let c = (FStar_Util.mk_ref 0)
-in (fun x -> (let _62_890 = (FStar_Util.incr c)
-in (let _128_269 = (FStar_ST.read c)
-in (x, _128_269)))))
-
-let ind_discriminator_body = (fun env discName constrName -> (let mlid = (fresh "_discr_")
-in (let _62_899 = (let _128_276 = (FStar_Absyn_Util.fv constrName)
-in (FStar_Extraction_ML_Env.lookup_fv env _128_276))
-in (match (_62_899) with
-| (_62_897, ts) -> begin
-(let _62_911 = (match ((Prims.snd ts)) with
-| FStar_Extraction_ML_Syntax.MLTY_Fun (_62_901, _62_903, t) -> begin
-((FStar_Extraction_ML_Syntax.MLP_Wild)::[], ((Prims.fst ts), t))
-end
-| _62_908 -> begin
-([], ts)
-end)
-in (match (_62_911) with
-| (arg_pat, ts) -> begin
-(let rid = constrName
-in (let targ = (Prims.snd ts)
-in (let disc_ty = FStar_Extraction_ML_Syntax.MLTY_Fun ((targ, FStar_Extraction_ML_Syntax.E_PURE, FStar_Extraction_ML_Syntax.ml_bool_ty))
-in (let discrBody = (let _128_291 = (let _128_290 = (let _128_289 = (let _128_288 = (let _128_287 = (let _128_286 = (FStar_All.pipe_left (FStar_Extraction_ML_Syntax.with_ty targ) (FStar_Extraction_ML_Syntax.MLE_Name (([], (FStar_Extraction_ML_Syntax.idsym mlid)))))
-in (let _128_285 = (let _128_284 = (let _128_280 = (let _128_278 = (let _128_277 = (FStar_Extraction_ML_Syntax.mlpath_of_lident rid)
-in (_128_277, arg_pat))
-in FStar_Extraction_ML_Syntax.MLP_CTor (_128_278))
-in (let _128_279 = (FStar_All.pipe_left (FStar_Extraction_ML_Syntax.with_ty FStar_Extraction_ML_Syntax.ml_bool_ty) (FStar_Extraction_ML_Syntax.MLE_Const (FStar_Extraction_ML_Syntax.MLC_Bool (true))))
-in (_128_280, None, _128_279)))
-in (let _128_283 = (let _128_282 = (let _128_281 = (FStar_All.pipe_left (FStar_Extraction_ML_Syntax.with_ty FStar_Extraction_ML_Syntax.ml_bool_ty) (FStar_Extraction_ML_Syntax.MLE_Const (FStar_Extraction_ML_Syntax.MLC_Bool (false))))
-in (FStar_Extraction_ML_Syntax.MLP_Wild, None, _128_281))
-in (_128_282)::[])
-in (_128_284)::_128_283))
-in (_128_286, _128_285)))
-in FStar_Extraction_ML_Syntax.MLE_Match (_128_287))
-in (FStar_All.pipe_left (FStar_Extraction_ML_Syntax.with_ty FStar_Extraction_ML_Syntax.ml_bool_ty) _128_288))
-in (((mlid, targ))::[], _128_289))
-in FStar_Extraction_ML_Syntax.MLE_Fun (_128_290))
-in (FStar_All.pipe_left (FStar_Extraction_ML_Syntax.with_ty disc_ty) _128_291))
-in FStar_Extraction_ML_Syntax.MLM_Let ((false, ({FStar_Extraction_ML_Syntax.mllb_name = (FStar_Extraction_ML_Env.convIdent discName.FStar_Absyn_Syntax.ident); FStar_Extraction_ML_Syntax.mllb_tysc = ((Prims.fst ts), disc_ty); FStar_Extraction_ML_Syntax.mllb_add_unit = false; FStar_Extraction_ML_Syntax.mllb_def = discrBody})::[]))))))
-end))
-end))))
-
-
-
-=======
-
-open Prims
-let fail = (fun r msg -> (let _63_8 = (let _129_3 = (FStar_Absyn_Print.format_error r msg)
-in (FStar_All.pipe_left FStar_Util.print_string _129_3))
-in (FStar_All.exit 1)))
-
-let err_uninst = (fun e -> (let _129_6 = (let _129_5 = (FStar_Absyn_Print.exp_to_string e)
-in (FStar_Util.format1 "Variable %s has a polymorphic type; expected it to be fully instantiated" _129_5))
-in (fail e.FStar_Absyn_Syntax.pos _129_6)))
-
-let err_ill_typed_application = (fun e args t -> (let _129_12 = (let _129_11 = (FStar_Absyn_Print.exp_to_string e)
-in (let _129_10 = (FStar_Absyn_Print.args_to_string args)
-in (FStar_Util.format2 "Ill-typed application: application is %s \n remaining args are %s\n" _129_11 _129_10)))
-in (fail e.FStar_Absyn_Syntax.pos _129_12)))
-
-let err_value_restriction = (fun e -> (fail e.FStar_Absyn_Syntax.pos "Refusing to generalize because of the value restriction"))
-
-let err_unexpected_eff = (fun e f0 f1 -> (let _129_18 = (let _129_17 = (FStar_Absyn_Print.exp_to_string e)
-in (FStar_Util.format3 "for expression %s, Expected effect %s; got effect %s" _129_17 (FStar_Extraction_ML_Util.eff_to_string f0) (FStar_Extraction_ML_Util.eff_to_string f1)))
-in (fail e.FStar_Absyn_Syntax.pos _129_18)))
-
-let is_constructor = (fun e -> (match ((let _129_21 = (FStar_Absyn_Util.compress_exp e)
-in _129_21.FStar_Absyn_Syntax.n)) with
-| (FStar_Absyn_Syntax.Exp_fvar (_, Some (FStar_Absyn_Syntax.Data_ctor))) | (FStar_Absyn_Syntax.Exp_fvar (_, Some (FStar_Absyn_Syntax.Record_ctor (_)))) -> begin
-true
-end
 | _63_34 -> begin
 false
 end))
 
-let rec is_value_or_type_app = (fun e -> (match ((let _129_24 = (FStar_Absyn_Util.compress_exp e)
-in _129_24.FStar_Absyn_Syntax.n)) with
+let rec is_value_or_type_app = (fun e -> (match ((let _130_24 = (FStar_Absyn_Util.compress_exp e)
+in _130_24.FStar_Absyn_Syntax.n)) with
 | (FStar_Absyn_Syntax.Exp_constant (_)) | (FStar_Absyn_Syntax.Exp_bvar (_)) | (FStar_Absyn_Syntax.Exp_fvar (_)) | (FStar_Absyn_Syntax.Exp_abs (_)) -> begin
 true
 end
@@ -945,8 +46,8 @@
 end)
 end))))
 end else begin
-(match ((let _129_26 = (FStar_Absyn_Util.compress_exp head)
-in _129_26.FStar_Absyn_Syntax.n)) with
+(match ((let _130_26 = (FStar_Absyn_Util.compress_exp head)
+in _130_26.FStar_Absyn_Syntax.n)) with
 | (FStar_Absyn_Syntax.Exp_bvar (_)) | (FStar_Absyn_Syntax.Exp_fvar (_)) -> begin
 (FStar_All.pipe_right args (FStar_List.for_all (fun _63_1 -> (match (_63_1) with
 | (FStar_Util.Inl (te), _63_71) -> begin
@@ -985,11 +86,11 @@
 false
 end))
 
-let translate_typ = (fun g t -> (let _129_35 = (FStar_Extraction_ML_ExtractTyp.extractTyp g t)
-in (FStar_Extraction_ML_Util.eraseTypeDeep g _129_35)))
-
-let translate_typ_of_arg = (fun g a -> (let _129_40 = (FStar_Extraction_ML_ExtractTyp.getTypeFromArg g a)
-in (FStar_Extraction_ML_Util.eraseTypeDeep g _129_40)))
+let translate_typ = (fun g t -> (let _130_35 = (FStar_Extraction_ML_ExtractTyp.extractTyp g t)
+in (FStar_Extraction_ML_Util.eraseTypeDeep g _130_35)))
+
+let translate_typ_of_arg = (fun g a -> (let _130_40 = (FStar_Extraction_ML_ExtractTyp.getTypeFromArg g a)
+in (FStar_Extraction_ML_Util.eraseTypeDeep g _130_40)))
 
 let instantiate = (fun s args -> (FStar_Extraction_ML_Util.subst s args))
 
@@ -998,9 +99,9 @@
 let erase = (fun g e f t -> if (erasable g f t) then begin
 (let _63_135 = (FStar_Extraction_ML_Env.debug g (fun _63_134 -> (match (()) with
 | () -> begin
-(let _129_61 = (FStar_Extraction_ML_Code.string_of_mlexpr g e)
-in (let _129_60 = (FStar_Extraction_ML_Code.string_of_mlty g t)
-in (FStar_Util.print2 "Erasing %s at type %s\n" _129_61 _129_60)))
+(let _130_61 = (FStar_Extraction_ML_Code.string_of_mlexpr g e)
+in (let _130_60 = (FStar_Extraction_ML_Code.string_of_mlty g t)
+in (FStar_Util.print2 "Erasing %s at type %s\n" _130_61 _130_60)))
 end)))
 in (let e_val = if (FStar_Extraction_ML_Util.type_leq g t FStar_Extraction_ML_Syntax.ml_unit_ty) then begin
 FStar_Extraction_ML_Syntax.ml_unit
@@ -1025,25 +126,25 @@
 (FStar_All.failwith "Impossible")
 end
 | FStar_Absyn_Syntax.Pat_constant (FStar_Absyn_Syntax.Const_int (c)) when (not ((FStar_ST.read FStar_Options.use_native_int))) -> begin
-(let x = (let _129_84 = (FStar_Absyn_Util.new_bvd None)
-in (FStar_Extraction_ML_Syntax.as_mlident _129_84))
-in (let when_clause = (let _129_93 = (let _129_92 = (let _129_91 = (let _129_90 = (FStar_All.pipe_left (FStar_Extraction_ML_Syntax.with_ty FStar_Extraction_ML_Syntax.ml_int_ty) (FStar_Extraction_ML_Syntax.MLE_Var (x)))
-in (let _129_89 = (let _129_88 = (let _129_87 = (let _129_86 = (FStar_Extraction_ML_Util.mlconst_of_const' p.FStar_Absyn_Syntax.p (FStar_Absyn_Syntax.Const_int (c)))
-in (FStar_All.pipe_left (fun _129_85 -> FStar_Extraction_ML_Syntax.MLE_Const (_129_85)) _129_86))
-in (FStar_All.pipe_left (FStar_Extraction_ML_Syntax.with_ty FStar_Extraction_ML_Syntax.ml_int_ty) _129_87))
-in (_129_88)::[])
-in (_129_90)::_129_89))
-in (FStar_Extraction_ML_Util.prims_op_equality, _129_91))
-in FStar_Extraction_ML_Syntax.MLE_App (_129_92))
-in (FStar_All.pipe_left (FStar_Extraction_ML_Syntax.with_ty FStar_Extraction_ML_Syntax.ml_bool_ty) _129_93))
+(let x = (let _130_84 = (FStar_Absyn_Util.new_bvd None)
+in (FStar_Extraction_ML_Syntax.as_mlident _130_84))
+in (let when_clause = (let _130_93 = (let _130_92 = (let _130_91 = (let _130_90 = (FStar_All.pipe_left (FStar_Extraction_ML_Syntax.with_ty FStar_Extraction_ML_Syntax.ml_int_ty) (FStar_Extraction_ML_Syntax.MLE_Var (x)))
+in (let _130_89 = (let _130_88 = (let _130_87 = (let _130_86 = (FStar_Extraction_ML_Util.mlconst_of_const' p.FStar_Absyn_Syntax.p (FStar_Absyn_Syntax.Const_int (c)))
+in (FStar_All.pipe_left (fun _130_85 -> FStar_Extraction_ML_Syntax.MLE_Const (_130_85)) _130_86))
+in (FStar_All.pipe_left (FStar_Extraction_ML_Syntax.with_ty FStar_Extraction_ML_Syntax.ml_int_ty) _130_87))
+in (_130_88)::[])
+in (_130_90)::_130_89))
+in (FStar_Extraction_ML_Util.prims_op_equality, _130_91))
+in FStar_Extraction_ML_Syntax.MLE_App (_130_92))
+in (FStar_All.pipe_left (FStar_Extraction_ML_Syntax.with_ty FStar_Extraction_ML_Syntax.ml_bool_ty) _130_93))
 in (g, Some ((FStar_Extraction_ML_Syntax.MLP_Var (x), (when_clause)::[])))))
 end
 | FStar_Absyn_Syntax.Pat_constant (s) -> begin
-(let _129_97 = (let _129_96 = (let _129_95 = (let _129_94 = (FStar_Extraction_ML_Util.mlconst_of_const' p.FStar_Absyn_Syntax.p s)
-in FStar_Extraction_ML_Syntax.MLP_Const (_129_94))
-in (_129_95, []))
-in Some (_129_96))
-in (g, _129_97))
+(let _130_97 = (let _130_96 = (let _130_95 = (let _130_94 = (FStar_Extraction_ML_Util.mlconst_of_const' p.FStar_Absyn_Syntax.p s)
+in FStar_Extraction_ML_Syntax.MLP_Const (_130_94))
+in (_130_95, []))
+in Some (_130_96))
+in (g, _130_97))
 end
 | FStar_Absyn_Syntax.Pat_cons (f, q, pats) -> begin
 (let _63_182 = (match ((FStar_Extraction_ML_Env.lookup_fv g f)) with
@@ -1071,21 +172,21 @@
 end)) g restPats)
 in (match (_63_200) with
 | (g, restMLPats) -> begin
-(let _63_208 = (let _129_103 = (FStar_All.pipe_right (FStar_List.append tyMLPats restMLPats) (FStar_List.collect (fun _63_2 -> (match (_63_2) with
+(let _63_208 = (let _130_103 = (FStar_All.pipe_right (FStar_List.append tyMLPats restMLPats) (FStar_List.collect (fun _63_2 -> (match (_63_2) with
 | Some (x) -> begin
 (x)::[]
 end
 | _63_205 -> begin
 []
 end))))
-in (FStar_All.pipe_right _129_103 FStar_List.split))
+in (FStar_All.pipe_right _130_103 FStar_List.split))
 in (match (_63_208) with
 | (mlPats, when_clauses) -> begin
-(let _129_107 = (let _129_106 = (let _129_105 = (FStar_All.pipe_left (FStar_Extraction_ML_Util.resugar_pat q) (FStar_Extraction_ML_Syntax.MLP_CTor ((d, mlPats))))
-in (let _129_104 = (FStar_All.pipe_right when_clauses FStar_List.flatten)
-in (_129_105, _129_104)))
-in Some (_129_106))
-in (g, _129_107))
+(let _130_107 = (let _130_106 = (let _130_105 = (FStar_All.pipe_left (FStar_Extraction_ML_Util.resugar_pat q) (FStar_Extraction_ML_Syntax.MLP_CTor ((d, mlPats))))
+in (let _130_104 = (FStar_All.pipe_right when_clauses FStar_List.flatten)
+in (_130_105, _130_104)))
+in Some (_130_106))
+in (g, _130_107))
 end))
 end))
 end))
@@ -1140,8 +241,8 @@
 None
 end
 | hd::tl -> begin
-(let _129_116 = (FStar_List.fold_left FStar_Extraction_ML_Util.conjoin hd tl)
-in Some (_129_116))
+(let _130_116 = (FStar_List.fold_left FStar_Extraction_ML_Util.conjoin hd tl)
+in Some (_130_116))
 end))
 in (match (p.FStar_Absyn_Syntax.v) with
 | FStar_Absyn_Syntax.Pat_disj ([]) -> begin
@@ -1151,9 +252,9 @@
 (let _63_258 = (extract_one_pat true g p)
 in (match (_63_258) with
 | (g, p) -> begin
-(let ps = (let _129_119 = (FStar_All.pipe_right pats (FStar_List.map (fun x -> (let _129_118 = (extract_one_pat true g x)
-in (Prims.snd _129_118)))))
-in (p)::_129_119)
+(let ps = (let _130_119 = (FStar_All.pipe_right pats (FStar_List.map (fun x -> (let _130_118 = (extract_one_pat true g x)
+in (Prims.snd _130_118)))))
+in (p)::_130_119)
 in (let _63_274 = (FStar_All.pipe_right ps (FStar_List.partition (fun _63_3 -> (match (_63_3) with
 | (_63_263, _63_267::_63_265) -> begin
 true
@@ -1165,19 +266,19 @@
 | (ps_when, rest) -> begin
 (let ps = (FStar_All.pipe_right ps_when (FStar_List.map (fun _63_277 -> (match (_63_277) with
 | (x, whens) -> begin
-(let _129_122 = (mk_when_clause whens)
-in (x, _129_122))
+(let _130_122 = (mk_when_clause whens)
+in (x, _130_122))
 end))))
 in (let res = (match (rest) with
 | [] -> begin
 (g, ps)
 end
 | rest -> begin
-(let _129_126 = (let _129_125 = (let _129_124 = (let _129_123 = (FStar_List.map Prims.fst rest)
-in FStar_Extraction_ML_Syntax.MLP_Branch (_129_123))
-in (_129_124, None))
-in (_129_125)::ps)
-in (g, _129_126))
+(let _130_126 = (let _130_125 = (let _130_124 = (let _130_123 = (FStar_List.map Prims.fst rest)
+in FStar_Extraction_ML_Syntax.MLP_Branch (_130_123))
+in (_130_124, None))
+in (_130_125)::ps)
+in (g, _130_126))
 end)
 in res))
 end)))
@@ -1208,8 +309,8 @@
 in (aux [] e0)))
 
 let ffi_mltuple_mlp = (fun n -> (let name = if ((2 < n) && (n < 6)) then begin
-(let _129_135 = (FStar_Util.string_of_int n)
-in (Prims.strcat "mktuple" _129_135))
+(let _130_135 = (FStar_Util.string_of_int n)
+in (Prims.strcat "mktuple" _130_135))
 end else begin
 if (n = 2) then begin
 "mkpair"
@@ -1225,12 +326,12 @@
 end
 | FStar_Extraction_ML_Syntax.MLE_Record (mlns, fields) -> begin
 (let args = (FStar_List.map Prims.snd fields)
-in (let tup = (let _129_142 = (let _129_141 = (let _129_140 = (let _129_139 = (let _129_138 = (ffi_mltuple_mlp (FStar_List.length args))
-in FStar_Extraction_ML_Syntax.MLE_Name (_129_138))
-in (FStar_All.pipe_left (FStar_Extraction_ML_Syntax.with_ty FStar_Extraction_ML_Syntax.MLTY_Top) _129_139))
-in (_129_140, args))
-in FStar_Extraction_ML_Syntax.MLE_App (_129_141))
-in (FStar_All.pipe_left (FStar_Extraction_ML_Syntax.with_ty FStar_Extraction_ML_Syntax.MLTY_Top) _129_142))
+in (let tup = (let _130_142 = (let _130_141 = (let _130_140 = (let _130_139 = (let _130_138 = (ffi_mltuple_mlp (FStar_List.length args))
+in FStar_Extraction_ML_Syntax.MLE_Name (_130_138))
+in (FStar_All.pipe_left (FStar_Extraction_ML_Syntax.with_ty FStar_Extraction_ML_Syntax.MLTY_Top) _130_139))
+in (_130_140, args))
+in FStar_Extraction_ML_Syntax.MLE_App (_130_141))
+in (FStar_All.pipe_left (FStar_Extraction_ML_Syntax.with_ty FStar_Extraction_ML_Syntax.MLTY_Top) _130_142))
 in (let dummyTy = FStar_Extraction_ML_Syntax.ml_unit_ty
 in (FStar_All.pipe_left (FStar_Extraction_ML_Syntax.with_ty dummyTy) (FStar_Extraction_ML_Syntax.MLE_Coerce ((tup, dummyTy, dummyTy)))))))
 end
@@ -1243,12 +344,12 @@
 
 let maybe_lalloc_eta_data = (fun g qual residualType mlAppExpr -> (let rec eta_args = (fun more_args t -> (match (t) with
 | FStar_Extraction_ML_Syntax.MLTY_Fun (t0, _63_329, t1) -> begin
-(let x = (let _129_155 = (FStar_Absyn_Util.gensym ())
-in (_129_155, (- (1))))
-in (let _129_158 = (let _129_157 = (let _129_156 = (FStar_All.pipe_left (FStar_Extraction_ML_Syntax.with_ty t0) (FStar_Extraction_ML_Syntax.MLE_Var (x)))
-in ((x, t0), _129_156))
-in (_129_157)::more_args)
-in (eta_args _129_158 t1)))
+(let x = (let _130_155 = (FStar_Absyn_Util.gensym ())
+in (_130_155, (- (1))))
+in (let _130_158 = (let _130_157 = (let _130_156 = (FStar_All.pipe_left (FStar_Extraction_ML_Syntax.with_ty t0) (FStar_Extraction_ML_Syntax.MLE_Var (x)))
+in ((x, t0), _130_156))
+in (_130_157)::more_args)
+in (eta_args _130_158 t1)))
 end
 | FStar_Extraction_ML_Syntax.MLTY_Named (_63_335, _63_337) -> begin
 ((FStar_List.rev more_args), t)
@@ -1270,8 +371,8 @@
 | (eargs, tres) -> begin
 (match (eargs) with
 | [] -> begin
-(let _129_167 = (as_record qual e)
-in (FStar_Extraction_ML_Util.resugar_exp _129_167))
+(let _130_167 = (as_record qual e)
+in (FStar_Extraction_ML_Util.resugar_exp _130_167))
 end
 | _63_369 -> begin
 (let _63_372 = (FStar_List.unzip eargs)
@@ -1279,9 +380,9 @@
 | (binders, eargs) -> begin
 (match (e.FStar_Extraction_ML_Syntax.expr) with
 | FStar_Extraction_ML_Syntax.MLE_CTor (head, args) -> begin
-(let body = (let _129_169 = (let _129_168 = (FStar_All.pipe_left (FStar_Extraction_ML_Syntax.with_ty tres) (FStar_Extraction_ML_Syntax.MLE_CTor ((head, (FStar_List.append args eargs)))))
-in (FStar_All.pipe_left (as_record qual) _129_168))
-in (FStar_All.pipe_left FStar_Extraction_ML_Util.resugar_exp _129_169))
+(let body = (let _130_169 = (let _130_168 = (FStar_All.pipe_left (FStar_Extraction_ML_Syntax.with_ty tres) (FStar_Extraction_ML_Syntax.MLE_CTor ((head, (FStar_List.append args eargs)))))
+in (FStar_All.pipe_left (as_record qual) _130_168))
+in (FStar_All.pipe_left FStar_Extraction_ML_Util.resugar_exp _130_169))
 in (FStar_All.pipe_left (FStar_Extraction_ML_Syntax.with_ty e.FStar_Extraction_ML_Syntax.ty) (FStar_Extraction_ML_Syntax.MLE_Fun ((binders, body)))))
 end
 | _63_379 -> begin
@@ -1309,19 +410,19 @@
 proj
 end
 | _63_417 -> begin
-(let _129_172 = (let _129_171 = (FStar_All.pipe_left (FStar_Extraction_ML_Syntax.with_ty FStar_Extraction_ML_Syntax.MLTY_Top) proj)
-in (_129_171, args))
-in FStar_Extraction_ML_Syntax.MLE_App (_129_172))
+(let _130_172 = (let _130_171 = (FStar_All.pipe_left (FStar_Extraction_ML_Syntax.with_ty FStar_Extraction_ML_Syntax.MLTY_Top) proj)
+in (_130_171, args))
+in FStar_Extraction_ML_Syntax.MLE_App (_130_172))
 end)
 in (FStar_Extraction_ML_Syntax.with_ty mlAppExpr.FStar_Extraction_ML_Syntax.ty e))))
 end
 | ((FStar_Extraction_ML_Syntax.MLE_App ({FStar_Extraction_ML_Syntax.expr = FStar_Extraction_ML_Syntax.MLE_Name (mlp); FStar_Extraction_ML_Syntax.ty = _}, mlargs), Some (FStar_Absyn_Syntax.Data_ctor))) | ((FStar_Extraction_ML_Syntax.MLE_App ({FStar_Extraction_ML_Syntax.expr = FStar_Extraction_ML_Syntax.MLE_Name (mlp); FStar_Extraction_ML_Syntax.ty = _}, mlargs), Some (FStar_Absyn_Syntax.Record_ctor (_)))) -> begin
-(let _129_173 = (FStar_All.pipe_left (FStar_Extraction_ML_Syntax.with_ty mlAppExpr.FStar_Extraction_ML_Syntax.ty) (FStar_Extraction_ML_Syntax.MLE_CTor ((mlp, mlargs))))
-in (FStar_All.pipe_left (resugar_and_maybe_eta qual) _129_173))
+(let _130_173 = (FStar_All.pipe_left (FStar_Extraction_ML_Syntax.with_ty mlAppExpr.FStar_Extraction_ML_Syntax.ty) (FStar_Extraction_ML_Syntax.MLE_CTor ((mlp, mlargs))))
+in (FStar_All.pipe_left (resugar_and_maybe_eta qual) _130_173))
 end
 | ((FStar_Extraction_ML_Syntax.MLE_Name (mlp), Some (FStar_Absyn_Syntax.Data_ctor))) | ((FStar_Extraction_ML_Syntax.MLE_Name (mlp), Some (FStar_Absyn_Syntax.Record_ctor (_)))) -> begin
-(let _129_174 = (FStar_All.pipe_left (FStar_Extraction_ML_Syntax.with_ty mlAppExpr.FStar_Extraction_ML_Syntax.ty) (FStar_Extraction_ML_Syntax.MLE_CTor ((mlp, []))))
-in (FStar_All.pipe_left (resugar_and_maybe_eta qual) _129_174))
+(let _130_174 = (FStar_All.pipe_left (FStar_Extraction_ML_Syntax.with_ty mlAppExpr.FStar_Extraction_ML_Syntax.ty) (FStar_Extraction_ML_Syntax.MLE_CTor ((mlp, []))))
+in (FStar_All.pipe_left (resugar_and_maybe_eta qual) _130_174))
 end
 | _63_453 -> begin
 mlAppExpr
@@ -1334,8 +435,8 @@
 (let _63_459 = (FStar_List.hd l)
 in (match (_63_459) with
 | (p1, w1, e1) -> begin
-(let _63_463 = (let _129_177 = (FStar_List.tl l)
-in (FStar_List.hd _129_177))
+(let _63_463 = (let _130_177 = (FStar_List.tl l)
+in (FStar_List.hd _130_177))
 in (match (_63_463) with
 | (p2, w2, e2) -> begin
 (match ((w1, w2, p1.FStar_Absyn_Syntax.v, p2.FStar_Absyn_Syntax.v)) with
@@ -1352,14 +453,14 @@
 end))
 end))
 
-let rec check_exp = (fun g e f t -> (let _63_493 = (let _129_194 = (check_exp' g e f t)
-in (erase g _129_194 f t))
+let rec check_exp = (fun g e f t -> (let _63_493 = (let _130_194 = (check_exp' g e f t)
+in (erase g _130_194 f t))
 in (match (_63_493) with
 | (e, _63_490, _63_492) -> begin
 e
 end)))
-and check_exp' = (fun g e f t -> (match ((let _129_199 = (FStar_Absyn_Util.compress_exp e)
-in _129_199.FStar_Absyn_Syntax.n)) with
+and check_exp' = (fun g e f t -> (match ((let _130_199 = (FStar_Absyn_Util.compress_exp e)
+in _130_199.FStar_Absyn_Syntax.n)) with
 | FStar_Absyn_Syntax.Exp_match (scrutinee, pats) -> begin
 (let _63_505 = (synth_exp g scrutinee)
 in (match (_63_505) with
@@ -1388,8 +489,8 @@
 None
 end
 | Some (w) -> begin
-(let _129_201 = (check_exp env w FStar_Extraction_ML_Syntax.E_IMPURE FStar_Extraction_ML_Syntax.ml_bool_ty)
-in Some (_129_201))
+(let _130_201 = (check_exp env w FStar_Extraction_ML_Syntax.E_IMPURE FStar_Extraction_ML_Syntax.ml_bool_ty)
+in Some (_130_201))
 end)
 in (let branch = (check_exp env branch f t)
 in (FStar_All.pipe_right p (FStar_List.map (fun _63_533 -> (match (_63_533) with
@@ -1425,18 +526,18 @@
 | (e, f, t) -> begin
 (erase g e f t)
 end)))
-and synth_exp' = (fun g e -> (let _63_552 = (FStar_Extraction_ML_Env.debug g (fun u -> (let _129_209 = (let _129_208 = (FStar_Absyn_Print.exp_to_string e)
-in (FStar_Util.format1 "now synthesizing expression :  %s \n" _129_208))
-in (FStar_Util.print_string _129_209))))
-in (match ((let _129_210 = (FStar_Absyn_Util.compress_exp e)
-in _129_210.FStar_Absyn_Syntax.n)) with
+and synth_exp' = (fun g e -> (let _63_552 = (FStar_Extraction_ML_Env.debug g (fun u -> (let _130_209 = (let _130_208 = (FStar_Absyn_Print.exp_to_string e)
+in (FStar_Util.format1 "now synthesizing expression :  %s \n" _130_208))
+in (FStar_Util.print_string _130_209))))
+in (match ((let _130_210 = (FStar_Absyn_Util.compress_exp e)
+in _130_210.FStar_Absyn_Syntax.n)) with
 | FStar_Absyn_Syntax.Exp_constant (c) -> begin
 (let t = (FStar_Tc_Recheck.typing_const e.FStar_Absyn_Syntax.pos c)
 in (let ml_ty = (translate_typ g t)
-in (let _129_214 = (let _129_213 = (let _129_212 = (FStar_Extraction_ML_Util.mlconst_of_const' e.FStar_Absyn_Syntax.pos c)
-in (FStar_All.pipe_left (fun _129_211 -> FStar_Extraction_ML_Syntax.MLE_Const (_129_211)) _129_212))
-in (FStar_Extraction_ML_Syntax.with_ty ml_ty _129_213))
-in (_129_214, FStar_Extraction_ML_Syntax.E_PURE, ml_ty))))
+in (let _130_214 = (let _130_213 = (let _130_212 = (FStar_Extraction_ML_Util.mlconst_of_const' e.FStar_Absyn_Syntax.pos c)
+in (FStar_All.pipe_left (fun _130_211 -> FStar_Extraction_ML_Syntax.MLE_Const (_130_211)) _130_212))
+in (FStar_Extraction_ML_Syntax.with_ty ml_ty _130_213))
+in (_130_214, FStar_Extraction_ML_Syntax.E_PURE, ml_ty))))
 end
 | FStar_Absyn_Syntax.Exp_ascribed (e0, t, f) -> begin
 (let t = (translate_typ g t)
@@ -1456,8 +557,8 @@
 | ((x, mltys), qual) -> begin
 (match (mltys) with
 | ([], t) -> begin
-(let _129_215 = (maybe_lalloc_eta_data g qual t x)
-in (_129_215, FStar_Extraction_ML_Syntax.E_PURE, t))
+(let _130_215 = (maybe_lalloc_eta_data g qual t x)
+in (_130_215, FStar_Extraction_ML_Syntax.E_PURE, t))
 end
 | _63_584 -> begin
 (err_uninst e)
@@ -1470,26 +571,26 @@
 (match ((restArgs, t)) with
 | ([], _63_600) -> begin
 (let _63_611 = if ((FStar_Absyn_Util.is_primop head) || (FStar_Extraction_ML_Util.codegen_fsharp ())) then begin
-(let _129_224 = (FStar_All.pipe_right (FStar_List.rev mlargs_f) (FStar_List.map Prims.fst))
-in ([], _129_224))
+(let _130_224 = (FStar_All.pipe_right (FStar_List.rev mlargs_f) (FStar_List.map Prims.fst))
+in ([], _130_224))
 end else begin
 (FStar_List.fold_left (fun _63_604 _63_607 -> (match ((_63_604, _63_607)) with
 | ((lbs, out_args), (arg, f)) -> begin
 if ((f = FStar_Extraction_ML_Syntax.E_PURE) || (f = FStar_Extraction_ML_Syntax.E_GHOST)) then begin
 (lbs, (arg)::out_args)
 end else begin
-(let x = (let _129_227 = (FStar_Absyn_Util.gensym ())
-in (_129_227, (- (1))))
-in (let _129_229 = (let _129_228 = (FStar_All.pipe_left (FStar_Extraction_ML_Syntax.with_ty arg.FStar_Extraction_ML_Syntax.ty) (FStar_Extraction_ML_Syntax.MLE_Var (x)))
-in (_129_228)::out_args)
-in (((x, arg))::lbs, _129_229)))
+(let x = (let _130_227 = (FStar_Absyn_Util.gensym ())
+in (_130_227, (- (1))))
+in (let _130_229 = (let _130_228 = (FStar_All.pipe_left (FStar_Extraction_ML_Syntax.with_ty arg.FStar_Extraction_ML_Syntax.ty) (FStar_Extraction_ML_Syntax.MLE_Var (x)))
+in (_130_228)::out_args)
+in (((x, arg))::lbs, _130_229)))
 end
 end)) ([], []) mlargs_f)
 end
 in (match (_63_611) with
 | (lbs, mlargs) -> begin
-(let app = (let _129_230 = (FStar_All.pipe_left (FStar_Extraction_ML_Syntax.with_ty t) (FStar_Extraction_ML_Syntax.MLE_App ((mlhead, mlargs))))
-in (FStar_All.pipe_left (maybe_lalloc_eta_data g is_data t) _129_230))
+(let app = (let _130_230 = (FStar_All.pipe_left (FStar_Extraction_ML_Syntax.with_ty t) (FStar_Extraction_ML_Syntax.MLE_App ((mlhead, mlargs))))
+in (FStar_All.pipe_left (maybe_lalloc_eta_data g is_data t) _130_230))
 in (let l_app = (FStar_List.fold_right (fun _63_615 out -> (match (_63_615) with
 | (x, arg) -> begin
 (FStar_All.pipe_left (FStar_Extraction_ML_Syntax.with_ty out.FStar_Extraction_ML_Syntax.ty) (FStar_Extraction_ML_Syntax.MLE_Let (((false, ({FStar_Extraction_ML_Syntax.mllb_name = x; FStar_Extraction_ML_Syntax.mllb_tysc = ([], arg.FStar_Extraction_ML_Syntax.ty); FStar_Extraction_ML_Syntax.mllb_add_unit = false; FStar_Extraction_ML_Syntax.mllb_def = arg})::[]), out))))
@@ -1499,9 +600,9 @@
 end
 | ((FStar_Util.Inl (_63_620), _63_623)::rest, FStar_Extraction_ML_Syntax.MLTY_Fun (tunit, f', t)) -> begin
 if (FStar_Extraction_ML_Util.type_leq g tunit FStar_Extraction_ML_Syntax.ml_unit_ty) then begin
-(let _129_234 = (let _129_233 = (FStar_Extraction_ML_Util.join f f')
-in (_129_233, t))
-in (synth_app is_data (mlhead, ((FStar_Extraction_ML_Syntax.ml_unit, FStar_Extraction_ML_Syntax.E_PURE))::mlargs_f) _129_234 rest))
+(let _130_234 = (let _130_233 = (FStar_Extraction_ML_Util.join f f')
+in (_130_233, t))
+in (synth_app is_data (mlhead, ((FStar_Extraction_ML_Syntax.ml_unit, FStar_Extraction_ML_Syntax.E_PURE))::mlargs_f) _130_234 rest))
 end else begin
 (FStar_All.failwith "Impossible: ill-typed application")
 end
@@ -1511,9 +612,9 @@
 in (match (_63_648) with
 | (e0, f0, tInferred) -> begin
 (let e0 = (maybe_coerce g e0 tInferred f' tExpected)
-in (let _129_236 = (let _129_235 = (FStar_Extraction_ML_Util.join_l ((f)::(f')::(f0)::[]))
-in (_129_235, t))
-in (synth_app is_data (mlhead, ((e0, f0))::mlargs_f) _129_236 rest)))
+in (let _130_236 = (let _130_235 = (FStar_Extraction_ML_Util.join_l ((f)::(f')::(f0)::[]))
+in (_130_235, t))
+in (synth_app is_data (mlhead, ((e0, f0))::mlargs_f) _130_236 rest)))
 end))
 end
 | _63_651 -> begin
@@ -1554,8 +655,8 @@
 end)
 in (match (rest) with
 | [] -> begin
-(let _129_237 = (maybe_lalloc_eta_data g qual t head)
-in (_129_237, FStar_Extraction_ML_Syntax.E_PURE, t))
+(let _130_237 = (maybe_lalloc_eta_data g qual t head)
+in (_130_237, FStar_Extraction_ML_Syntax.E_PURE, t))
 end
 | _63_700 -> begin
 (synth_app qual (head, []) (FStar_Extraction_ML_Syntax.E_PURE, t) rest)
@@ -1580,8 +681,8 @@
 (match (b) with
 | FStar_Util.Inl (a) -> begin
 (let env = (FStar_Extraction_ML_Env.extend_ty env a (Some (FStar_Extraction_ML_Syntax.MLTY_Top)))
-in (let ml_b = (let _129_240 = (FStar_Extraction_ML_Env.btvar_as_mlTermVar a)
-in (_129_240, FStar_Extraction_ML_Syntax.ml_unit_ty))
+in (let ml_b = (let _130_240 = (FStar_Extraction_ML_Env.btvar_as_mlTermVar a)
+in (_130_240, FStar_Extraction_ML_Syntax.ml_unit_ty))
 in ((ml_b)::ml_bs, env)))
 end
 | FStar_Util.Inr (x) -> begin
@@ -1603,8 +704,8 @@
 end)) ml_bs (f, t))
 in (match (_63_744) with
 | (f, tfun) -> begin
-(let _129_243 = (FStar_All.pipe_left (FStar_Extraction_ML_Syntax.with_ty tfun) (FStar_Extraction_ML_Syntax.MLE_Fun ((ml_bs, ml_body))))
-in (_129_243, f, tfun))
+(let _130_243 = (FStar_All.pipe_left (FStar_Extraction_ML_Syntax.with_ty tfun) (FStar_Extraction_ML_Syntax.MLE_Fun ((ml_bs, ml_body))))
+in (_130_243, f, tfun))
 end))
 end)))
 end))
@@ -1627,8 +728,8 @@
 (bs, (FStar_Absyn_Util.comp_result c))
 end
 | Some (bs, b, rest) -> begin
-(let _129_247 = (FStar_Absyn_Syntax.mk_Typ_fun ((b)::rest, c) None c.FStar_Absyn_Syntax.pos)
-in (bs, _129_247))
+(let _130_247 = (FStar_Absyn_Syntax.mk_Typ_fun ((b)::rest, c) None c.FStar_Absyn_Syntax.pos)
+in (bs, _130_247))
 end)
 in (match (_63_780) with
 | (tbinders, tbody) -> begin
@@ -1656,8 +757,8 @@
 end))))
 in (let env = (FStar_List.fold_left (fun env a -> (FStar_Extraction_ML_Env.extend_ty env a None)) g targs)
 in (let expected_t = (translate_typ env expected_t)
-in (let polytype = (let _129_251 = (FStar_All.pipe_right targs (FStar_List.map FStar_Extraction_ML_Env.btvar_as_mltyvar))
-in (_129_251, expected_t))
+in (let polytype = (let _130_251 = (FStar_All.pipe_right targs (FStar_List.map FStar_Extraction_ML_Env.btvar_as_mltyvar))
+in (_130_251, expected_t))
 in (let add_unit = (match (rest_args) with
 | [] -> begin
 (not ((is_value_or_type_app body)))
@@ -1728,20 +829,20 @@
 in (let _63_870 = (synth_exp env_body e')
 in (match (_63_870) with
 | (e', f', t') -> begin
-(let f = (let _129_261 = (let _129_260 = (FStar_List.map Prims.fst lbs)
-in (f')::_129_260)
-in (FStar_Extraction_ML_Util.join_l _129_261))
-in (let _129_266 = (let _129_265 = (let _129_264 = (let _129_263 = (let _129_262 = (FStar_List.map Prims.snd lbs)
-in (is_rec, _129_262))
-in (_129_263, e'))
-in FStar_Extraction_ML_Syntax.MLE_Let (_129_264))
-in (FStar_All.pipe_left (FStar_Extraction_ML_Syntax.with_ty t') _129_265))
-in (_129_266, f, t')))
+(let f = (let _130_261 = (let _130_260 = (FStar_List.map Prims.fst lbs)
+in (f')::_130_260)
+in (FStar_Extraction_ML_Util.join_l _130_261))
+in (let _130_266 = (let _130_265 = (let _130_264 = (let _130_263 = (let _130_262 = (FStar_List.map Prims.snd lbs)
+in (is_rec, _130_262))
+in (_130_263, e'))
+in FStar_Extraction_ML_Syntax.MLE_Let (_130_264))
+in (FStar_All.pipe_left (FStar_Extraction_ML_Syntax.with_ty t') _130_265))
+in (_130_266, f, t')))
 end))))
 end)))))
 end
 | FStar_Absyn_Syntax.Exp_match (e, pats) -> begin
-(FStar_All.failwith "Matches must be checked; missing a compiler-provided annotation")
+(fail e.FStar_Absyn_Syntax.pos "Matches must be checked; missing a compiler-provided annotation")
 end
 | FStar_Absyn_Syntax.Exp_meta (FStar_Absyn_Syntax.Meta_desugared (e, _63_878)) -> begin
 (synth_exp g e)
@@ -1752,12 +853,12 @@
 
 let fresh = (let c = (FStar_Util.mk_ref 0)
 in (fun x -> (let _63_890 = (FStar_Util.incr c)
-in (let _129_269 = (FStar_ST.read c)
-in (x, _129_269)))))
+in (let _130_269 = (FStar_ST.read c)
+in (x, _130_269)))))
 
 let ind_discriminator_body = (fun env discName constrName -> (let mlid = (fresh "_discr_")
-in (let _63_899 = (let _129_276 = (FStar_Absyn_Util.fv constrName)
-in (FStar_Extraction_ML_Env.lookup_fv env _129_276))
+in (let _63_899 = (let _130_276 = (FStar_Absyn_Util.fv constrName)
+in (FStar_Extraction_ML_Env.lookup_fv env _130_276))
 in (match (_63_899) with
 | (_63_897, ts) -> begin
 (let _63_911 = (match ((Prims.snd ts)) with
@@ -1772,27 +873,25 @@
 (let rid = constrName
 in (let targ = (Prims.snd ts)
 in (let disc_ty = FStar_Extraction_ML_Syntax.MLTY_Fun ((targ, FStar_Extraction_ML_Syntax.E_PURE, FStar_Extraction_ML_Syntax.ml_bool_ty))
-in (let discrBody = (let _129_291 = (let _129_290 = (let _129_289 = (let _129_288 = (let _129_287 = (let _129_286 = (FStar_All.pipe_left (FStar_Extraction_ML_Syntax.with_ty targ) (FStar_Extraction_ML_Syntax.MLE_Name (([], (FStar_Extraction_ML_Syntax.idsym mlid)))))
-in (let _129_285 = (let _129_284 = (let _129_280 = (let _129_278 = (let _129_277 = (FStar_Extraction_ML_Syntax.mlpath_of_lident rid)
-in (_129_277, arg_pat))
-in FStar_Extraction_ML_Syntax.MLP_CTor (_129_278))
-in (let _129_279 = (FStar_All.pipe_left (FStar_Extraction_ML_Syntax.with_ty FStar_Extraction_ML_Syntax.ml_bool_ty) (FStar_Extraction_ML_Syntax.MLE_Const (FStar_Extraction_ML_Syntax.MLC_Bool (true))))
-in (_129_280, None, _129_279)))
-in (let _129_283 = (let _129_282 = (let _129_281 = (FStar_All.pipe_left (FStar_Extraction_ML_Syntax.with_ty FStar_Extraction_ML_Syntax.ml_bool_ty) (FStar_Extraction_ML_Syntax.MLE_Const (FStar_Extraction_ML_Syntax.MLC_Bool (false))))
-in (FStar_Extraction_ML_Syntax.MLP_Wild, None, _129_281))
-in (_129_282)::[])
-in (_129_284)::_129_283))
-in (_129_286, _129_285)))
-in FStar_Extraction_ML_Syntax.MLE_Match (_129_287))
-in (FStar_All.pipe_left (FStar_Extraction_ML_Syntax.with_ty FStar_Extraction_ML_Syntax.ml_bool_ty) _129_288))
-in (((mlid, targ))::[], _129_289))
-in FStar_Extraction_ML_Syntax.MLE_Fun (_129_290))
-in (FStar_All.pipe_left (FStar_Extraction_ML_Syntax.with_ty disc_ty) _129_291))
+in (let discrBody = (let _130_291 = (let _130_290 = (let _130_289 = (let _130_288 = (let _130_287 = (let _130_286 = (FStar_All.pipe_left (FStar_Extraction_ML_Syntax.with_ty targ) (FStar_Extraction_ML_Syntax.MLE_Name (([], (FStar_Extraction_ML_Syntax.idsym mlid)))))
+in (let _130_285 = (let _130_284 = (let _130_280 = (let _130_278 = (let _130_277 = (FStar_Extraction_ML_Syntax.mlpath_of_lident rid)
+in (_130_277, arg_pat))
+in FStar_Extraction_ML_Syntax.MLP_CTor (_130_278))
+in (let _130_279 = (FStar_All.pipe_left (FStar_Extraction_ML_Syntax.with_ty FStar_Extraction_ML_Syntax.ml_bool_ty) (FStar_Extraction_ML_Syntax.MLE_Const (FStar_Extraction_ML_Syntax.MLC_Bool (true))))
+in (_130_280, None, _130_279)))
+in (let _130_283 = (let _130_282 = (let _130_281 = (FStar_All.pipe_left (FStar_Extraction_ML_Syntax.with_ty FStar_Extraction_ML_Syntax.ml_bool_ty) (FStar_Extraction_ML_Syntax.MLE_Const (FStar_Extraction_ML_Syntax.MLC_Bool (false))))
+in (FStar_Extraction_ML_Syntax.MLP_Wild, None, _130_281))
+in (_130_282)::[])
+in (_130_284)::_130_283))
+in (_130_286, _130_285)))
+in FStar_Extraction_ML_Syntax.MLE_Match (_130_287))
+in (FStar_All.pipe_left (FStar_Extraction_ML_Syntax.with_ty FStar_Extraction_ML_Syntax.ml_bool_ty) _130_288))
+in (((mlid, targ))::[], _130_289))
+in FStar_Extraction_ML_Syntax.MLE_Fun (_130_290))
+in (FStar_All.pipe_left (FStar_Extraction_ML_Syntax.with_ty disc_ty) _130_291))
 in FStar_Extraction_ML_Syntax.MLM_Let ((false, ({FStar_Extraction_ML_Syntax.mllb_name = (FStar_Extraction_ML_Env.convIdent discName.FStar_Absyn_Syntax.ident); FStar_Extraction_ML_Syntax.mllb_tysc = ((Prims.fst ts), disc_ty); FStar_Extraction_ML_Syntax.mllb_add_unit = false; FStar_Extraction_ML_Syntax.mllb_def = discrBody})::[]))))))
 end))
 end))))
 
 
 
-
->>>>>>> bbfa8f20
