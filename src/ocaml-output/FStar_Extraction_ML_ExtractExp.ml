--- conflicted
+++ resolved
@@ -15,70 +15,38 @@
 
 let fail = (fun r msg -> (
 
-<<<<<<< HEAD
-let _77_19 = (let _174_27 = (FStar_Absyn_Print.format_error r msg)
-in (FStar_All.pipe_left FStar_Util.print_string _174_27))
-in (FStar_All.failwith msg)))
-=======
-let _79_19 = (let _176_27 = (FStar_Absyn_Print.format_error r msg)
-in (FStar_All.pipe_left FStar_Util.print_string _176_27))
+let _79_19 = (let _179_27 = (FStar_Absyn_Print.format_error r msg)
+in (FStar_All.pipe_left FStar_Util.print_string _179_27))
 in (failwith msg)))
->>>>>>> bae9872c
 
 
 let err_uninst = (fun env e _79_25 -> (match (_79_25) with
 | (vars, t) -> begin
-<<<<<<< HEAD
-(let _174_35 = (let _174_34 = (FStar_Absyn_Print.exp_to_string e)
-in (let _174_33 = (let _174_31 = (FStar_All.pipe_right vars (FStar_List.map Prims.fst))
-in (FStar_All.pipe_right _174_31 (FStar_String.concat ", ")))
-in (let _174_32 = (FStar_Extraction_ML_Code.string_of_mlty env.FStar_Extraction_ML_Env.currentModule t)
-in (FStar_Util.format3 "Variable %s has a polymorphic type (forall %s. %s); expected it to be fully instantiated" _174_34 _174_33 _174_32))))
-in (fail e.FStar_Absyn_Syntax.pos _174_35))
-end))
-
-
-let err_ill_typed_application = (fun e args t -> (let _174_41 = (let _174_40 = (FStar_Absyn_Print.exp_to_string e)
-in (let _174_39 = (FStar_Absyn_Print.args_to_string args)
-in (FStar_Util.format2 "Ill-typed application: application is %s \n remaining args are %s\n" _174_40 _174_39)))
-in (fail e.FStar_Absyn_Syntax.pos _174_41)))
-=======
-(let _176_35 = (let _176_34 = (FStar_Absyn_Print.exp_to_string e)
-in (let _176_33 = (let _176_31 = (FStar_All.pipe_right vars (FStar_List.map Prims.fst))
-in (FStar_All.pipe_right _176_31 (FStar_String.concat ", ")))
-in (let _176_32 = (FStar_Extraction_ML_Code.string_of_mlty env.FStar_Extraction_ML_Env.currentModule t)
-in (FStar_Util.format3 "Variable %s has a polymorphic type (forall %s. %s); expected it to be fully instantiated" _176_34 _176_33 _176_32))))
-in (fail e.FStar_Absyn_Syntax.pos _176_35))
-end))
-
-
-let err_ill_typed_application = (fun e args t -> (let _176_41 = (let _176_40 = (FStar_Absyn_Print.exp_to_string e)
-in (let _176_39 = (FStar_Absyn_Print.args_to_string args)
-in (FStar_Util.format2 "Ill-typed application: application is %s \n remaining args are %s\n" _176_40 _176_39)))
-in (fail e.FStar_Absyn_Syntax.pos _176_41)))
->>>>>>> bae9872c
+(let _179_35 = (let _179_34 = (FStar_Absyn_Print.exp_to_string e)
+in (let _179_33 = (let _179_31 = (FStar_All.pipe_right vars (FStar_List.map Prims.fst))
+in (FStar_All.pipe_right _179_31 (FStar_String.concat ", ")))
+in (let _179_32 = (FStar_Extraction_ML_Code.string_of_mlty env.FStar_Extraction_ML_Env.currentModule t)
+in (FStar_Util.format3 "Variable %s has a polymorphic type (forall %s. %s); expected it to be fully instantiated" _179_34 _179_33 _179_32))))
+in (fail e.FStar_Absyn_Syntax.pos _179_35))
+end))
+
+
+let err_ill_typed_application = (fun e args t -> (let _179_41 = (let _179_40 = (FStar_Absyn_Print.exp_to_string e)
+in (let _179_39 = (FStar_Absyn_Print.args_to_string args)
+in (FStar_Util.format2 "Ill-typed application: application is %s \n remaining args are %s\n" _179_40 _179_39)))
+in (fail e.FStar_Absyn_Syntax.pos _179_41)))
 
 
 let err_value_restriction = (fun e -> (fail e.FStar_Absyn_Syntax.pos "Refusing to generalize because of the value restriction"))
 
 
-<<<<<<< HEAD
-let err_unexpected_eff = (fun e f0 f1 -> (let _174_47 = (let _174_46 = (FStar_Absyn_Print.exp_to_string e)
-in (FStar_Util.format3 "for expression %s, Expected effect %s; got effect %s" _174_46 (FStar_Extraction_ML_Util.eff_to_string f0) (FStar_Extraction_ML_Util.eff_to_string f1)))
-in (fail e.FStar_Absyn_Syntax.pos _174_47)))
-
-
-let is_constructor : (FStar_Absyn_Syntax.exp', (FStar_Absyn_Syntax.typ', (FStar_Absyn_Syntax.knd', Prims.unit) FStar_Absyn_Syntax.syntax) FStar_Absyn_Syntax.syntax) FStar_Absyn_Syntax.syntax  ->  Prims.bool = (fun e -> (match ((let _174_50 = (FStar_Absyn_Util.compress_exp e)
-in _174_50.FStar_Absyn_Syntax.n)) with
-=======
-let err_unexpected_eff = (fun e f0 f1 -> (let _176_47 = (let _176_46 = (FStar_Absyn_Print.exp_to_string e)
-in (FStar_Util.format3 "for expression %s, Expected effect %s; got effect %s" _176_46 (FStar_Extraction_ML_Util.eff_to_string f0) (FStar_Extraction_ML_Util.eff_to_string f1)))
-in (fail e.FStar_Absyn_Syntax.pos _176_47)))
-
-
-let is_constructor : (FStar_Absyn_Syntax.exp', (FStar_Absyn_Syntax.typ', (FStar_Absyn_Syntax.knd', Prims.unit) FStar_Absyn_Syntax.syntax) FStar_Absyn_Syntax.syntax) FStar_Absyn_Syntax.syntax  ->  Prims.bool = (fun e -> (match ((let _176_50 = (FStar_Absyn_Util.compress_exp e)
-in _176_50.FStar_Absyn_Syntax.n)) with
->>>>>>> bae9872c
+let err_unexpected_eff = (fun e f0 f1 -> (let _179_47 = (let _179_46 = (FStar_Absyn_Print.exp_to_string e)
+in (FStar_Util.format3 "for expression %s, Expected effect %s; got effect %s" _179_46 (FStar_Extraction_ML_Util.eff_to_string f0) (FStar_Extraction_ML_Util.eff_to_string f1)))
+in (fail e.FStar_Absyn_Syntax.pos _179_47)))
+
+
+let is_constructor : (FStar_Absyn_Syntax.exp', (FStar_Absyn_Syntax.typ', (FStar_Absyn_Syntax.knd', Prims.unit) FStar_Absyn_Syntax.syntax) FStar_Absyn_Syntax.syntax) FStar_Absyn_Syntax.syntax  ->  Prims.bool = (fun e -> (match ((let _179_50 = (FStar_Absyn_Util.compress_exp e)
+in _179_50.FStar_Absyn_Syntax.n)) with
 | (FStar_Absyn_Syntax.Exp_fvar (_, Some (FStar_Absyn_Syntax.Data_ctor))) | (FStar_Absyn_Syntax.Exp_fvar (_, Some (FStar_Absyn_Syntax.Record_ctor (_)))) -> begin
 true
 end
@@ -87,13 +55,8 @@
 end))
 
 
-<<<<<<< HEAD
-let rec is_value_or_type_app : FStar_Absyn_Syntax.exp  ->  Prims.bool = (fun e -> (match ((let _174_53 = (FStar_Absyn_Util.compress_exp e)
-in _174_53.FStar_Absyn_Syntax.n)) with
-=======
-let rec is_value_or_type_app : FStar_Absyn_Syntax.exp  ->  Prims.bool = (fun e -> (match ((let _176_53 = (FStar_Absyn_Util.compress_exp e)
-in _176_53.FStar_Absyn_Syntax.n)) with
->>>>>>> bae9872c
+let rec is_value_or_type_app : FStar_Absyn_Syntax.exp  ->  Prims.bool = (fun e -> (match ((let _179_53 = (FStar_Absyn_Util.compress_exp e)
+in _179_53.FStar_Absyn_Syntax.n)) with
 | (FStar_Absyn_Syntax.Exp_constant (_)) | (FStar_Absyn_Syntax.Exp_bvar (_)) | (FStar_Absyn_Syntax.Exp_fvar (_)) | (FStar_Absyn_Syntax.Exp_abs (_)) -> begin
 true
 end
@@ -110,13 +73,8 @@
 end)
 end))))
 end else begin
-<<<<<<< HEAD
-(match ((let _174_55 = (FStar_Absyn_Util.compress_exp head)
-in _174_55.FStar_Absyn_Syntax.n)) with
-=======
-(match ((let _176_55 = (FStar_Absyn_Util.compress_exp head)
-in _176_55.FStar_Absyn_Syntax.n)) with
->>>>>>> bae9872c
+(match ((let _179_55 = (FStar_Absyn_Util.compress_exp head)
+in _179_55.FStar_Absyn_Syntax.n)) with
 | (FStar_Absyn_Syntax.Exp_bvar (_)) | (FStar_Absyn_Syntax.Exp_fvar (_)) -> begin
 (FStar_All.pipe_right args (FStar_List.for_all (fun _79_1 -> (match (_79_1) with
 | (FStar_Util.Inl (te), _79_86) -> begin
@@ -157,21 +115,12 @@
 end))
 
 
-<<<<<<< HEAD
-let translate_typ : FStar_Extraction_ML_Env.env  ->  FStar_Absyn_Syntax.typ  ->  FStar_Extraction_ML_Syntax.mlty = (fun g t -> (let _174_64 = (FStar_Extraction_ML_ExtractTyp.extractTyp g t)
-in (eraseTypeDeep g _174_64)))
-
-
-let translate_typ_of_arg : FStar_Extraction_ML_Env.env  ->  FStar_Absyn_Syntax.arg  ->  FStar_Extraction_ML_Syntax.mlty = (fun g a -> (let _174_69 = (FStar_Extraction_ML_ExtractTyp.getTypeFromArg g a)
-in (eraseTypeDeep g _174_69)))
-=======
-let translate_typ : FStar_Extraction_ML_Env.env  ->  FStar_Absyn_Syntax.typ  ->  FStar_Extraction_ML_Syntax.mlty = (fun g t -> (let _176_64 = (FStar_Extraction_ML_ExtractTyp.extractTyp g t)
-in (eraseTypeDeep g _176_64)))
-
-
-let translate_typ_of_arg : FStar_Extraction_ML_Env.env  ->  FStar_Absyn_Syntax.arg  ->  FStar_Extraction_ML_Syntax.mlty = (fun g a -> (let _176_69 = (FStar_Extraction_ML_ExtractTyp.getTypeFromArg g a)
-in (eraseTypeDeep g _176_69)))
->>>>>>> bae9872c
+let translate_typ : FStar_Extraction_ML_Env.env  ->  FStar_Absyn_Syntax.typ  ->  FStar_Extraction_ML_Syntax.mlty = (fun g t -> (let _179_64 = (FStar_Extraction_ML_ExtractTyp.extractTyp g t)
+in (eraseTypeDeep g _179_64)))
+
+
+let translate_typ_of_arg : FStar_Extraction_ML_Env.env  ->  FStar_Absyn_Syntax.arg  ->  FStar_Extraction_ML_Syntax.mlty = (fun g a -> (let _179_69 = (FStar_Extraction_ML_ExtractTyp.getTypeFromArg g a)
+in (eraseTypeDeep g _179_69)))
 
 
 let instantiate : FStar_Extraction_ML_Syntax.mltyscheme  ->  FStar_Extraction_ML_Syntax.mlty Prims.list  ->  FStar_Extraction_ML_Syntax.mlty = (fun s args -> (FStar_Extraction_ML_Util.subst s args))
@@ -185,15 +134,9 @@
 
 let _79_150 = (FStar_Extraction_ML_Env.debug g (fun _79_149 -> (match (()) with
 | () -> begin
-<<<<<<< HEAD
-(let _174_90 = (FStar_Extraction_ML_Code.string_of_mlexpr g.FStar_Extraction_ML_Env.currentModule e)
-in (let _174_89 = (FStar_Extraction_ML_Code.string_of_mlty g.FStar_Extraction_ML_Env.currentModule t)
-in (FStar_Util.print2 "Erasing %s at type %s\n" _174_90 _174_89)))
-=======
-(let _176_90 = (FStar_Extraction_ML_Code.string_of_mlexpr g.FStar_Extraction_ML_Env.currentModule e)
-in (let _176_89 = (FStar_Extraction_ML_Code.string_of_mlty g.FStar_Extraction_ML_Env.currentModule t)
-in (FStar_Util.print2 "Erasing %s at type %s\n" _176_90 _176_89)))
->>>>>>> bae9872c
+(let _179_90 = (FStar_Extraction_ML_Code.string_of_mlexpr g.FStar_Extraction_ML_Env.currentModule e)
+in (let _179_89 = (FStar_Extraction_ML_Code.string_of_mlty g.FStar_Extraction_ML_Env.currentModule t)
+in (FStar_Util.print2 "Erasing %s at type %s\n" _179_90 _179_89)))
 end)))
 in (
 
@@ -229,51 +172,27 @@
 let i = FStar_Const.Const_int (((c), (None)))
 in (
 
-<<<<<<< HEAD
-let x = (let _174_111 = (FStar_Absyn_Util.new_bvd None)
-in (FStar_Extraction_ML_Syntax.as_mlident _174_111))
-in (
-
-let when_clause = (let _174_120 = (let _174_119 = (let _174_118 = (let _174_117 = (FStar_All.pipe_left (FStar_Extraction_ML_Syntax.with_ty FStar_Extraction_ML_Syntax.ml_int_ty) (FStar_Extraction_ML_Syntax.MLE_Var (x)))
-in (let _174_116 = (let _174_115 = (let _174_114 = (let _174_113 = (FStar_Extraction_ML_Util.mlconst_of_const' p.FStar_Absyn_Syntax.p i)
-in (FStar_All.pipe_left (fun _174_112 -> FStar_Extraction_ML_Syntax.MLE_Const (_174_112)) _174_113))
-in (FStar_All.pipe_left (FStar_Extraction_ML_Syntax.with_ty FStar_Extraction_ML_Syntax.ml_int_ty) _174_114))
-in (_174_115)::[])
-in (_174_117)::_174_116))
-in ((FStar_Extraction_ML_Util.prims_op_equality), (_174_118)))
-in FStar_Extraction_ML_Syntax.MLE_App (_174_119))
-in (FStar_All.pipe_left (FStar_Extraction_ML_Syntax.with_ty FStar_Extraction_ML_Syntax.ml_bool_ty) _174_120))
+let x = (let _179_111 = (FStar_Absyn_Util.new_bvd None)
+in (FStar_Extraction_ML_Syntax.as_mlident _179_111))
+in (
+
+let when_clause = (let _179_120 = (let _179_119 = (let _179_118 = (let _179_117 = (FStar_All.pipe_left (FStar_Extraction_ML_Syntax.with_ty FStar_Extraction_ML_Syntax.ml_int_ty) (FStar_Extraction_ML_Syntax.MLE_Var (x)))
+in (let _179_116 = (let _179_115 = (let _179_114 = (let _179_113 = (FStar_Extraction_ML_Util.mlconst_of_const' p.FStar_Absyn_Syntax.p i)
+in (FStar_All.pipe_left (fun _179_112 -> FStar_Extraction_ML_Syntax.MLE_Const (_179_112)) _179_113))
+in (FStar_All.pipe_left (FStar_Extraction_ML_Syntax.with_ty FStar_Extraction_ML_Syntax.ml_int_ty) _179_114))
+in (_179_115)::[])
+in (_179_117)::_179_116))
+in ((FStar_Extraction_ML_Util.prims_op_equality), (_179_118)))
+in FStar_Extraction_ML_Syntax.MLE_App (_179_119))
+in (FStar_All.pipe_left (FStar_Extraction_ML_Syntax.with_ty FStar_Extraction_ML_Syntax.ml_bool_ty) _179_120))
 in ((g), (Some (((FStar_Extraction_ML_Syntax.MLP_Var (x)), ((when_clause)::[]))))))))
 end
 | FStar_Absyn_Syntax.Pat_constant (s) -> begin
-(let _174_124 = (let _174_123 = (let _174_122 = (let _174_121 = (FStar_Extraction_ML_Util.mlconst_of_const' p.FStar_Absyn_Syntax.p s)
-in FStar_Extraction_ML_Syntax.MLP_Const (_174_121))
-in ((_174_122), ([])))
-in Some (_174_123))
-in ((g), (_174_124)))
-=======
-let x = (let _176_111 = (FStar_Absyn_Util.new_bvd None)
-in (FStar_Extraction_ML_Syntax.as_mlident _176_111))
-in (
-
-let when_clause = (let _176_120 = (let _176_119 = (let _176_118 = (let _176_117 = (FStar_All.pipe_left (FStar_Extraction_ML_Syntax.with_ty FStar_Extraction_ML_Syntax.ml_int_ty) (FStar_Extraction_ML_Syntax.MLE_Var (x)))
-in (let _176_116 = (let _176_115 = (let _176_114 = (let _176_113 = (FStar_Extraction_ML_Util.mlconst_of_const' p.FStar_Absyn_Syntax.p i)
-in (FStar_All.pipe_left (fun _176_112 -> FStar_Extraction_ML_Syntax.MLE_Const (_176_112)) _176_113))
-in (FStar_All.pipe_left (FStar_Extraction_ML_Syntax.with_ty FStar_Extraction_ML_Syntax.ml_int_ty) _176_114))
-in (_176_115)::[])
-in (_176_117)::_176_116))
-in ((FStar_Extraction_ML_Util.prims_op_equality), (_176_118)))
-in FStar_Extraction_ML_Syntax.MLE_App (_176_119))
-in (FStar_All.pipe_left (FStar_Extraction_ML_Syntax.with_ty FStar_Extraction_ML_Syntax.ml_bool_ty) _176_120))
-in ((g), (Some (((FStar_Extraction_ML_Syntax.MLP_Var (x)), ((when_clause)::[]))))))))
-end
-| FStar_Absyn_Syntax.Pat_constant (s) -> begin
-(let _176_124 = (let _176_123 = (let _176_122 = (let _176_121 = (FStar_Extraction_ML_Util.mlconst_of_const' p.FStar_Absyn_Syntax.p s)
-in FStar_Extraction_ML_Syntax.MLP_Const (_176_121))
-in ((_176_122), ([])))
-in Some (_176_123))
-in ((g), (_176_124)))
->>>>>>> bae9872c
+(let _179_124 = (let _179_123 = (let _179_122 = (let _179_121 = (FStar_Extraction_ML_Util.mlconst_of_const' p.FStar_Absyn_Syntax.p s)
+in FStar_Extraction_ML_Syntax.MLP_Const (_179_121))
+in ((_179_122), ([])))
+in Some (_179_123))
+in ((g), (_179_124)))
 end
 | FStar_Absyn_Syntax.Pat_cons (f, q, pats) -> begin
 (
@@ -328,36 +247,21 @@
 | (g, restMLPats) -> begin
 (
 
-<<<<<<< HEAD
-let _77_236 = (let _174_130 = (FStar_All.pipe_right (FStar_List.append tyMLPats restMLPats) (FStar_List.collect (fun _77_2 -> (match (_77_2) with
-=======
-let _79_236 = (let _176_130 = (FStar_All.pipe_right (FStar_List.append tyMLPats restMLPats) (FStar_List.collect (fun _79_2 -> (match (_79_2) with
->>>>>>> bae9872c
+let _79_236 = (let _179_130 = (FStar_All.pipe_right (FStar_List.append tyMLPats restMLPats) (FStar_List.collect (fun _79_2 -> (match (_79_2) with
 | Some (x) -> begin
 (x)::[]
 end
 | _79_233 -> begin
 []
 end))))
-<<<<<<< HEAD
-in (FStar_All.pipe_right _174_130 FStar_List.split))
-in (match (_77_236) with
-| (mlPats, when_clauses) -> begin
-(let _174_134 = (let _174_133 = (let _174_132 = (FStar_All.pipe_left (FStar_Extraction_ML_Util.resugar_pat q) (FStar_Extraction_ML_Syntax.MLP_CTor (((d), (mlPats)))))
-in (let _174_131 = (FStar_All.pipe_right when_clauses FStar_List.flatten)
-in ((_174_132), (_174_131))))
-in Some (_174_133))
-in ((g), (_174_134)))
-=======
-in (FStar_All.pipe_right _176_130 FStar_List.split))
+in (FStar_All.pipe_right _179_130 FStar_List.split))
 in (match (_79_236) with
 | (mlPats, when_clauses) -> begin
-(let _176_134 = (let _176_133 = (let _176_132 = (FStar_All.pipe_left (FStar_Extraction_ML_Util.resugar_pat q) (FStar_Extraction_ML_Syntax.MLP_CTor (((d), (mlPats)))))
-in (let _176_131 = (FStar_All.pipe_right when_clauses FStar_List.flatten)
-in ((_176_132), (_176_131))))
-in Some (_176_133))
-in ((g), (_176_134)))
->>>>>>> bae9872c
+(let _179_134 = (let _179_133 = (let _179_132 = (FStar_All.pipe_left (FStar_Extraction_ML_Util.resugar_pat q) (FStar_Extraction_ML_Syntax.MLP_CTor (((d), (mlPats)))))
+in (let _179_131 = (FStar_All.pipe_right when_clauses FStar_List.flatten)
+in ((_179_132), (_179_131))))
+in Some (_179_133))
+in ((g), (_179_134)))
 end))
 end))
 end))
@@ -425,13 +329,8 @@
 None
 end
 | (hd)::tl -> begin
-<<<<<<< HEAD
-(let _174_143 = (FStar_List.fold_left FStar_Extraction_ML_Util.conjoin hd tl)
-in Some (_174_143))
-=======
-(let _176_143 = (FStar_List.fold_left FStar_Extraction_ML_Util.conjoin hd tl)
-in Some (_176_143))
->>>>>>> bae9872c
+(let _179_143 = (FStar_List.fold_left FStar_Extraction_ML_Util.conjoin hd tl)
+in Some (_179_143))
 end))
 in (match (p.FStar_Absyn_Syntax.v) with
 | FStar_Absyn_Syntax.Pat_disj ([]) -> begin
@@ -445,15 +344,9 @@
 | (g, p) -> begin
 (
 
-<<<<<<< HEAD
-let ps = (let _174_146 = (FStar_All.pipe_right pats (FStar_List.map (fun x -> (let _174_145 = (extract_one_pat true g x)
-in (Prims.snd _174_145)))))
-in (p)::_174_146)
-=======
-let ps = (let _176_146 = (FStar_All.pipe_right pats (FStar_List.map (fun x -> (let _176_145 = (extract_one_pat true g x)
-in (Prims.snd _176_145)))))
-in (p)::_176_146)
->>>>>>> bae9872c
+let ps = (let _179_146 = (FStar_All.pipe_right pats (FStar_List.map (fun x -> (let _179_145 = (extract_one_pat true g x)
+in (Prims.snd _179_145)))))
+in (p)::_179_146)
 in (
 
 let _79_302 = (FStar_All.pipe_right ps (FStar_List.partition (fun _79_3 -> (match (_79_3) with
@@ -469,13 +362,8 @@
 
 let ps = (FStar_All.pipe_right ps_when (FStar_List.map (fun _79_305 -> (match (_79_305) with
 | (x, whens) -> begin
-<<<<<<< HEAD
-(let _174_149 = (mk_when_clause whens)
-in ((x), (_174_149)))
-=======
-(let _176_149 = (mk_when_clause whens)
-in ((x), (_176_149)))
->>>>>>> bae9872c
+(let _179_149 = (mk_when_clause whens)
+in ((x), (_179_149)))
 end))))
 in (
 
@@ -484,19 +372,11 @@
 ((g), (ps))
 end
 | rest -> begin
-<<<<<<< HEAD
-(let _174_153 = (let _174_152 = (let _174_151 = (let _174_150 = (FStar_List.map Prims.fst rest)
-in FStar_Extraction_ML_Syntax.MLP_Branch (_174_150))
-in ((_174_151), (None)))
-in (_174_152)::ps)
-in ((g), (_174_153)))
-=======
-(let _176_153 = (let _176_152 = (let _176_151 = (let _176_150 = (FStar_List.map Prims.fst rest)
-in FStar_Extraction_ML_Syntax.MLP_Branch (_176_150))
-in ((_176_151), (None)))
-in (_176_152)::ps)
-in ((g), (_176_153)))
->>>>>>> bae9872c
+(let _179_153 = (let _179_152 = (let _179_151 = (let _179_150 = (FStar_List.map Prims.fst rest)
+in FStar_Extraction_ML_Syntax.MLP_Branch (_179_150))
+in ((_179_151), (None)))
+in (_179_152)::ps)
+in ((g), (_179_153)))
 end)
 in res))
 end)))
@@ -541,13 +421,8 @@
 let ffi_mltuple_mlp : Prims.int  ->  (Prims.string Prims.list * Prims.string) = (fun n -> (
 
 let name = if (((Prims.parse_int "2") < n) && (n < (Prims.parse_int "6"))) then begin
-<<<<<<< HEAD
-(let _174_162 = (FStar_Util.string_of_int n)
-in (Prims.strcat "mktuple" _174_162))
-=======
-(let _176_162 = (FStar_Util.string_of_int n)
-in (Prims.strcat "mktuple" _176_162))
->>>>>>> bae9872c
+(let _179_162 = (FStar_Util.string_of_int n)
+in (Prims.strcat "mktuple" _179_162))
 end else begin
 if (n = (Prims.parse_int "2")) then begin
 "mkpair"
@@ -568,21 +443,12 @@
 let args = (FStar_List.map Prims.snd fields)
 in (
 
-<<<<<<< HEAD
-let tup = (let _174_169 = (let _174_168 = (let _174_167 = (let _174_166 = (let _174_165 = (ffi_mltuple_mlp (FStar_List.length args))
-in FStar_Extraction_ML_Syntax.MLE_Name (_174_165))
-in (FStar_All.pipe_left (FStar_Extraction_ML_Syntax.with_ty FStar_Extraction_ML_Syntax.MLTY_Top) _174_166))
-in ((_174_167), (args)))
-in FStar_Extraction_ML_Syntax.MLE_App (_174_168))
-in (FStar_All.pipe_left (FStar_Extraction_ML_Syntax.with_ty FStar_Extraction_ML_Syntax.MLTY_Top) _174_169))
-=======
-let tup = (let _176_169 = (let _176_168 = (let _176_167 = (let _176_166 = (let _176_165 = (ffi_mltuple_mlp (FStar_List.length args))
-in FStar_Extraction_ML_Syntax.MLE_Name (_176_165))
-in (FStar_All.pipe_left (FStar_Extraction_ML_Syntax.with_ty FStar_Extraction_ML_Syntax.MLTY_Top) _176_166))
-in ((_176_167), (args)))
-in FStar_Extraction_ML_Syntax.MLE_App (_176_168))
-in (FStar_All.pipe_left (FStar_Extraction_ML_Syntax.with_ty FStar_Extraction_ML_Syntax.MLTY_Top) _176_169))
->>>>>>> bae9872c
+let tup = (let _179_169 = (let _179_168 = (let _179_167 = (let _179_166 = (let _179_165 = (ffi_mltuple_mlp (FStar_List.length args))
+in FStar_Extraction_ML_Syntax.MLE_Name (_179_165))
+in (FStar_All.pipe_left (FStar_Extraction_ML_Syntax.with_ty FStar_Extraction_ML_Syntax.MLTY_Top) _179_166))
+in ((_179_167), (args)))
+in FStar_Extraction_ML_Syntax.MLE_App (_179_168))
+in (FStar_All.pipe_left (FStar_Extraction_ML_Syntax.with_ty FStar_Extraction_ML_Syntax.MLTY_Top) _179_169))
 in (
 
 let dummyTy = FStar_Extraction_ML_Syntax.ml_unit_ty
@@ -602,21 +468,12 @@
 | FStar_Extraction_ML_Syntax.MLTY_Fun (t0, _79_357, t1) -> begin
 (
 
-<<<<<<< HEAD
-let x = (let _174_182 = (FStar_Absyn_Util.gensym ())
-in ((_174_182), ((~- ((Prims.parse_int "1"))))))
-in (let _174_185 = (let _174_184 = (let _174_183 = (FStar_All.pipe_left (FStar_Extraction_ML_Syntax.with_ty t0) (FStar_Extraction_ML_Syntax.MLE_Var (x)))
-in ((((x), (t0))), (_174_183)))
-in (_174_184)::more_args)
-in (eta_args _174_185 t1)))
-=======
-let x = (let _176_182 = (FStar_Absyn_Util.gensym ())
-in ((_176_182), ((~- ((Prims.parse_int "1"))))))
-in (let _176_185 = (let _176_184 = (let _176_183 = (FStar_All.pipe_left (FStar_Extraction_ML_Syntax.with_ty t0) (FStar_Extraction_ML_Syntax.MLE_Var (x)))
-in ((((x), (t0))), (_176_183)))
-in (_176_184)::more_args)
-in (eta_args _176_185 t1)))
->>>>>>> bae9872c
+let x = (let _179_182 = (FStar_Absyn_Util.gensym ())
+in ((_179_182), ((~- ((Prims.parse_int "1"))))))
+in (let _179_185 = (let _179_184 = (let _179_183 = (FStar_All.pipe_left (FStar_Extraction_ML_Syntax.with_ty t0) (FStar_Extraction_ML_Syntax.MLE_Var (x)))
+in ((((x), (t0))), (_179_183)))
+in (_179_184)::more_args)
+in (eta_args _179_185 t1)))
 end
 | FStar_Extraction_ML_Syntax.MLTY_Named (_79_363, _79_365) -> begin
 (((FStar_List.rev more_args)), (t))
@@ -648,13 +505,8 @@
 | (eargs, tres) -> begin
 (match (eargs) with
 | [] -> begin
-<<<<<<< HEAD
-(let _174_194 = (as_record qual e)
-in (FStar_Extraction_ML_Util.resugar_exp _174_194))
-=======
-(let _176_194 = (as_record qual e)
-in (FStar_Extraction_ML_Util.resugar_exp _176_194))
->>>>>>> bae9872c
+(let _179_194 = (as_record qual e)
+in (FStar_Extraction_ML_Util.resugar_exp _179_194))
 end
 | _79_397 -> begin
 (
@@ -666,15 +518,9 @@
 | FStar_Extraction_ML_Syntax.MLE_CTor (head, args) -> begin
 (
 
-<<<<<<< HEAD
-let body = (let _174_196 = (let _174_195 = (FStar_All.pipe_left (FStar_Extraction_ML_Syntax.with_ty tres) (FStar_Extraction_ML_Syntax.MLE_CTor (((head), ((FStar_List.append args eargs))))))
-in (FStar_All.pipe_left (as_record qual) _174_195))
-in (FStar_All.pipe_left FStar_Extraction_ML_Util.resugar_exp _174_196))
-=======
-let body = (let _176_196 = (let _176_195 = (FStar_All.pipe_left (FStar_Extraction_ML_Syntax.with_ty tres) (FStar_Extraction_ML_Syntax.MLE_CTor (((head), ((FStar_List.append args eargs))))))
-in (FStar_All.pipe_left (as_record qual) _176_195))
-in (FStar_All.pipe_left FStar_Extraction_ML_Util.resugar_exp _176_196))
->>>>>>> bae9872c
+let body = (let _179_196 = (let _179_195 = (FStar_All.pipe_left (FStar_Extraction_ML_Syntax.with_ty tres) (FStar_Extraction_ML_Syntax.MLE_CTor (((head), ((FStar_List.append args eargs))))))
+in (FStar_All.pipe_left (as_record qual) _179_195))
+in (FStar_All.pipe_left FStar_Extraction_ML_Util.resugar_exp _179_196))
 in (FStar_All.pipe_left (FStar_Extraction_ML_Syntax.with_ty e.FStar_Extraction_ML_Syntax.mlty) (FStar_Extraction_ML_Syntax.MLE_Fun (((binders), (body))))))
 end
 | _79_407 -> begin
@@ -709,36 +555,20 @@
 | [] -> begin
 proj
 end
-<<<<<<< HEAD
-| _77_449 -> begin
-(let _174_199 = (let _174_198 = (FStar_All.pipe_left (FStar_Extraction_ML_Syntax.with_ty FStar_Extraction_ML_Syntax.MLTY_Top) proj)
-in ((_174_198), (args)))
-in FStar_Extraction_ML_Syntax.MLE_App (_174_199))
-=======
 | _79_449 -> begin
-(let _176_199 = (let _176_198 = (FStar_All.pipe_left (FStar_Extraction_ML_Syntax.with_ty FStar_Extraction_ML_Syntax.MLTY_Top) proj)
-in ((_176_198), (args)))
-in FStar_Extraction_ML_Syntax.MLE_App (_176_199))
->>>>>>> bae9872c
+(let _179_199 = (let _179_198 = (FStar_All.pipe_left (FStar_Extraction_ML_Syntax.with_ty FStar_Extraction_ML_Syntax.MLTY_Top) proj)
+in ((_179_198), (args)))
+in FStar_Extraction_ML_Syntax.MLE_App (_179_199))
 end)
 in (FStar_Extraction_ML_Syntax.with_ty mlAppExpr.FStar_Extraction_ML_Syntax.mlty e))))
 end
 | ((FStar_Extraction_ML_Syntax.MLE_App ({FStar_Extraction_ML_Syntax.expr = FStar_Extraction_ML_Syntax.MLE_Name (mlp); FStar_Extraction_ML_Syntax.mlty = _; FStar_Extraction_ML_Syntax.loc = _}, mlargs), Some (FStar_Absyn_Syntax.Data_ctor))) | ((FStar_Extraction_ML_Syntax.MLE_App ({FStar_Extraction_ML_Syntax.expr = FStar_Extraction_ML_Syntax.MLE_Name (mlp); FStar_Extraction_ML_Syntax.mlty = _; FStar_Extraction_ML_Syntax.loc = _}, mlargs), Some (FStar_Absyn_Syntax.Record_ctor (_)))) -> begin
-<<<<<<< HEAD
-(let _174_200 = (FStar_All.pipe_left (FStar_Extraction_ML_Syntax.with_ty mlAppExpr.FStar_Extraction_ML_Syntax.mlty) (FStar_Extraction_ML_Syntax.MLE_CTor (((mlp), (mlargs)))))
-in (FStar_All.pipe_left (resugar_and_maybe_eta qual) _174_200))
+(let _179_200 = (FStar_All.pipe_left (FStar_Extraction_ML_Syntax.with_ty mlAppExpr.FStar_Extraction_ML_Syntax.mlty) (FStar_Extraction_ML_Syntax.MLE_CTor (((mlp), (mlargs)))))
+in (FStar_All.pipe_left (resugar_and_maybe_eta qual) _179_200))
 end
 | ((FStar_Extraction_ML_Syntax.MLE_Name (mlp), Some (FStar_Absyn_Syntax.Data_ctor))) | ((FStar_Extraction_ML_Syntax.MLE_Name (mlp), Some (FStar_Absyn_Syntax.Record_ctor (_)))) -> begin
-(let _174_201 = (FStar_All.pipe_left (FStar_Extraction_ML_Syntax.with_ty mlAppExpr.FStar_Extraction_ML_Syntax.mlty) (FStar_Extraction_ML_Syntax.MLE_CTor (((mlp), ([])))))
-in (FStar_All.pipe_left (resugar_and_maybe_eta qual) _174_201))
-=======
-(let _176_200 = (FStar_All.pipe_left (FStar_Extraction_ML_Syntax.with_ty mlAppExpr.FStar_Extraction_ML_Syntax.mlty) (FStar_Extraction_ML_Syntax.MLE_CTor (((mlp), (mlargs)))))
-in (FStar_All.pipe_left (resugar_and_maybe_eta qual) _176_200))
-end
-| ((FStar_Extraction_ML_Syntax.MLE_Name (mlp), Some (FStar_Absyn_Syntax.Data_ctor))) | ((FStar_Extraction_ML_Syntax.MLE_Name (mlp), Some (FStar_Absyn_Syntax.Record_ctor (_)))) -> begin
-(let _176_201 = (FStar_All.pipe_left (FStar_Extraction_ML_Syntax.with_ty mlAppExpr.FStar_Extraction_ML_Syntax.mlty) (FStar_Extraction_ML_Syntax.MLE_CTor (((mlp), ([])))))
-in (FStar_All.pipe_left (resugar_and_maybe_eta qual) _176_201))
->>>>>>> bae9872c
+(let _179_201 = (FStar_All.pipe_left (FStar_Extraction_ML_Syntax.with_ty mlAppExpr.FStar_Extraction_ML_Syntax.mlty) (FStar_Extraction_ML_Syntax.MLE_CTor (((mlp), ([])))))
+in (FStar_All.pipe_left (resugar_and_maybe_eta qual) _179_201))
 end
 | _79_489 -> begin
 mlAppExpr
@@ -758,15 +588,9 @@
 | (p1, w1, e1) -> begin
 (
 
-<<<<<<< HEAD
-let _77_499 = (let _174_204 = (FStar_List.tl l)
-in (FStar_List.hd _174_204))
-in (match (_77_499) with
-=======
-let _79_499 = (let _176_204 = (FStar_List.tl l)
-in (FStar_List.hd _176_204))
+let _79_499 = (let _179_204 = (FStar_List.tl l)
+in (FStar_List.hd _179_204))
 in (match (_79_499) with
->>>>>>> bae9872c
 | (p2, w2, e2) -> begin
 (match (((w1), (w2), (p1.FStar_Absyn_Syntax.v), (p2.FStar_Absyn_Syntax.v))) with
 | (None, None, FStar_Absyn_Syntax.Pat_constant (FStar_Const.Const_bool (true)), FStar_Absyn_Syntax.Pat_constant (FStar_Const.Const_bool (false))) -> begin
@@ -785,17 +609,10 @@
 
 let rec check_exp : FStar_Extraction_ML_Env.env  ->  FStar_Absyn_Syntax.exp  ->  FStar_Extraction_ML_Syntax.e_tag  ->  FStar_Extraction_ML_Syntax.mlty  ->  FStar_Extraction_ML_Syntax.mlexpr = (fun g e f t -> (
 
-<<<<<<< HEAD
-let _77_529 = (let _174_221 = (check_exp' g e f t)
-in (erase g _174_221 f t))
-in (match (_77_529) with
-| (e, _77_526, _77_528) -> begin
-=======
-let _79_529 = (let _176_221 = (check_exp' g e f t)
-in (erase g _176_221 f t))
+let _79_529 = (let _179_221 = (check_exp' g e f t)
+in (erase g _179_221 f t))
 in (match (_79_529) with
 | (e, _79_526, _79_528) -> begin
->>>>>>> bae9872c
 e
 end)))
 and check_exp' : FStar_Extraction_ML_Env.env  ->  FStar_Absyn_Syntax.exp  ->  FStar_Extraction_ML_Syntax.e_tag  ->  FStar_Extraction_ML_Syntax.mlty  ->  FStar_Extraction_ML_Syntax.mlexpr = (fun g e f t -> (
@@ -818,27 +635,15 @@
 end)))
 and synth_exp' : FStar_Extraction_ML_Env.env  ->  FStar_Absyn_Syntax.exp  ->  (FStar_Extraction_ML_Syntax.mlexpr * FStar_Extraction_ML_Syntax.e_tag * FStar_Extraction_ML_Syntax.mlty) = (fun g e -> (
 
-<<<<<<< HEAD
-let _77_547 = (FStar_Extraction_ML_Env.debug g (fun u -> (let _174_233 = (let _174_232 = (FStar_Absyn_Print.tag_of_exp e)
-in (let _174_231 = (FStar_Absyn_Print.exp_to_string e)
-in (FStar_Util.format2 "now synthesizing expression (%s) :  %s \n" _174_232 _174_231)))
-in (FStar_Util.print_string _174_233))))
+let _79_547 = (FStar_Extraction_ML_Env.debug g (fun u -> (let _179_233 = (let _179_232 = (FStar_Absyn_Print.tag_of_exp e)
+in (let _179_231 = (FStar_Absyn_Print.exp_to_string e)
+in (FStar_Util.format2 "now synthesizing expression (%s) :  %s \n" _179_232 _179_231)))
+in (FStar_Util.print_string _179_233))))
 in (
 
 let top = e
-in (match ((let _174_234 = (FStar_Absyn_Util.compress_exp e)
-in _174_234.FStar_Absyn_Syntax.n)) with
-=======
-let _79_547 = (FStar_Extraction_ML_Env.debug g (fun u -> (let _176_233 = (let _176_232 = (FStar_Absyn_Print.tag_of_exp e)
-in (let _176_231 = (FStar_Absyn_Print.exp_to_string e)
-in (FStar_Util.format2 "now synthesizing expression (%s) :  %s \n" _176_232 _176_231)))
-in (FStar_Util.print_string _176_233))))
-in (
-
-let top = e
-in (match ((let _176_234 = (FStar_Absyn_Util.compress_exp e)
-in _176_234.FStar_Absyn_Syntax.n)) with
->>>>>>> bae9872c
+in (match ((let _179_234 = (FStar_Absyn_Util.compress_exp e)
+in _179_234.FStar_Absyn_Syntax.n)) with
 | FStar_Absyn_Syntax.Exp_constant (c) -> begin
 (
 
@@ -846,17 +651,10 @@
 in (
 
 let ml_ty = (translate_typ g t)
-<<<<<<< HEAD
-in (let _174_238 = (let _174_237 = (let _174_236 = (FStar_Extraction_ML_Util.mlconst_of_const' e.FStar_Absyn_Syntax.pos c)
-in (FStar_All.pipe_left (fun _174_235 -> FStar_Extraction_ML_Syntax.MLE_Const (_174_235)) _174_236))
-in (FStar_Extraction_ML_Syntax.with_ty ml_ty _174_237))
-in ((_174_238), (FStar_Extraction_ML_Syntax.E_PURE), (ml_ty)))))
-=======
-in (let _176_238 = (let _176_237 = (let _176_236 = (FStar_Extraction_ML_Util.mlconst_of_const' e.FStar_Absyn_Syntax.pos c)
-in (FStar_All.pipe_left (fun _176_235 -> FStar_Extraction_ML_Syntax.MLE_Const (_176_235)) _176_236))
-in (FStar_Extraction_ML_Syntax.with_ty ml_ty _176_237))
-in ((_176_238), (FStar_Extraction_ML_Syntax.E_PURE), (ml_ty)))))
->>>>>>> bae9872c
+in (let _179_238 = (let _179_237 = (let _179_236 = (FStar_Extraction_ML_Util.mlconst_of_const' e.FStar_Absyn_Syntax.pos c)
+in (FStar_All.pipe_left (fun _179_235 -> FStar_Extraction_ML_Syntax.MLE_Const (_179_235)) _179_236))
+in (FStar_Extraction_ML_Syntax.with_ty ml_ty _179_237))
+in ((_179_238), (FStar_Extraction_ML_Syntax.E_PURE), (ml_ty)))))
 end
 | FStar_Absyn_Syntax.Exp_ascribed (e0, t, f) -> begin
 (
@@ -884,13 +682,8 @@
 | ((x, mltys, _79_574), qual) -> begin
 (match (mltys) with
 | ([], t) -> begin
-<<<<<<< HEAD
-(let _174_239 = (maybe_lalloc_eta_data g qual t x)
-in ((_174_239), (FStar_Extraction_ML_Syntax.E_PURE), (t)))
-=======
-(let _176_239 = (maybe_lalloc_eta_data g qual t x)
-in ((_176_239), (FStar_Extraction_ML_Syntax.E_PURE), (t)))
->>>>>>> bae9872c
+(let _179_239 = (maybe_lalloc_eta_data g qual t x)
+in ((_179_239), (FStar_Extraction_ML_Syntax.E_PURE), (t)))
 end
 | _79_582 -> begin
 (err_uninst g e mltys)
@@ -906,15 +699,9 @@
 | ([], _79_598) -> begin
 (
 
-<<<<<<< HEAD
-let _77_609 = if ((FStar_Absyn_Util.is_primop head) || (FStar_Extraction_ML_Util.codegen_fsharp ())) then begin
-(let _174_248 = (FStar_All.pipe_right (FStar_List.rev mlargs_f) (FStar_List.map Prims.fst))
-in (([]), (_174_248)))
-=======
 let _79_609 = if ((FStar_Absyn_Util.is_primop head) || (FStar_Extraction_ML_Util.codegen_fsharp ())) then begin
-(let _176_248 = (FStar_All.pipe_right (FStar_List.rev mlargs_f) (FStar_List.map Prims.fst))
-in (([]), (_176_248)))
->>>>>>> bae9872c
+(let _179_248 = (FStar_All.pipe_right (FStar_List.rev mlargs_f) (FStar_List.map Prims.fst))
+in (([]), (_179_248)))
 end else begin
 (FStar_List.fold_left (fun _79_602 _79_605 -> (match (((_79_602), (_79_605))) with
 | ((lbs, out_args), (arg, f)) -> begin
@@ -923,19 +710,11 @@
 end else begin
 (
 
-<<<<<<< HEAD
-let x = (let _174_251 = (FStar_Absyn_Util.gensym ())
-in ((_174_251), ((~- ((Prims.parse_int "1"))))))
-in (let _174_253 = (let _174_252 = (FStar_All.pipe_left (FStar_Extraction_ML_Syntax.with_ty arg.FStar_Extraction_ML_Syntax.mlty) (FStar_Extraction_ML_Syntax.MLE_Var (x)))
-in (_174_252)::out_args)
-in (((((x), (arg)))::lbs), (_174_253))))
-=======
-let x = (let _176_251 = (FStar_Absyn_Util.gensym ())
-in ((_176_251), ((~- ((Prims.parse_int "1"))))))
-in (let _176_253 = (let _176_252 = (FStar_All.pipe_left (FStar_Extraction_ML_Syntax.with_ty arg.FStar_Extraction_ML_Syntax.mlty) (FStar_Extraction_ML_Syntax.MLE_Var (x)))
-in (_176_252)::out_args)
-in (((((x), (arg)))::lbs), (_176_253))))
->>>>>>> bae9872c
+let x = (let _179_251 = (FStar_Absyn_Util.gensym ())
+in ((_179_251), ((~- ((Prims.parse_int "1"))))))
+in (let _179_253 = (let _179_252 = (FStar_All.pipe_left (FStar_Extraction_ML_Syntax.with_ty arg.FStar_Extraction_ML_Syntax.mlty) (FStar_Extraction_ML_Syntax.MLE_Var (x)))
+in (_179_252)::out_args)
+in (((((x), (arg)))::lbs), (_179_253))))
 end
 end)) (([]), ([])) mlargs_f)
 end
@@ -943,13 +722,8 @@
 | (lbs, mlargs) -> begin
 (
 
-<<<<<<< HEAD
-let app = (let _174_254 = (FStar_All.pipe_left (FStar_Extraction_ML_Syntax.with_ty t) (FStar_Extraction_ML_Syntax.MLE_App (((mlhead), (mlargs)))))
-in (FStar_All.pipe_left (maybe_lalloc_eta_data g is_data t) _174_254))
-=======
-let app = (let _176_254 = (FStar_All.pipe_left (FStar_Extraction_ML_Syntax.with_ty t) (FStar_Extraction_ML_Syntax.MLE_App (((mlhead), (mlargs)))))
-in (FStar_All.pipe_left (maybe_lalloc_eta_data g is_data t) _176_254))
->>>>>>> bae9872c
+let app = (let _179_254 = (FStar_All.pipe_left (FStar_Extraction_ML_Syntax.with_ty t) (FStar_Extraction_ML_Syntax.MLE_App (((mlhead), (mlargs)))))
+in (FStar_All.pipe_left (maybe_lalloc_eta_data g is_data t) _179_254))
 in (
 
 let l_app = (FStar_List.fold_right (fun _79_613 out -> (match (_79_613) with
@@ -961,15 +735,9 @@
 end
 | (((FStar_Util.Inl (tt), _79_620))::rest, FStar_Extraction_ML_Syntax.MLTY_Fun (tunit, f', t)) -> begin
 if (type_leq g tunit FStar_Extraction_ML_Syntax.ml_unit_ty) then begin
-<<<<<<< HEAD
-(let _174_258 = (let _174_257 = (FStar_Extraction_ML_Util.join tt.FStar_Absyn_Syntax.pos f f')
-in ((_174_257), (t)))
-in (synth_app is_data ((mlhead), ((((FStar_Extraction_ML_Syntax.ml_unit), (FStar_Extraction_ML_Syntax.E_PURE)))::mlargs_f)) _174_258 rest))
-=======
-(let _176_258 = (let _176_257 = (FStar_Extraction_ML_Util.join tt.FStar_Absyn_Syntax.pos f f')
-in ((_176_257), (t)))
-in (synth_app is_data ((mlhead), ((((FStar_Extraction_ML_Syntax.ml_unit), (FStar_Extraction_ML_Syntax.E_PURE)))::mlargs_f)) _176_258 rest))
->>>>>>> bae9872c
+(let _179_258 = (let _179_257 = (FStar_Extraction_ML_Util.join tt.FStar_Absyn_Syntax.pos f f')
+in ((_179_257), (t)))
+in (synth_app is_data ((mlhead), ((((FStar_Extraction_ML_Syntax.ml_unit), (FStar_Extraction_ML_Syntax.E_PURE)))::mlargs_f)) _179_258 rest))
 end else begin
 (failwith "Impossible: ill-typed application")
 end
@@ -986,15 +754,9 @@
 (
 
 let e0 = (maybe_coerce g e0 tInferred tExpected)
-<<<<<<< HEAD
-in (let _174_260 = (let _174_259 = (FStar_Extraction_ML_Util.join_l e0_rng ((f)::(f')::(f0)::[]))
-in ((_174_259), (t)))
-in (synth_app is_data ((mlhead), ((((e0), (f0)))::mlargs_f)) _174_260 rest)))
-=======
-in (let _176_260 = (let _176_259 = (FStar_Extraction_ML_Util.join_l e0_rng ((f)::(f')::(f0)::[]))
-in ((_176_259), (t)))
-in (synth_app is_data ((mlhead), ((((e0), (f0)))::mlargs_f)) _176_260 rest)))
->>>>>>> bae9872c
+in (let _179_260 = (let _179_259 = (FStar_Extraction_ML_Util.join_l e0_rng ((f)::(f')::(f0)::[]))
+in ((_179_259), (t)))
+in (synth_app is_data ((mlhead), ((((e0), (f0)))::mlargs_f)) _179_260 rest)))
 end)))
 end
 | _79_649 -> begin
@@ -1016,15 +778,9 @@
 (
 
 let rec remove_implicits = (fun args f t -> (match (((args), (t))) with
-<<<<<<< HEAD
-| (((FStar_Util.Inr (ee), Some (FStar_Absyn_Syntax.Implicit (_77_672))))::args, FStar_Extraction_ML_Syntax.MLTY_Fun (_77_678, f', t)) -> begin
-(let _174_275 = (FStar_Extraction_ML_Util.join ee.FStar_Absyn_Syntax.pos f f')
-in (remove_implicits args _174_275 t))
-=======
 | (((FStar_Util.Inr (ee), Some (FStar_Absyn_Syntax.Implicit (_79_672))))::args, FStar_Extraction_ML_Syntax.MLTY_Fun (_79_678, f', t)) -> begin
-(let _176_275 = (FStar_Extraction_ML_Util.join ee.FStar_Absyn_Syntax.pos f f')
-in (remove_implicits args _176_275 t))
->>>>>>> bae9872c
+(let _179_275 = (FStar_Extraction_ML_Util.join ee.FStar_Absyn_Syntax.pos f f')
+in (remove_implicits args _179_275 t))
 end
 | _79_685 -> begin
 ((args), (f), (t))
@@ -1110,13 +866,8 @@
 | (head_ml, head_t, args) -> begin
 (match (args) with
 | [] -> begin
-<<<<<<< HEAD
-(let _174_276 = (maybe_lalloc_eta_data g qual head_t head_ml)
-in ((_174_276), (FStar_Extraction_ML_Syntax.E_PURE), (head_t)))
-=======
-(let _176_276 = (maybe_lalloc_eta_data g qual head_t head_ml)
-in ((_176_276), (FStar_Extraction_ML_Syntax.E_PURE), (head_t)))
->>>>>>> bae9872c
+(let _179_276 = (maybe_lalloc_eta_data g qual head_t head_ml)
+in ((_179_276), (FStar_Extraction_ML_Syntax.E_PURE), (head_t)))
 end
 | _79_762 -> begin
 (synth_app_maybe_projector qual head_ml ((FStar_Extraction_ML_Syntax.E_PURE), (head_t)) args)
@@ -1146,13 +897,8 @@
 let env = (FStar_Extraction_ML_Env.extend_ty env a (Some (FStar_Extraction_ML_Syntax.MLTY_Top)))
 in (
 
-<<<<<<< HEAD
-let ml_b = (let _174_279 = (FStar_Extraction_ML_Env.btvar_as_mlTermVar a)
-in ((_174_279), (FStar_Extraction_ML_Syntax.ml_unit_ty)))
-=======
-let ml_b = (let _176_279 = (FStar_Extraction_ML_Env.btvar_as_mlTermVar a)
-in ((_176_279), (FStar_Extraction_ML_Syntax.ml_unit_ty)))
->>>>>>> bae9872c
+let ml_b = (let _179_279 = (FStar_Extraction_ML_Env.btvar_as_mlTermVar a)
+in ((_179_279), (FStar_Extraction_ML_Syntax.ml_unit_ty)))
 in (((ml_b)::ml_bs), (env))))
 end
 | FStar_Util.Inr (x) -> begin
@@ -1186,13 +932,8 @@
 end)) ml_bs ((f), (t)))
 in (match (_79_806) with
 | (f, tfun) -> begin
-<<<<<<< HEAD
-(let _174_282 = (FStar_All.pipe_left (FStar_Extraction_ML_Syntax.with_ty tfun) (FStar_Extraction_ML_Syntax.MLE_Fun (((ml_bs), (ml_body)))))
-in ((_174_282), (f), (tfun)))
-=======
-(let _176_282 = (FStar_All.pipe_left (FStar_Extraction_ML_Syntax.with_ty tfun) (FStar_Extraction_ML_Syntax.MLE_Fun (((ml_bs), (ml_body)))))
-in ((_176_282), (f), (tfun)))
->>>>>>> bae9872c
+(let _179_282 = (FStar_All.pipe_left (FStar_Extraction_ML_Syntax.with_ty tfun) (FStar_Extraction_ML_Syntax.MLE_Fun (((ml_bs), (ml_body)))))
+in ((_179_282), (f), (tfun)))
 end))
 end)))
 end))
@@ -1223,13 +964,8 @@
 ((bs), ((FStar_Absyn_Util.comp_result c)))
 end
 | Some (bs, b, rest) -> begin
-<<<<<<< HEAD
-(let _174_286 = (FStar_Absyn_Syntax.mk_Typ_fun (((b)::rest), (c)) None c.FStar_Absyn_Syntax.pos)
-in ((bs), (_174_286)))
-=======
-(let _176_286 = (FStar_Absyn_Syntax.mk_Typ_fun (((b)::rest), (c)) None c.FStar_Absyn_Syntax.pos)
-in ((bs), (_176_286)))
->>>>>>> bae9872c
+(let _179_286 = (FStar_Absyn_Syntax.mk_Typ_fun (((b)::rest), (c)) None c.FStar_Absyn_Syntax.pos)
+in ((bs), (_179_286)))
 end)
 in (match (_79_842) with
 | (tbinders, tbody) -> begin
@@ -1273,13 +1009,8 @@
 let expected_t = (translate_typ env expected_t)
 in (
 
-<<<<<<< HEAD
-let polytype = (let _174_290 = (FStar_All.pipe_right targs (FStar_List.map FStar_Extraction_ML_Env.btvar_as_mltyvar))
-in ((_174_290), (expected_t)))
-=======
-let polytype = (let _176_290 = (FStar_All.pipe_right targs (FStar_List.map FStar_Extraction_ML_Env.btvar_as_mltyvar))
-in ((_176_290), (expected_t)))
->>>>>>> bae9872c
+let polytype = (let _179_290 = (FStar_All.pipe_right targs (FStar_List.map FStar_Extraction_ML_Env.btvar_as_mltyvar))
+in ((_179_290), (expected_t)))
 in (
 
 let add_unit = (match (rest_args) with
@@ -1385,15 +1116,9 @@
 | (e', f', t') -> begin
 (
 
-<<<<<<< HEAD
-let f = (let _174_300 = (let _174_299 = (FStar_List.map Prims.fst lbs)
-in (f')::_174_299)
-in (FStar_Extraction_ML_Util.join_l e'_rng _174_300))
-=======
-let f = (let _176_300 = (let _176_299 = (FStar_List.map Prims.fst lbs)
-in (f')::_176_299)
-in (FStar_Extraction_ML_Util.join_l e'_rng _176_300))
->>>>>>> bae9872c
+let f = (let _179_300 = (let _179_299 = (FStar_List.map Prims.fst lbs)
+in (f')::_179_299)
+in (FStar_Extraction_ML_Util.join_l e'_rng _179_300))
 in (
 
 let is_rec = if is_rec then begin
@@ -1401,23 +1126,13 @@
 end else begin
 FStar_Extraction_ML_Syntax.NonRec
 end
-<<<<<<< HEAD
-in (let _174_306 = (let _174_305 = (let _174_303 = (let _174_302 = (let _174_301 = (FStar_List.map Prims.snd lbs)
-in ((is_rec), ([]), (_174_301)))
-in ((_174_302), (e')))
-in FStar_Extraction_ML_Syntax.MLE_Let (_174_303))
-in (let _174_304 = (FStar_Extraction_ML_Util.mlloc_of_range e.FStar_Absyn_Syntax.pos)
-in (FStar_Extraction_ML_Syntax.with_ty_loc t' _174_305 _174_304)))
-in ((_174_306), (f), (t')))))
-=======
-in (let _176_306 = (let _176_305 = (let _176_303 = (let _176_302 = (let _176_301 = (FStar_List.map Prims.snd lbs)
-in ((is_rec), ([]), (_176_301)))
-in ((_176_302), (e')))
-in FStar_Extraction_ML_Syntax.MLE_Let (_176_303))
-in (let _176_304 = (FStar_Extraction_ML_Util.mlloc_of_range e.FStar_Absyn_Syntax.pos)
-in (FStar_Extraction_ML_Syntax.with_ty_loc t' _176_305 _176_304)))
-in ((_176_306), (f), (t')))))
->>>>>>> bae9872c
+in (let _179_306 = (let _179_305 = (let _179_303 = (let _179_302 = (let _179_301 = (FStar_List.map Prims.snd lbs)
+in ((is_rec), ([]), (_179_301)))
+in ((_179_302), (e')))
+in FStar_Extraction_ML_Syntax.MLE_Let (_179_303))
+in (let _179_304 = (FStar_Extraction_ML_Util.mlloc_of_range e.FStar_Absyn_Syntax.pos)
+in (FStar_Extraction_ML_Syntax.with_ty_loc t' _179_305 _179_304)))
+in ((_179_306), (f), (t')))))
 end)))))
 end)))))
 end
@@ -1461,25 +1176,14 @@
 end
 in (match (_79_966) with
 | (t_branch, maybe_lift) -> begin
-<<<<<<< HEAD
-(let _174_337 = (let _174_335 = (let _174_334 = (let _174_333 = (maybe_lift then_mle t_then)
-in (let _174_332 = (let _174_331 = (maybe_lift else_mle t_else)
-in Some (_174_331))
-in ((e), (_174_333), (_174_332))))
-in FStar_Extraction_ML_Syntax.MLE_If (_174_334))
-in (FStar_All.pipe_left (FStar_Extraction_ML_Syntax.with_ty t_branch) _174_335))
-in (let _174_336 = (FStar_Extraction_ML_Util.join top.FStar_Absyn_Syntax.pos f_then f_else)
-in ((_174_337), (_174_336), (t_branch))))
-=======
-(let _176_337 = (let _176_335 = (let _176_334 = (let _176_333 = (maybe_lift then_mle t_then)
-in (let _176_332 = (let _176_331 = (maybe_lift else_mle t_else)
-in Some (_176_331))
-in ((e), (_176_333), (_176_332))))
-in FStar_Extraction_ML_Syntax.MLE_If (_176_334))
-in (FStar_All.pipe_left (FStar_Extraction_ML_Syntax.with_ty t_branch) _176_335))
-in (let _176_336 = (FStar_Extraction_ML_Util.join top.FStar_Absyn_Syntax.pos f_then f_else)
-in ((_176_337), (_176_336), (t_branch))))
->>>>>>> bae9872c
+(let _179_337 = (let _179_335 = (let _179_334 = (let _179_333 = (maybe_lift then_mle t_then)
+in (let _179_332 = (let _179_331 = (maybe_lift else_mle t_else)
+in Some (_179_331))
+in ((e), (_179_333), (_179_332))))
+in FStar_Extraction_ML_Syntax.MLE_If (_179_334))
+in (FStar_All.pipe_left (FStar_Extraction_ML_Syntax.with_ty t_branch) _179_335))
+in (let _179_336 = (FStar_Extraction_ML_Util.join top.FStar_Absyn_Syntax.pos f_then f_else)
+in ((_179_337), (_179_336), (t_branch))))
 end))
 end))
 end))
@@ -1537,27 +1241,15 @@
 | [] -> begin
 (
 
-<<<<<<< HEAD
-let _77_1002 = (FStar_Extraction_ML_Env.lookup_fv g (FStar_Absyn_Util.fv FStar_Absyn_Const.failwith_lid))
-in (match (_77_1002) with
-| (fw, _77_999, _77_1001) -> begin
-(let _174_344 = (let _174_343 = (let _174_342 = (let _174_341 = (let _174_340 = (FStar_All.pipe_left (FStar_Extraction_ML_Syntax.with_ty FStar_Extraction_ML_Syntax.ml_string_ty) (FStar_Extraction_ML_Syntax.MLE_Const (FStar_Extraction_ML_Syntax.MLC_String ("unreachable"))))
-in (_174_340)::[])
-in ((fw), (_174_341)))
-in FStar_Extraction_ML_Syntax.MLE_App (_174_342))
-in (FStar_All.pipe_left (FStar_Extraction_ML_Syntax.with_ty FStar_Extraction_ML_Syntax.ml_unit_ty) _174_343))
-in ((_174_344), (FStar_Extraction_ML_Syntax.E_PURE), (FStar_Extraction_ML_Syntax.ml_unit_ty)))
-=======
 let _79_1002 = (FStar_Extraction_ML_Env.lookup_fv g (FStar_Absyn_Util.fv FStar_Absyn_Const.failwith_lid))
 in (match (_79_1002) with
 | (fw, _79_999, _79_1001) -> begin
-(let _176_344 = (let _176_343 = (let _176_342 = (let _176_341 = (let _176_340 = (FStar_All.pipe_left (FStar_Extraction_ML_Syntax.with_ty FStar_Extraction_ML_Syntax.ml_string_ty) (FStar_Extraction_ML_Syntax.MLE_Const (FStar_Extraction_ML_Syntax.MLC_String ("unreachable"))))
-in (_176_340)::[])
-in ((fw), (_176_341)))
-in FStar_Extraction_ML_Syntax.MLE_App (_176_342))
-in (FStar_All.pipe_left (FStar_Extraction_ML_Syntax.with_ty FStar_Extraction_ML_Syntax.ml_unit_ty) _176_343))
-in ((_176_344), (FStar_Extraction_ML_Syntax.E_PURE), (FStar_Extraction_ML_Syntax.ml_unit_ty)))
->>>>>>> bae9872c
+(let _179_344 = (let _179_343 = (let _179_342 = (let _179_341 = (let _179_340 = (FStar_All.pipe_left (FStar_Extraction_ML_Syntax.with_ty FStar_Extraction_ML_Syntax.ml_string_ty) (FStar_Extraction_ML_Syntax.MLE_Const (FStar_Extraction_ML_Syntax.MLC_String ("unreachable"))))
+in (_179_340)::[])
+in ((fw), (_179_341)))
+in FStar_Extraction_ML_Syntax.MLE_App (_179_342))
+in (FStar_All.pipe_left (FStar_Extraction_ML_Syntax.with_ty FStar_Extraction_ML_Syntax.ml_unit_ty) _179_343))
+in ((_179_344), (FStar_Extraction_ML_Syntax.E_PURE), (FStar_Extraction_ML_Syntax.ml_unit_ty)))
 end))
 end
 | ((_79_1005, _79_1007, (_79_1009, f_first, t_first)))::rest -> begin
@@ -1613,13 +1305,8 @@
 | Some (t) -> begin
 t
 end)
-<<<<<<< HEAD
-in (let _174_348 = (FStar_All.pipe_left (FStar_Extraction_ML_Syntax.with_ty t_match) (FStar_Extraction_ML_Syntax.MLE_Match (((e), (mlbranches)))))
-in ((_174_348), (f_match), (t_match)))))
-=======
-in (let _176_348 = (FStar_All.pipe_left (FStar_Extraction_ML_Syntax.with_ty t_match) (FStar_Extraction_ML_Syntax.MLE_Match (((e), (mlbranches)))))
-in ((_176_348), (f_match), (t_match)))))
->>>>>>> bae9872c
+in (let _179_348 = (FStar_All.pipe_left (FStar_Extraction_ML_Syntax.with_ty t_match) (FStar_Extraction_ML_Syntax.MLE_Match (((e), (mlbranches)))))
+in ((_179_348), (f_match), (t_match)))))
 end))
 end))
 end)
@@ -1639,15 +1326,9 @@
 let c = (FStar_Util.mk_ref (Prims.parse_int "0"))
 in (fun x -> (
 
-<<<<<<< HEAD
-let _77_1071 = (FStar_Util.incr c)
-in (let _174_351 = (FStar_ST.read c)
-in ((x), (_174_351))))))
-=======
 let _79_1071 = (FStar_Util.incr c)
-in (let _176_351 = (FStar_ST.read c)
-in ((x), (_176_351))))))
->>>>>>> bae9872c
+in (let _179_351 = (FStar_ST.read c)
+in ((x), (_179_351))))))
 
 
 let ind_discriminator_body : FStar_Extraction_ML_Env.env  ->  FStar_Ident.lident  ->  FStar_Ident.lident  ->  FStar_Extraction_ML_Syntax.mlmodule1 = (fun env discName constrName -> (
@@ -1656,27 +1337,16 @@
 in (
 
 let wildcards = (match (fstar_disc_type.FStar_Absyn_Syntax.n) with
-<<<<<<< HEAD
-| FStar_Absyn_Syntax.Typ_fun (binders, _77_1079) -> begin
-(let _174_361 = (FStar_All.pipe_right binders (FStar_List.filter (fun _77_6 -> (match (_77_6) with
-| (_77_1084, Some (FStar_Absyn_Syntax.Implicit (_77_1086))) -> begin
-=======
 | FStar_Absyn_Syntax.Typ_fun (binders, _79_1079) -> begin
-(let _176_361 = (FStar_All.pipe_right binders (FStar_List.filter (fun _79_6 -> (match (_79_6) with
+(let _179_361 = (FStar_All.pipe_right binders (FStar_List.filter (fun _79_6 -> (match (_79_6) with
 | (_79_1084, Some (FStar_Absyn_Syntax.Implicit (_79_1086))) -> begin
->>>>>>> bae9872c
 true
 end
 | _79_1091 -> begin
 false
 end))))
-<<<<<<< HEAD
-in (FStar_All.pipe_right _174_361 (FStar_List.map (fun _77_1092 -> (let _174_360 = (fresh "_")
-in ((_174_360), (FStar_Extraction_ML_Syntax.MLTY_Top)))))))
-=======
-in (FStar_All.pipe_right _176_361 (FStar_List.map (fun _79_1092 -> (let _176_360 = (fresh "_")
-in ((_176_360), (FStar_Extraction_ML_Syntax.MLTY_Top)))))))
->>>>>>> bae9872c
+in (FStar_All.pipe_right _179_361 (FStar_List.map (fun _79_1092 -> (let _179_360 = (fresh "_")
+in ((_179_360), (FStar_Extraction_ML_Syntax.MLTY_Top)))))))
 end
 | _79_1095 -> begin
 (failwith "Discriminator must be a function")
@@ -1692,41 +1362,22 @@
 let disc_ty = FStar_Extraction_ML_Syntax.MLTY_Top
 in (
 
-<<<<<<< HEAD
-let discrBody = (let _174_376 = (let _174_375 = (let _174_374 = (let _174_373 = (let _174_372 = (let _174_371 = (FStar_All.pipe_left (FStar_Extraction_ML_Syntax.with_ty targ) (FStar_Extraction_ML_Syntax.MLE_Name ((([]), ((FStar_Extraction_ML_Syntax.idsym mlid))))))
-in (let _174_370 = (let _174_369 = (let _174_365 = (let _174_363 = (let _174_362 = (FStar_Extraction_ML_Syntax.mlpath_of_lident constrName)
-in ((_174_362), ((FStar_Extraction_ML_Syntax.MLP_Wild)::[])))
-in FStar_Extraction_ML_Syntax.MLP_CTor (_174_363))
-in (let _174_364 = (FStar_All.pipe_left (FStar_Extraction_ML_Syntax.with_ty FStar_Extraction_ML_Syntax.ml_bool_ty) (FStar_Extraction_ML_Syntax.MLE_Const (FStar_Extraction_ML_Syntax.MLC_Bool (true))))
-in ((_174_365), (None), (_174_364))))
-in (let _174_368 = (let _174_367 = (let _174_366 = (FStar_All.pipe_left (FStar_Extraction_ML_Syntax.with_ty FStar_Extraction_ML_Syntax.ml_bool_ty) (FStar_Extraction_ML_Syntax.MLE_Const (FStar_Extraction_ML_Syntax.MLC_Bool (false))))
-in ((FStar_Extraction_ML_Syntax.MLP_Wild), (None), (_174_366)))
-in (_174_367)::[])
-in (_174_369)::_174_368))
-in ((_174_371), (_174_370))))
-in FStar_Extraction_ML_Syntax.MLE_Match (_174_372))
-in (FStar_All.pipe_left (FStar_Extraction_ML_Syntax.with_ty FStar_Extraction_ML_Syntax.ml_bool_ty) _174_373))
-in (((FStar_List.append wildcards ((((mlid), (targ)))::[]))), (_174_374)))
-in FStar_Extraction_ML_Syntax.MLE_Fun (_174_375))
-in (FStar_All.pipe_left (FStar_Extraction_ML_Syntax.with_ty disc_ty) _174_376))
-=======
-let discrBody = (let _176_376 = (let _176_375 = (let _176_374 = (let _176_373 = (let _176_372 = (let _176_371 = (FStar_All.pipe_left (FStar_Extraction_ML_Syntax.with_ty targ) (FStar_Extraction_ML_Syntax.MLE_Name ((([]), ((FStar_Extraction_ML_Syntax.idsym mlid))))))
-in (let _176_370 = (let _176_369 = (let _176_365 = (let _176_363 = (let _176_362 = (FStar_Extraction_ML_Syntax.mlpath_of_lident constrName)
-in ((_176_362), ((FStar_Extraction_ML_Syntax.MLP_Wild)::[])))
-in FStar_Extraction_ML_Syntax.MLP_CTor (_176_363))
-in (let _176_364 = (FStar_All.pipe_left (FStar_Extraction_ML_Syntax.with_ty FStar_Extraction_ML_Syntax.ml_bool_ty) (FStar_Extraction_ML_Syntax.MLE_Const (FStar_Extraction_ML_Syntax.MLC_Bool (true))))
-in ((_176_365), (None), (_176_364))))
-in (let _176_368 = (let _176_367 = (let _176_366 = (FStar_All.pipe_left (FStar_Extraction_ML_Syntax.with_ty FStar_Extraction_ML_Syntax.ml_bool_ty) (FStar_Extraction_ML_Syntax.MLE_Const (FStar_Extraction_ML_Syntax.MLC_Bool (false))))
-in ((FStar_Extraction_ML_Syntax.MLP_Wild), (None), (_176_366)))
-in (_176_367)::[])
-in (_176_369)::_176_368))
-in ((_176_371), (_176_370))))
-in FStar_Extraction_ML_Syntax.MLE_Match (_176_372))
-in (FStar_All.pipe_left (FStar_Extraction_ML_Syntax.with_ty FStar_Extraction_ML_Syntax.ml_bool_ty) _176_373))
-in (((FStar_List.append wildcards ((((mlid), (targ)))::[]))), (_176_374)))
-in FStar_Extraction_ML_Syntax.MLE_Fun (_176_375))
-in (FStar_All.pipe_left (FStar_Extraction_ML_Syntax.with_ty disc_ty) _176_376))
->>>>>>> bae9872c
+let discrBody = (let _179_376 = (let _179_375 = (let _179_374 = (let _179_373 = (let _179_372 = (let _179_371 = (FStar_All.pipe_left (FStar_Extraction_ML_Syntax.with_ty targ) (FStar_Extraction_ML_Syntax.MLE_Name ((([]), ((FStar_Extraction_ML_Syntax.idsym mlid))))))
+in (let _179_370 = (let _179_369 = (let _179_365 = (let _179_363 = (let _179_362 = (FStar_Extraction_ML_Syntax.mlpath_of_lident constrName)
+in ((_179_362), ((FStar_Extraction_ML_Syntax.MLP_Wild)::[])))
+in FStar_Extraction_ML_Syntax.MLP_CTor (_179_363))
+in (let _179_364 = (FStar_All.pipe_left (FStar_Extraction_ML_Syntax.with_ty FStar_Extraction_ML_Syntax.ml_bool_ty) (FStar_Extraction_ML_Syntax.MLE_Const (FStar_Extraction_ML_Syntax.MLC_Bool (true))))
+in ((_179_365), (None), (_179_364))))
+in (let _179_368 = (let _179_367 = (let _179_366 = (FStar_All.pipe_left (FStar_Extraction_ML_Syntax.with_ty FStar_Extraction_ML_Syntax.ml_bool_ty) (FStar_Extraction_ML_Syntax.MLE_Const (FStar_Extraction_ML_Syntax.MLC_Bool (false))))
+in ((FStar_Extraction_ML_Syntax.MLP_Wild), (None), (_179_366)))
+in (_179_367)::[])
+in (_179_369)::_179_368))
+in ((_179_371), (_179_370))))
+in FStar_Extraction_ML_Syntax.MLE_Match (_179_372))
+in (FStar_All.pipe_left (FStar_Extraction_ML_Syntax.with_ty FStar_Extraction_ML_Syntax.ml_bool_ty) _179_373))
+in (((FStar_List.append wildcards ((((mlid), (targ)))::[]))), (_179_374)))
+in FStar_Extraction_ML_Syntax.MLE_Fun (_179_375))
+in (FStar_All.pipe_left (FStar_Extraction_ML_Syntax.with_ty disc_ty) _179_376))
 in FStar_Extraction_ML_Syntax.MLM_Let (((FStar_Extraction_ML_Syntax.NonRec), ([]), (({FStar_Extraction_ML_Syntax.mllb_name = (FStar_Extraction_ML_Env.convIdent discName.FStar_Ident.ident); FStar_Extraction_ML_Syntax.mllb_tysc = None; FStar_Extraction_ML_Syntax.mllb_add_unit = false; FStar_Extraction_ML_Syntax.mllb_def = discrBody; FStar_Extraction_ML_Syntax.print_typ = true})::[]))))))))))
 
 
