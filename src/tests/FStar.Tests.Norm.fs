--- conflicted
+++ resolved
@@ -103,7 +103,6 @@
                                        | B y x -> y - x" in
   [ (0, (app apply [one; id; nm n]), (nm n))
   ; (1, (app apply [tt; nm n; nm m]), (nm n))
-<<<<<<< HEAD
   // ; (2, (app apply [ff; nm n; nm m]), (nm m))
   // ; (3, (app apply [apply; apply; apply; apply; apply; ff; nm n; nm m]), (nm m))
   // ; (4, (app twice [apply; ff; nm n; nm m]), (nm m))
@@ -134,39 +133,6 @@
   // ; (20, (minus_nat (encode_nat 10) (encode_nat 10)), znat)
   // ; (21, (minus_nat (encode_nat 100) (encode_nat 100)), znat)
   // ; (22, (minus_nat (encode_nat 10000) (encode_nat 10000)), znat) // Stack overflow in Normalizer when run with mono
-
-=======
-  ; (2, (app apply [ff; nm n; nm m]), (nm m))
-  ; (3, (app apply [apply; apply; apply; apply; apply; ff; nm n; nm m]), (nm m))
-  ; (4, (app twice [apply; ff; nm n; nm m]), (nm m))
-  ; (5, (minus one z), one)
-  ; (6, (app pred [one]), z)
-  ; (7, (minus one one), z)
-  ; (8, (app mul [one; one]), one)
-  ; (9, (app mul [two; one]), two)
-  ; (10, (app mul [app succ [one]; one]), two)
-  ; (11, (minus (encode 10) (encode 10)), z)
-  ; (12, (minus (encode 100) (encode 100)), z)
-  ; (13, (let_ x (encode 100) (minus (nm x) (nm x))), z)
-  ; (14, (let_ x (encode 1000) (minus (nm x) (nm x))), z) //takes ~10s; wasteful for CI
-  ; (15, (let_ x (app succ [one])
-            (let_ y (app mul [nm x; nm x])
-               (let_ h (app mul [nm y; nm y])
-                       (minus (nm h) (nm h))))), z)
-  ; (16, (mk_let x (app succ [one])
-            (mk_let y (app mul [nm x; nm x])
-                    (mk_let h (app mul [nm y; nm y])
-                            (minus (nm h) (nm h))))), z)
-  ; (17, (let_ x (app succ [one])
-            (let_ y (app mul [nm x; nm x])
-               (let_ h (app mul [nm y; nm y])
-                       (minus (nm h) (nm h))))), z)
-  ; (18, (pred_nat (snat (snat znat))), (snat znat))
-  ; (19, (minus_nat (snat (snat znat)) (snat znat)), (snat znat))
-  ; (20, (minus_nat (encode_nat 10) (encode_nat 10)), znat)
-  ; (21, (minus_nat (encode_nat 100) (encode_nat 100)), znat)
-  //; (22, (minus_nat (encode_nat 10000) (encode_nat 10000)), znat) // Stack overflow in Normalizer when run with mono
->>>>>>> a2a3f828
   //; (23, (minus_nat (encode_nat 1000000) (encode_nat 1000000)), znat) //this one takes about 30 sec and ~3.5GB of memory. Stack overflow in NBE when run with mono
   // The following do not work for NBE because of type allications.
   //; (24, (tc "recons [0;1]"), (tc "[0;1]"))
