﻿(* -------------------------------------------------------------------- *)
#light "off"

module Microsoft.FStar.Backends.OCaml.Code

open System
open System.Text

open Microsoft.FStar.Backends.OCaml.Syntax
open FSharp.Format

(* -------------------------------------------------------------------- *)
type assoc  = ILeft | IRight | Left | Right | NonAssoc
type fixity = Prefix | Postfix | Infix of assoc
type opprec = int * fixity
type level  = opprec * assoc

let t_prio_fun  = (10, Infix Right)
let t_prio_tpl  = (20, Infix NonAssoc)
let t_prio_name = (30, Postfix)

let e_bin_prio_lambda = ( 5, Prefix)
let e_bin_prio_if     = (15, Prefix)
let e_bin_prio_letin  = (19, Prefix)
let e_bin_prio_or     = (20, Infix Left)
let e_bin_prio_and    = (25, Infix Left)
let e_bin_prio_eq     = (27, Infix NonAssoc)
let e_bin_prio_order  = (29, Infix NonAssoc)
let e_bin_prio_op1    = (30, Infix Left)
let e_bin_prio_op2    = (40, Infix Left)
let e_bin_prio_op3    = (50, Infix Left)
let e_bin_prio_op4    = (60, Infix Left)
let e_bin_prio_comb   = (70, Infix Left)
let e_bin_prio_seq    = (100, Infix Left)
let e_app_prio        = (10000, Infix Left)

let min_op_prec = (-1, Infix NonAssoc)
let max_op_prec = (System.Int32.MaxValue, Infix NonAssoc)

(* -------------------------------------------------------------------- *)
let infix_prim_ops = [
    ("op_Addition"       , e_bin_prio_op1   , "+" );
    ("op_Subtraction"    , e_bin_prio_op1   , "-" );
    ("op_Equality"       , e_bin_prio_eq    , "=" );
    ("op_ColonEquals"    , e_bin_prio_eq    , ":=");
    ("op_disEquality"    , e_bin_prio_eq    , "<>");
    ("op_AmpAmp"         , e_bin_prio_and   , "&&");
    ("op_BarBar"         , e_bin_prio_or    , "||");
<<<<<<< HEAD
    ("pipe_left"         , e_bin_prio_comb  , "<|");
    ("pipe_right"        , e_bin_prio_comb  , "|>");
=======
    (* ("pipe_left"      , e_bin_prio_comb  , "<|"); *)
    (* ("pipe_right"     , e_bin_prio_comb  , "|>"); *)
>>>>>>> 19254305

    ("op_LessThanOrEqual"   , e_bin_prio_order , "<=");
    ("op_GreaterThanOrEqual", e_bin_prio_order , ">=");
    ("op_LessThan"          , e_bin_prio_order , "<" );
    ("op_GreaterThan"       , e_bin_prio_order , ">" );
]

(* -------------------------------------------------------------------- *)
let prim_uni_ops = [
    ("op_Negation", "not");
    ("exit", "exit");
]

(* -------------------------------------------------------------------- *)
let prim_types = [
    ("char", "char");
    ("bool", "bool");
    ("string", "string");
    ("ref", "ref");
    ("array", "array");
    ("option", "option");
    ("int32", "Int32.t");
    ("int64", "Int64.t");
]

(* -------------------------------------------------------------------- *)
let prim_constructors = [
    ("Some", "Some");
    ("None", "None");
]

(* -------------------------------------------------------------------- *)
let is_prims_ns (ns : list<mlsymbol>) =
    ns = ["Fstar"; "Support"; "Prims"]

(* -------------------------------------------------------------------- *)
let as_bin_op ((ns, x) : mlpath) =
    if is_prims_ns ns then
        List.tryFind (fun (y, _, _) -> x = y) infix_prim_ops
    else
        None

(* -------------------------------------------------------------------- *)
let is_bin_op (p : mlpath) =
    as_bin_op p <> None

(* -------------------------------------------------------------------- *)
let as_uni_op ((ns, x) : mlpath) =
    if is_prims_ns ns then
        List.tryFind (fun (y, _) -> x = y) prim_uni_ops
    else
        None

(* -------------------------------------------------------------------- *)
let is_uni_op (p : mlpath) =
    as_uni_op p <> None

(* -------------------------------------------------------------------- *)
let as_standard_type ((ns, x) : mlpath) =
    if is_prims_ns ns then
        List.tryFind (fun (y, _) -> x = y) prim_types
    else
        None

(* -------------------------------------------------------------------- *)
let is_standard_type (p : mlpath) =
  as_standard_type p <> None

(* -------------------------------------------------------------------- *)
let as_standard_constructor ((ns, x) : mlpath) =
    if is_prims_ns ns then
        List.tryFind (fun (y, _) -> x = y) prim_constructors
    else
        None

(* -------------------------------------------------------------------- *)
let is_standard_constructor (p : mlpath) =
  as_standard_constructor p <> None

(* -------------------------------------------------------------------- *)
let maybe_paren (outer, side) inner doc =
  let noparens ((pi, fi) as _inner) ((po, fo) as _outer) side =
    (pi > po) ||
      match fi, side with
      | Postfix    , Left     -> true
      | Prefix     , Right    -> true
      | Infix Left , Left     -> (pi = po) && (fo = Infix Left )
      | Infix Right, Right    -> (pi = po) && (fo = Infix Right)
      | Infix Left , ILeft    -> (pi = po) && (fo = Infix Left )
      | Infix Right, IRight   -> (pi = po) && (fo = Infix Right)
      | _          , NonAssoc -> (pi = po) && (fi = fo)
      | _          , _        -> false
  in

  if noparens inner outer side then doc else parens doc

(* -------------------------------------------------------------------- *)
let ocaml_u8_codepoint (i : byte) =
  if (int)i = 0 then "" else sprintf "\\x%x" i

(* -------------------------------------------------------------------- *)
let encode_char c =
  if (int)c > 127 then // Use UTF-8 encoding
    let bytes = System.String (c, 1) in
    let bytes = (new UTF8Encoding (false, true)).GetBytes(bytes) in
    String.concat "" (Array.map ocaml_u8_codepoint bytes)
  else
    match c with
    | c when c = '\\'                -> "\\\\"
    | c when c = ' '                 -> " "
    | c when c = '\b'                -> "\\b"
    | c when c = '\t'                -> "\\t"
    | c when c = '\r'                -> "\\r"
    | c when c = '\n'                -> "\\n"
    | c when c = '\''                -> "\\'"
    | c when Char.IsLetterOrDigit(c) -> System.String (c, 1)
    | c when Char.IsPunctuation(c)   -> System.String (c, 1)
    | c when Char.IsSymbol(c)        -> System.String (c, 1)
    | _                              -> ocaml_u8_codepoint ((byte)c)

(* -------------------------------------------------------------------- *)
let string_of_mlconstant (sctt : mlconstant) =
  match sctt with
  | MLC_Unit           -> "()"
  | MLC_Bool     true  -> "true"
  | MLC_Bool     false -> "false"
  | MLC_Char     c     -> sprintf "'%s'" (encode_char c)
  | MLC_Byte     c     -> sprintf "'%s'" (ocaml_u8_codepoint c)
  | MLC_Int      i     -> sprintf "%d" i // FIXME
  | MLC_Float    d     -> sprintf "%f" d

  | MLC_Bytes bytes ->
      let bytes = Array.map ocaml_u8_codepoint bytes in
      sprintf "\"%s\"" (String.concat "" bytes)

  | MLC_String chars ->
      let chars = String.collect encode_char chars in
      sprintf "\"%s\"" chars

(* -------------------------------------------------------------------- *)
let rec doc_of_expr (outer : level) (e : mlexpr) : doc =
    match e with
    | MLE_Seq es ->
        let docs = List.map (doc_of_expr (min_op_prec, NonAssoc)) es in
        let docs = List.map (fun d -> reduce [d; text ";"; hardline]) docs in
        reduce docs

    | MLE_Const c ->
        text (string_of_mlconstant c)

    | MLE_Var (x, _) ->
        text x

    | MLE_Name path ->
        text (ptsym path)

    | MLE_Record (_, fields) ->
        let for1 (name, e) =
            let doc = doc_of_expr (min_op_prec, NonAssoc) e in
            reduce1 [text name; text "="; doc] in

        let doc = List.map for1 fields in
        let doc = List.map (fun d -> cat d (text ";")) doc in
        let doc = reduce [text "{"; reduce1 doc; text "}"] in

        doc

    | MLE_CTor (ctor, []) ->
       let name =
         if is_standard_constructor ctor then
           snd (Option.get (as_standard_constructor ctor))
         else
           ptctor ctor in
        text name

    | MLE_CTor (ctor, args) ->
       let name =
         if is_standard_constructor ctor then
           snd (Option.get (as_standard_constructor ctor))
         else
           ptctor ctor in
        let args = List.map (doc_of_expr (min_op_prec, NonAssoc)) args in
        maybe_paren outer e_app_prio (reduce1 [text name; parens (combine (text ", ") args)])

    | MLE_Tuple es ->
        let docs = List.map (doc_of_expr (min_op_prec, NonAssoc)) es in
        let docs = parens (combine (text ", ") docs) in
        docs

    | MLE_Let (rec_, lets, body) ->
        let doc  = doc_of_lets (rec_, lets) in
        let body = doc_of_expr (min_op_prec, NonAssoc) body in
        maybe_paren outer e_bin_prio_letin (combine hardline [doc; reduce1 [text "in"; body]])

    | MLE_App (e, args) -> begin
        match e, args with
        | (MLE_Name p, [e1; e2]) when is_bin_op p ->
            let (_, prio, txt) = Option.get (as_bin_op p) in
            let e1  = doc_of_expr (prio, Left ) e1 in
            let e2  = doc_of_expr (prio, Right) e2 in
            let doc = reduce1 [e1; text txt; e2] in
            maybe_paren outer prio doc

        | (MLE_Name p, [e1]) when is_uni_op p ->
            let (_, txt) = Option.get (as_uni_op p) in
            let e1  = doc_of_expr (min_op_prec, NonAssoc ) e1 in
            let doc = reduce1 [text txt; parens e1] in
            maybe_paren outer e_app_prio doc

        | _ ->
            let e    = doc_of_expr (e_app_prio, ILeft) e in
            let args = List.map (doc_of_expr (e_app_prio, IRight)) args in
            maybe_paren outer e_app_prio (reduce1 (e :: args))
    end

    | MLE_Fun (ids, body) ->
        let ids  = List.map (fun (x, _) -> text x) ids in
        let body = doc_of_expr (min_op_prec, NonAssoc) body in
        let doc  = reduce1 [text "fun"; reduce1 ids; text "->"; body] in
        parens doc

    | MLE_If (cond, e1, None) ->
        let cond = doc_of_expr (min_op_prec, NonAssoc) cond in
        let doc  =
            combine hardline [
                reduce1 [text "if"; cond; text "then"; text "begin"];
                doc_of_expr (min_op_prec, NonAssoc) e1;
                text "end"
            ]

        in maybe_paren outer e_bin_prio_if doc

    | MLE_If (cond, e1, Some e2) ->
        let cond = doc_of_expr (min_op_prec, NonAssoc) cond in
        let doc  =
            combine hardline [
                reduce1 [text "if"; cond; text "then"; text "begin"];
                doc_of_expr (min_op_prec, NonAssoc) e1;
                reduce1 [text "end"; text "else"; text "begin"];
                doc_of_expr (min_op_prec, NonAssoc) e2;
                text "end"
            ]

        in maybe_paren outer e_bin_prio_if doc

    | MLE_Match (cond, pats) ->
        let cond = doc_of_expr (min_op_prec, NonAssoc) cond in
        let pats = List.map doc_of_branch pats in
        let doc  = reduce1 [text "match"; parens cond; text "with"] :: pats in
        let doc  = combine hardline doc in

        maybe_paren outer e_bin_prio_if doc

    | MLE_Raise (exn, []) ->
        reduce1 [text "raise"; text (ptctor exn)]

    | MLE_Raise (exn, args) ->
        let args = List.map (doc_of_expr (min_op_prec, NonAssoc)) args in
        reduce1 [text "raise"; text (ptctor exn); parens (combine (text ", ") args)]

    | MLE_Try (e, pats) ->
        combine hardline [
            reduce1 [text "try"; text "begin"];
            doc_of_expr (min_op_prec, NonAssoc) e;
            reduce1 [text "end"; text "with"];
            (combine hardline (List.map doc_of_branch pats))
        ]

(* -------------------------------------------------------------------- *)
and doc_of_pattern (pattern : mlpattern) : doc =
    match pattern with
    | MLP_Wild     -> text "_"
    | MLP_Const  c -> text (string_of_mlconstant c)
    | MLP_Var    x -> text (fst x)

    | MLP_Record (_, fields) ->
        let for1 (name, p) = reduce1 [text name; text "="; doc_of_pattern p] in
        brackets (combine (text "; ") (List.map for1 fields))

    | MLP_CTor (ctor, []) ->
       let name =
         if is_standard_constructor ctor then
           snd (Option.get (as_standard_constructor ctor))
         else
           ptctor ctor in
        text name

    | MLP_CTor (ctor, ps) ->
        let ps = List.map doc_of_pattern ps in
       let name =
         if is_standard_constructor ctor then
           snd (Option.get (as_standard_constructor ctor))
         else
           ptctor ctor in
       maybe_paren (min_op_prec, NonAssoc) e_app_prio (reduce1 [text name; parens (combine (text ", ") ps)])

    | MLP_Tuple ps ->
        let ps = List.map doc_of_pattern ps in
        parens (combine (text ", ") ps)

    | MLP_Branch ps ->
        let ps = List.map doc_of_pattern ps in
        let ps = List.map parens ps in
        combine (text " | ") ps

(* -------------------------------------------------------------------- *)
and doc_of_branch ((p, cond, e) : mlbranch) : doc =
    let case =
        match cond with
        | None   -> reduce1 [text "|"; doc_of_pattern p]
        | Some c ->
            let c = doc_of_expr (min_op_prec, NonAssoc) c in
            reduce1 [text "|"; doc_of_pattern p; text "when"; c] in

    combine hardline [
        reduce1 [case; text "->"; text "begin"];
        doc_of_expr (min_op_prec, NonAssoc) e;
        text "end";
    ]

(* -------------------------------------------------------------------- *)
and doc_of_lets (rec_, lets) =
    let for1 (name, ids, e) =
        let e   = doc_of_expr (min_op_prec, NonAssoc) e in
        let ids = List.map (fun (x, _) -> text x) ids in
        reduce1 [text (idsym name); reduce1 ids; text "="; e] in

    let letdoc = if rec_ then reduce1 [text "let"; text "rec"] else text "let" in

    let lets = List.map for1 lets in
    let lets = List.mapi (fun i doc ->
        reduce1 [(if i = 0 then letdoc else text "and"); doc])
        lets in

    combine hardline lets

(* -------------------------------------------------------------------- *)
let rec doc_of_mltype (outer : level) (ty : mlty) =
    match ty with
    | MLTY_Var x ->
        text (idsym x)

    | MLTY_Tuple tys ->
        let doc = List.map (doc_of_mltype (t_prio_tpl, Left)) tys in
        let doc = parens (hbox (combine (text " * ") doc)) in
        doc

    | MLTY_Named (args, name) -> begin
        let args =
            match args with
            | []    -> empty
            | [arg] -> doc_of_mltype (t_prio_name, Left) arg
            | _     ->
                let args = List.map (doc_of_mltype (min_op_prec, NonAssoc)) args in
                parens (hbox (combine (text ", ") args))

        in

        let name =
          if is_standard_type name then
            snd (Option.get (as_standard_type name))
          else
            ptsym name

        in hbox (reduce1 [args; text name])
    end

    | MLTY_Fun (t1, t2) ->
        let d1 = doc_of_mltype (t_prio_fun, Left ) t1 in
        let d2 = doc_of_mltype (t_prio_fun, Right) t2 in

        maybe_paren outer t_prio_fun (hbox (reduce1 [d1; text " -> "; d2]))

(* -------------------------------------------------------------------- *)
let doc_of_mltydecl (decls : mltydecl) =
    let for1 (x, tparams, body) =
        let tparams =
            match tparams with
            | []  -> empty
            | [x] -> text (idsym x)
            | _   ->
                let doc = List.map (fun x -> (text (idsym x))) tparams in
                parens (combine (text ", ") doc) in

        let forbody (body : mltybody) =
            match body with
            | MLTD_Abbrev ty ->
                doc_of_mltype (min_op_prec, NonAssoc) ty

            | MLTD_Record fields -> begin
                let forfield (name, ty) =
                    let name = text name in
                    let ty   = doc_of_mltype (min_op_prec, NonAssoc) ty in
                    reduce1 [name; text ":"; ty]

                in brackets (combine (text "; ") (List.map forfield fields))
            end

            | MLTD_DType ctors ->
                let forctor (name, tys) =
                    match tys with
                    | [] -> text name
                    | _  ->
                        let tys = List.map (doc_of_mltype (t_prio_tpl, Left)) tys in
                        let tys = combine (text " * ") tys in
                        reduce1 [text name; text "of"; tys]
                in

                let ctors = List.map forctor ctors in
                let ctors = List.map (fun d -> reduce1 [text "|"; d]) ctors in
                combine hardline ctors

        in

        let doc = reduce1 [tparams; text (ptsym ([], x))] in

        match body with
        | None      -> doc
        | Some body ->
            let body = forbody body in
            combine hardline [reduce1 [doc; text "="]; body]

    in

    let doc = List.map for1 decls in
    let doc = reduce1 [text "type"; combine (text " and ") doc] in
    doc

(* -------------------------------------------------------------------- *)
let rec doc_of_sig1 (s : mlsig1) =
    match s with
    | MLS_Mod (x, subsig) ->
        combine hardline
            [reduce1 [text "module"; text x; text "="];
             doc_of_sig subsig;
             reduce1 [text "end"]]

    | MLS_Exn (x, []) ->
        reduce1 [text "exception"; text x]

    | MLS_Exn (x, args) ->
        let args = List.map (doc_of_mltype (min_op_prec, NonAssoc)) args in
        let args = parens (combine (text " * ") args) in
        reduce1 [text "exception"; text x; text "of"; args]

    | MLS_Val (x, (_, ty)) ->
        let ty = doc_of_mltype (min_op_prec, NonAssoc) ty in
        reduce1 [text "val"; text x; text ": "; ty]

    | MLS_Ty decls ->
        doc_of_mltydecl decls

(* -------------------------------------------------------------------- *)
and doc_of_sig (s : mlsig) =
    let docs = List.map doc_of_sig1 s in
    let docs = List.map (fun x -> reduce [x; hardline; hardline]) docs in
    reduce docs

(* -------------------------------------------------------------------- *)
let doc_of_mod1 (m : mlmodule1) =
    match m with
    | MLM_Exn (x, []) ->
        reduce1 [text "exception"; text x]

    | MLM_Exn (x, args) ->
        let args = List.map (doc_of_mltype (min_op_prec, NonAssoc)) args in
        let args = parens (combine (text " * ") args) in
        reduce1 [text "exception"; text x; text "of"; args]

    | MLM_Ty decls ->
        doc_of_mltydecl decls

    | MLM_Let (rec_, lets) ->
        let lets = List.map (fun (x, y, z) -> ((x, -1), y, z)) lets in
        doc_of_lets (rec_, lets)

    | MLM_Top e ->
        reduce1 [
            text "let"; text "_"; text "=";
            doc_of_expr (min_op_prec, NonAssoc) e
        ]

(* -------------------------------------------------------------------- *)
let doc_of_mod (m : mlmodule) =
    let docs = List.map doc_of_mod1 m in
    let docs = List.map (fun x -> reduce [x; hardline; hardline]) docs in
    reduce docs

(* -------------------------------------------------------------------- *)
let rec doc_of_mllib_r (MLLib mllib : mllib) =
    let rec for1_sig (x, sigmod, MLLib sub) =
        let head = reduce1 [text "module"; text x; text ":"; text "sig"] in
        let tail = reduce1 [text "end"] in
        let doc  = Option.map (fun (s, _) -> doc_of_sig s) sigmod in
        let sub  = List.map for1_sig sub in
        let sub  = List.map (fun x -> reduce [x; hardline; hardline]) sub in

        reduce [
            cat head hardline;
            (match doc with
             | None   -> empty
             | Some s -> cat s hardline);
            reduce sub;
            cat tail hardline;
        ]
    and for1_mod istop (x, sigmod, MLLib sub) =
        let head = reduce1 (if   not istop
                            then [text "module"; text x; text "="; text "struct"]
                            else [text "struct"]) in
        let tail = reduce1 [text "end"] in
        let doc  = Option.map (fun (_, m) -> doc_of_mod m) sigmod in
        let sub  = List.map (for1_mod false) sub in
        let sub  = List.map (fun x -> reduce [x; hardline; hardline]) sub in

        reduce [
            cat head hardline;
            (match doc with
             | None   -> empty
             | Some s -> cat s hardline);
            reduce sub;
            cat tail hardline;
        ]

    in

    let docs = List.combine (List.map for1_sig mllib) (List.map (for1_mod true) mllib) in
    let docs = List.map (fun (sig_, mod_) -> reduce [sig_; text "="; mod_; hardline]) docs in

    reduce docs

(* -------------------------------------------------------------------- *)
let doc_of_mllib mllib =
    doc_of_mllib_r mllib<|MERGE_RESOLUTION|>--- conflicted
+++ resolved
@@ -46,13 +46,8 @@
     ("op_disEquality"    , e_bin_prio_eq    , "<>");
     ("op_AmpAmp"         , e_bin_prio_and   , "&&");
     ("op_BarBar"         , e_bin_prio_or    , "||");
-<<<<<<< HEAD
-    ("pipe_left"         , e_bin_prio_comb  , "<|");
-    ("pipe_right"        , e_bin_prio_comb  , "|>");
-=======
     (* ("pipe_left"      , e_bin_prio_comb  , "<|"); *)
     (* ("pipe_right"     , e_bin_prio_comb  , "|>"); *)
->>>>>>> 19254305
 
     ("op_LessThanOrEqual"   , e_bin_prio_order , "<=");
     ("op_GreaterThanOrEqual", e_bin_prio_order , ">=");
