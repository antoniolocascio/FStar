--- conflicted
+++ resolved
@@ -4,11 +4,7 @@
   = fun s  -> fun x  -> ()
 let l_revert: Prims.unit FStar_Tactics_Effect.tactic =
   FStar_Tactics_Effect.bind FStar_Tactics_Builtins.revert
-<<<<<<< HEAD
-    (fun uu___70_64  ->
-=======
     (fun uu___58_64  ->
->>>>>>> 559f3a41
        FStar_Tactics_Builtins.apply
          (FStar_Tactics_Derived.quote_lid
             ["FStar"; "Tactics"; "Logic"; "revert_squash"]))
@@ -19,11 +15,7 @@
     | [] -> FStar_Tactics_Effect.return ()
     | uu____77::tl1 ->
         FStar_Tactics_Effect.bind l_revert
-<<<<<<< HEAD
-          (fun uu___71_82  -> l_revert_all tl1)
-=======
           (fun uu___59_82  -> l_revert_all tl1)
->>>>>>> 559f3a41
 let fa_intro_lem:
   'Aa 'Ab .
     ('Aa -> 'Ab Prims.squash) -> ('Aa,'Ab) Prims.l_Forall Prims.squash
@@ -37,11 +29,7 @@
              (FStar_Tactics_Builtins.apply
                 (FStar_Tactics_Derived.quote_lid
                    ["FStar"; "Tactics"; "Logic"; "fa_intro_lem"]))
-<<<<<<< HEAD
-             (fun uu___72_169  -> FStar_Tactics_Builtins.intro)
-=======
              (fun uu___60_169  -> FStar_Tactics_Builtins.intro)
->>>>>>> 559f3a41
        | uu____170 -> FStar_Tactics_Derived.fail "not a forall")
 let forall_intros:
   FStar_Reflection_Types.binder Prims.list FStar_Tactics_Effect.tactic =
@@ -73,11 +61,7 @@
              (FStar_Tactics_Builtins.apply
                 (FStar_Tactics_Derived.quote_lid
                    ["FStar"; "Tactics"; "Logic"; "imp_intro_lem"]))
-<<<<<<< HEAD
-             (fun uu___73_320  ->
-=======
              (fun uu___61_320  ->
->>>>>>> 559f3a41
                 FStar_Tactics_Effect.bind FStar_Tactics_Builtins.intro
                   (fun b  -> FStar_Tactics_Effect.return b))
        | uu____323 -> FStar_Tactics_Derived.fail "not an implication")
@@ -106,17 +90,10 @@
                  | FStar_Reflection_Formula.And (p,q) ->
                      FStar_Tactics_Builtins.seq split
                        (FStar_Tactics_Effect.bind (visit callback)
-<<<<<<< HEAD
-                          (fun uu___74_439  -> FStar_Tactics_Effect.return ()))
-                 | FStar_Reflection_Formula.Implies (p,q) ->
-                     FStar_Tactics_Effect.bind implies_intro
-                       (fun uu___75_443  ->
-=======
                           (fun uu___62_439  -> FStar_Tactics_Effect.return ()))
                  | FStar_Reflection_Formula.Implies (p,q) ->
                      FStar_Tactics_Effect.bind implies_intro
                        (fun uu___63_443  ->
->>>>>>> 559f3a41
                           FStar_Tactics_Builtins.seq (visit callback)
                             l_revert)
                  | uu____450 ->
@@ -146,17 +123,10 @@
                          (fun eq_h  ->
                             FStar_Tactics_Effect.bind
                               (FStar_Tactics_Builtins.rewrite eq_h)
-<<<<<<< HEAD
-                              (fun uu___77_536  ->
-                                 FStar_Tactics_Effect.bind
-                                   FStar_Tactics_Builtins.clear
-                                   (fun uu___76_538  ->
-=======
                               (fun uu___65_536  ->
                                  FStar_Tactics_Effect.bind
                                    FStar_Tactics_Builtins.clear
                                    (fun uu___64_538  ->
->>>>>>> 559f3a41
                                       visit simplify_eq_implication)))))) ()
 let rewrite_all_equalities:
   Prims.unit ->
@@ -193,17 +163,10 @@
                           (fun eq_h  ->
                              FStar_Tactics_Effect.bind
                                (FStar_Tactics_Builtins.rewrite eq_h)
-<<<<<<< HEAD
-                               (fun uu___79_672  ->
-                                  FStar_Tactics_Effect.bind
-                                    FStar_Tactics_Builtins.clear
-                                    (fun uu___78_674  ->
-=======
                                (fun uu___67_672  ->
                                   FStar_Tactics_Effect.bind
                                     FStar_Tactics_Builtins.clear
                                     (fun uu___66_674  ->
->>>>>>> 559f3a41
                                        visit
                                          (unfold_definition_and_simplify_eq'
                                             tm)))))) ()
@@ -228,13 +191,8 @@
          FStar_Tactics_Effect.bind
            (FStar_Tactics_Builtins.apply
               (FStar_Tactics_Effect.return
-<<<<<<< HEAD
-                 (FStar_Reflection_Syntax.mk_e_app v [t])))
-           (fun uu___80_780  ->
-=======
                  (FStar_Reflection_Syntax.mk_app v [t])))
            (fun uu___68_780  ->
->>>>>>> 559f3a41
               FStar_Tactics_Effect.bind FStar_Tactics_Builtins.intro
                 (fun b  ->
                    FStar_Tactics_Effect.return
@@ -258,11 +216,7 @@
       (fun oi  ->
          FStar_Tactics_Builtins.apply
            (FStar_Tactics_Effect.return
-<<<<<<< HEAD
-              (FStar_Reflection_Syntax.mk_e_app oi [o])))
-=======
               (FStar_Reflection_Syntax.mk_app oi [o])))
->>>>>>> 559f3a41
 let bool_ind:
   Prims.bool ->
     Prims.unit ->
@@ -281,20 +235,15 @@
          FStar_Tactics_Builtins.seq
            (FStar_Tactics_Builtins.apply
               (FStar_Tactics_Effect.return
-                 (FStar_Reflection_Syntax.mk_e_app bi [b])))
+                 (FStar_Reflection_Syntax.mk_app bi [b])))
            (FStar_Tactics_Effect.bind
               (FStar_Tactics_Builtins.trytac
                  (FStar_Tactics_Effect.bind implies_intro
                     (fun b1  ->
                        FStar_Tactics_Effect.bind
                          (FStar_Tactics_Builtins.rewrite b1)
-<<<<<<< HEAD
-                         (fun uu___81_993  -> FStar_Tactics_Builtins.clear))))
-              (fun uu___82_995  -> FStar_Tactics_Derived.idtac)))
-=======
                          (fun uu___69_993  -> FStar_Tactics_Builtins.clear))))
               (fun uu___70_995  -> FStar_Tactics_Derived.idtac)))
->>>>>>> 559f3a41
 let or_intro_1:
   'Ap 'Aq . 'Ap Prims.squash -> ('Ap,'Aq) Prims.l_or Prims.squash =
   fun uu____1028  -> ()
@@ -324,8 +273,4 @@
       (fun ae  ->
          FStar_Tactics_Builtins.apply
            (FStar_Tactics_Effect.return
-<<<<<<< HEAD
-              (FStar_Reflection_Syntax.mk_e_app ae [t])))
-=======
-              (FStar_Reflection_Syntax.mk_app ae [t])))
->>>>>>> 559f3a41
+              (FStar_Reflection_Syntax.mk_app ae [t])))