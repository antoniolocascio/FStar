(*
   Copyright 2008-2014 Nikhil Swamy and Microsoft Research

   Licensed under the Apache License, Version 2.0 (the "License");
   you may not use this file except in compliance with the License.
   You may obtain a copy of the License at

       http://www.apache.org/licenses/LICENSE-2.0

   Unless required by applicable law or agreed to in writing, software
   distributed under the License is distributed on an "AS IS" BASIS,
   WITHOUT WARRANTIES OR CONDITIONS OF ANY KIND, either express or implied.
   See the License for the specific language governing permissions and
   limitations under the License.
*)
#light "off"
// (c) Microsoft Corporation. All rights reserved

module FStar.TypeChecker.Util
open FStar.ST
open FStar.Exn
open FStar.All
open FStar
open FStar.Util
open FStar.Errors
open FStar.TypeChecker
open FStar.Syntax
open FStar.TypeChecker.Common
open FStar.TypeChecker.Env
open FStar.TypeChecker.Rel
open FStar.Syntax.Syntax
open FStar.Ident
open FStar.Syntax.Subst
open FStar.TypeChecker.Common
open FStar.Syntax
open FStar.Dyn

type lcomp_with_binder = option<bv> * lcomp

module SS = FStar.Syntax.Subst
module S = FStar.Syntax.Syntax
module BU = FStar.Util
module U = FStar.Syntax.Util
module N = FStar.TypeChecker.Normalize
module TcComm = FStar.TypeChecker.Common
module P = FStar.Syntax.Print
module C = FStar.Parser.Const

//Reporting errors
let report env errs =
    Errors.log_issue (Env.get_range env)
               (Err.failed_to_prove_specification errs)

(************************************************************************)
(* Unification variables *)
(************************************************************************)
let new_implicit_var reason r env k =
    new_implicit_var_aux reason r env k Strict None

let close_guard_implicits env solve_deferred (xs:binders) (g:guard_t) : guard_t =
  if Options.eager_subtyping () || solve_deferred then
    let solve_now, defer =
      g.deferred |> List.partition (fun (_, p) -> Rel.flex_prob_closing env xs p)
    in
    if Env.debug env <| Options.Other "Rel"
    then begin
      BU.print_string "SOLVE BEFORE CLOSING:\n";
      List.iter (fun (s, p) -> BU.print2 "%s: %s\n" s (Rel.prob_to_string env p)) solve_now;
      BU.print_string " ...DEFERRED THE REST:\n";
      List.iter (fun (s, p) -> BU.print2 "%s: %s\n" s (Rel.prob_to_string env p)) defer;
      BU.print_string "END\n"
    end;
    let g = Rel.solve_deferred_constraints env ({g with deferred=solve_now}) in
    let g = {g with deferred=defer} in
    g
  else g

let check_uvars r t =
  let uvs = Free.uvars t in
  if not (BU.set_is_empty uvs)
  then
    let us = List.map (fun u -> Print.uvar_to_string u.ctx_uvar_head) (BU.set_elements uvs) |> String.concat ", " in
    (* ignoring the hide_uvar_nums and print_implicits flags here *)
    Options.push();
    Options.set_option "hide_uvar_nums" (Options.Bool false);
    Options.set_option "print_implicits" (Options.Bool true);
    Errors.log_issue r
      (Errors.Error_UncontrainedUnificationVar, (BU.format2 "Unconstrained unification variables %s in type signature %s; \
       please add an annotation" us (Print.term_to_string t)));
    Options.pop()

(************************************************************************)
(* Extracting annotations from a term *)
(************************************************************************)
let extract_let_rec_annotation env {lbname=lbname; lbunivs=univ_vars; lbtyp=t; lbdef=e} :
    list<univ_name>
   * typ
   * bool //true indicates that the type needs to be checked; false indicates that it is already checked
   =
  let rng = S.range_of_lbname lbname in
  let t = SS.compress t in
  match t.n with
   | Tm_unknown ->
     //if univ_vars <> [] then failwith "Impossible: non-empty universe variables but the type is unknown"; //AR: not necessarily for universe annotated let recs
     let univ_vars, e = SS.open_univ_vars univ_vars e in
     let env = Env.push_univ_vars env univ_vars in
     let r = Env.get_range env in
     let rec aux e : either<typ,comp> =
        let e = SS.compress e in
        match e.n with
        | Tm_meta(e, _) ->
          aux e
        | Tm_ascribed(e, t, _) ->
          fst t
        | Tm_abs(bs, body, _) ->
          let res = aux body in
          let c =
              match res with
              | Inl t ->
                if Options.ml_ish()
                then U.ml_comp t r
                else S.mk_Total t //let rec without annotations default to Tot, except if --MLish
              | Inr c -> c in
          let t = S.mk (Tm_arrow(bs, c)) c.pos in
          if debug env Options.High
          then BU.print2 "(%s) Using type %s\n"
                    (Range.string_of_range r) (Print.term_to_string t);
          Inl t
        | _ ->
          Inl S.tun
    in
    let t =
       match aux e with
       | Inr c ->
         if U.is_tot_or_gtot_comp c
         then U.comp_result c
         else raise_error (Errors.Fatal_UnexpectedComputationTypeForLetRec,
                           BU.format1 "Expected a 'let rec' to be annotated with a value type; got a computation type %s"
                                       (Print.comp_to_string c))
                           rng
       | Inl t -> t
    in
    univ_vars, t, true

  | _ ->
    let univ_vars, t = open_univ_vars univ_vars t in
    univ_vars, t, false

(************************************************************************)
(* Utilities on patterns  *)
(************************************************************************)

//let decorate_pattern env p exp =
//    let qq = p in
//    let rec aux p e : pat  =
//        let pkg q = withinfo q p.p in
//        let e = U.unmeta e in
//        match p.v, e.n with
//            | _, Tm_uinst(e, _) -> aux p e

//            | Pat_constant _, _ ->
//              pkg p.v

//            | Pat_var x, Tm_name y ->
//              if not (bv_eq x y)
//              then failwith (BU.format2 "Expected pattern variable %s; got %s" (Print.bv_to_string x) (Print.bv_to_string y));
//              if Env.debug env <| Options.Other "Pat"
//              then BU.print2 "Pattern variable %s introduced at type %s\n" (Print.bv_to_string x) (Normalize.term_to_string env y.sort);
//              let s = Normalize.normalize [Env.Beta] env y.sort in
//              let x = {x with sort=s} in
//              pkg (Pat_var x)

//            | Pat_wild x, Tm_name y ->
//              if bv_eq x y |> not
//              then failwith (BU.format2 "Expected pattern variable %s; got %s" (Print.bv_to_string x) (Print.bv_to_string y));
//              let s = Normalize.normalize [Env.Beta] env y.sort in
//              let x = {x with sort=s} in
//              pkg (Pat_wild x)

//            | Pat_dot_term(x, _), _ ->
//              pkg (Pat_dot_term(x, e))

//            | Pat_cons(fv, []), Tm_fvar fv' ->
//              if not (Syntax.fv_eq fv fv')
//              then failwith (BU.format2 "Expected pattern constructor %s; got %s" (string_of_lid fv.fv_name.v) (string_of_lid fv'.fv_name.v));
//              pkg (Pat_cons(fv', []))

//            | Pat_cons(fv, argpats), Tm_app({n=Tm_fvar(fv')}, args)
//            | Pat_cons(fv, argpats), Tm_app({n=Tm_uinst({n=Tm_fvar(fv')}, _)}, args) ->

//              if fv_eq fv fv' |> not
//              then failwith (BU.format2 "Expected pattern constructor %s; got %s" (string_of_lid fv.fv_name.v) (string_of_lid fv'.fv_name.v));

//              let fv = fv' in
//              let rec match_args matched_pats args argpats = match args, argpats with
//                | [], [] -> pkg (Pat_cons(fv, List.rev matched_pats))
//                | arg::args, (argpat, _)::argpats ->
//                  begin match arg, argpat.v with
//                        | (e, Some (Implicit true)), Pat_dot_term _ ->
//                          let x = Syntax.new_bv (Some p.p) S.tun in
//                          let q = withinfo (Pat_dot_term(x, e)) p.p in
//                          match_args ((q, true)::matched_pats) args argpats

//                        | (e, imp), _ ->
//                          let pat = aux argpat e, S.is_implicit imp in
//                          match_args (pat::matched_pats) args argpats
//                 end

//                | _ -> failwith (BU.format2 "Unexpected number of pattern arguments: \n\t%s\n\t%s\n" (Print.pat_to_string p) (Print.term_to_string e)) in

//              match_args [] args argpats

//           | _ ->
//            failwith (BU.format3
//                            "(%s) Impossible: pattern to decorate is %s; expression is %s\n"
//                            (Range.string_of_range qq.p)
//                            (Print.pat_to_string qq)
//                            (Print.term_to_string exp))
//    in
//    aux p exp

 let rec decorated_pattern_as_term (pat:pat) : list<bv> * term =
    let mk f : term = mk f pat.p in

    let pat_as_arg (p, i) =
        let vars, te = decorated_pattern_as_term p in
        vars, (te, as_implicit i) in
    match pat.v with
    | Pat_constant c ->
        [], mk (Tm_constant c)

    | Pat_wild x
    | Pat_var x  ->
        [x], mk (Tm_name x)

    | Pat_cons(fv, pats) ->
        let vars, args = pats |> List.map pat_as_arg |> List.unzip in
        let vars = List.flatten vars in
        vars,  mk (Tm_app(Syntax.fv_to_tm fv, args))

    | Pat_dot_term(x, e) ->
        [], e


(*********************************************************************************************)
(* Utils related to monadic computations *)
(*********************************************************************************************)

let comp_univ_opt c =
    match c.n with
    | Total (_, uopt)
    | GTotal (_, uopt) -> uopt
    | Comp c ->
      match c.comp_univs with
      | [] -> None
      | hd::_ -> Some hd

let lcomp_univ_opt lc = lc |> TcComm.lcomp_comp |> (fun (c, g) -> comp_univ_opt c, g)

let destruct_wp_comp c : (universe * typ * typ) = U.destruct_comp c

let mk_comp_l mname u_result result wp flags =
  mk_Comp ({ comp_univs=[u_result];
             effect_name=mname;
             result_typ=result;
             effect_args=[S.as_arg wp];
             flags=flags})

let mk_comp md = mk_comp_l md.mname

(*
 * Build the M.return comp for a wp effect
 *
 * Caller must ensure that ed is a wp-based effect
 *)
let mk_wp_return env (ed:S.eff_decl) (u_a:universe) (a:typ) (e:term) (r:Range.range)
: comp
= let ret_wp = ed |> U.get_return_vc_combinator in
  let wp = mk_Tm_app
    (inst_effect_fun_with [u_a] env ed ret_wp)
    [S.as_arg a; S.as_arg e]
    r in
  mk_comp ed u_a a wp [RETURN]


//AR: TODO: streamline errors of effect_indices_from_repr


(*
 * Build the M.return comp for an indexed effect
 *
 * Caller must ensure that ed is an indexed effect
 *)
let mk_indexed_return env (ed:S.eff_decl) (u_a:universe) (a:typ) (e:term) (r:Range.range)
: comp * guard_t
= if Env.debug env <| Options.Other "LayeredEffectsApp"
  then BU.print4 "Computing %s.return for u_a:%s, a:%s, and e:%s{\n"
         (Ident.string_of_lid ed.mname) (Print.univ_to_string u_a)
         (Print.term_to_string a) (Print.term_to_string e);

  let _, return_t = Env.inst_tscheme_with
    (ed |> U.get_return_vc_combinator)
    [u_a] in

  let return_t_shape_error (s:string) =
    (Errors.Fatal_UnexpectedEffect, BU.format3
      "%s.return %s does not have proper shape (reason:%s)"
      (Ident.string_of_lid ed.mname) (Print.term_to_string return_t) s) in

  let a_b, x_b, rest_bs, return_ct =
    match (SS.compress return_t).n with
    | Tm_arrow (bs, c) when List.length bs >= 2 ->
      let ((a_b::x_b::bs, c)) = SS.open_comp bs c in
      a_b, x_b, bs, U.comp_to_comp_typ c
    | _ -> raise_error (return_t_shape_error "Either not an arrow or not enough binders") r in

  let rest_bs_uvars, g_uvars = Env.uvars_for_binders
    env rest_bs [NT (a_b |> fst, a); NT (x_b |> fst, e)]
    (fun b -> BU.format3 "implicit for binder %s of %s at %s"
             (Print.binder_to_string b)
             (BU.format1 "%s.return" (Ident.string_of_lid ed.mname))
             (Range.string_of_range r)) r in

  let subst = List.map2
    (fun b t -> NT (b |> fst, t))
    (a_b::x_b::rest_bs) (a::e::rest_bs_uvars) in

  let is =
    U.effect_indices_from_repr (SS.compress return_ct.result_typ) (U.is_layered ed) r
      (BU.format2 "return result type for %s is not a repr (%s)"
        (Ident.string_of_lid ed.mname) (Print.term_to_string return_ct.result_typ))
    |> List.map (SS.subst subst) in

  let c = mk_Comp ({
    comp_univs = [u_a];
    effect_name = ed.mname;
    result_typ = a;
    effect_args = is |> List.map S.as_arg;
    flags = []
  }) in

  if Env.debug env <| Options.Other "LayeredEffectsApp"
  then BU.print1 "} c after return %s\n" (Print.comp_to_string c);

  c, g_uvars


(*
 * Wrapper over mk_wp_return and mk_indexed_return
 *)
let mk_return env (ed:S.eff_decl) (u_a:universe) (a:typ) (e:term) (r:Range.range)
: comp * guard_t
= if ed |> U.is_layered
  then mk_indexed_return env ed u_a a e r
  else mk_wp_return env ed u_a a e r, Env.trivial_guard


let lift_comp env (c:comp_typ) lift : comp * guard_t =
  ({ c with flags = [] }) |> S.mk_Comp |> lift.mlift_wp env

let join_effects env l1_in l2_in =
  let l1, l2 = Env.norm_eff_name env l1_in, Env.norm_eff_name env l2_in in
  match Env.join_opt env l1 l2 with
  | Some (m, _, _) -> m
  | None ->
    match Env.exists_polymonadic_bind env l1 l2 with
    | Some (m, _) -> m
    | None ->
      raise_error (Errors.Fatal_EffectsCannotBeComposed,
        (BU.format2 "Effects %s and %s cannot be composed" 
          (Print.lid_to_string l1_in) (Print.lid_to_string l2_in))) env.range

let join_lcomp env c1 c2 =
  if TcComm.is_total_lcomp c1
  && TcComm.is_total_lcomp c2
  then C.effect_Tot_lid
  else join_effects env c1.eff_name c2.eff_name

type lift_context =
  | Lift_for_bind
  | Lift_for_match

(*
 * This functions returns the two lifted computations,
 *   and guards for each of them
 *
 * The separate guards are important when it is called from the pattern matching code (bind_cases)
 *   where the two guards are weakened using different branch conditions
 *
 * Note that this code may use polymonadic binds for lifts,
 *   for now we intend to use it only for pattern matches (lifting the wildcard case)
 *)
let lift_comps_sep_guards env c1 c2 (b:option<bv>) (lift_context:lift_context)
: lident * comp * comp * guard_t * guard_t =
  let c1 = Env.unfold_effect_abbrev env c1 in
  let c2 = Env.unfold_effect_abbrev env c2 in
  match Env.join_opt env c1.effect_name c2.effect_name with
  | Some (m, lift1, lift2) ->
    let c1, g1 = lift_comp env c1 lift1 in
    let c2, g2 =
      if lift_context = Lift_for_match then lift_comp env c2 lift2
      else
        let x_a =
          match b with
          | None -> S.null_binder (U.comp_result c1)
          | Some x -> S.mk_binder x in
        let env_x = Env.push_binders env [x_a] in
        let c2, g2 = lift_comp env_x c2 lift2 in
        c2, Env.close_guard env [x_a] g2 in
    m, c1, c2, g1, g2
  | None ->

    (*
     * AR: we could not lift the comps using the wp lattice
     *     try using the polymonadic binds
     *     if there exists a polymonadic bind (M1, M2) |> M2,
     *       then lift using, lift_M1_M2 e = bind_M1_M2 e (fun x -> M2.return x)
     *
     *     (and similarly if exists (M2, M1) |> M1
     *
     *     we could also try to find a P such that (M1, P) |> P and (M2, P) |> P exist
     *       but leaving that for later
     *
     *     we do it ONLY FOR pattern matches
     *)

    let rng = env.range in
    let err () =
      raise_error (Errors.Fatal_EffectsCannotBeComposed,
        (BU.format2 "Effects %s and %s cannot be composed" 
          (Print.lid_to_string c1.effect_name) (Print.lid_to_string c2.effect_name))) rng in

    if Env.debug env <| Options.Other "LayeredEffectsApp"
    then BU.print3 "Lifting comps %s and %s with lift context %s{\n"
           (c1 |> S.mk_Comp |> Print.comp_to_string)
           (c2 |> S.mk_Comp |> Print.comp_to_string)
           (match lift_context with
            | Lift_for_bind -> "bind"
            | Lift_for_match -> "match");

    if lift_context = Lift_for_bind then err ()
    else

      let bind_with_return (ct:comp_typ) (ret_eff:lident) (f_bind:Env.polymonadic_bind_t)
      : comp * guard_t =
        let x_bv = S.gen_bv "x" None ct.result_typ in
        let c_ret, g_ret = mk_return
          (Env.push_bv env x_bv)
          (Env.get_effect_decl env ret_eff)
          (List.hd ct.comp_univs)
          ct.result_typ (S.bv_to_name x_bv) rng in
        let c, g_bind = f_bind env ct (Some x_bv) (U.comp_to_comp_typ c_ret) [] rng in
        c, Env.conj_guard g_ret g_bind in

      let try_lift c1 c2 : option<(lident * comp * comp * guard_t)> =
        let p_bind_opt = Env.exists_polymonadic_bind env c1.effect_name c2.effect_name in
        if p_bind_opt |> is_some
        then let p, f_bind = p_bind_opt |> must in
             if lid_equals p c2.effect_name
             then (let c1, g = bind_with_return c1 p f_bind in
                   Some (c2.effect_name, c1, S.mk_Comp c2, g))
             else None
        else None in
  
      let p, c1, c2, g1, g2 =
        match try_lift c1 c2 with
        | Some (p, c1, c2, g) -> p, c1, c2, g, Env.trivial_guard
        | None ->
          match try_lift c2 c1 with
          | Some (p, c2, c1, g) -> p, c1, c2, Env.trivial_guard, g
          | None -> err () in

      if Env.debug env <| Options.Other "LayeredEffectsApp"
      then BU.print3 "} Returning p %s, c1 %s, and c2 %s\n"
             (Ident.string_of_lid p) (Print.comp_to_string c1) (Print.comp_to_string c2);

      p, c1, c2, g1, g2

let lift_comps env c1 c2 (b:option<bv>) (lift_context:lift_context)
: lident * comp * comp * guard_t
= let l, c1, c2, g1, g2 = lift_comps_sep_guards env c1 c2 b lift_context in
  l, c1, c2, Env.conj_guard g1 g2

let is_pure_effect env l =
  let l = norm_eff_name env l in
  lid_equals l C.effect_PURE_lid

let is_pure_or_ghost_effect env l =
  let l = norm_eff_name env l in
  lid_equals l C.effect_PURE_lid
  || lid_equals l C.effect_GHOST_lid

let lax_mk_tot_or_comp_l mname u_result result flags =
    if Ident.lid_equals mname C.effect_Tot_lid
    then S.mk_Total' result (Some u_result)
    else mk_comp_l mname u_result result S.tun flags

let is_function t = match (compress t).n with
    | Tm_arrow _ -> true
    | _ -> false

let label reason r f : term =
    mk (Tm_meta(f, Meta_labeled(reason, r, false))) f.pos

let label_opt env reason r f = match reason with
    | None -> f
    | Some reason ->
        if not <| Env.should_verify env
        then f
        else label (reason()) r f

let label_guard r reason (g:guard_t) = match g.guard_f with
    | Trivial -> g
    | NonTrivial f -> {g with guard_f=NonTrivial (label reason r f)}

let close_wp_comp env bvs (c:comp) =
    if U.is_ml_comp c then c
    else if env.lax
    && Options.ml_ish() //NS: disabling this optimization temporarily
    then c
    else begin
            let close_wp u_res md res_t bvs wp0 =
              let close = md |> U.get_wp_close_combinator |> must in
              List.fold_right (fun x wp ->
                  let bs = [mk_binder x] in
                  let us = u_res::[env.universe_of env x.sort] in
                  let wp = U.abs bs wp (Some (U.mk_residual_comp C.effect_Tot_lid None [TOTAL])) in
                  mk_Tm_app (inst_effect_fun_with us env md close) [S.as_arg res_t; S.as_arg x.sort; S.as_arg wp] wp0.pos)
              bvs wp0 in
            let c = Env.unfold_effect_abbrev env c in
            let u_res_t, res_t, wp = destruct_wp_comp c in
            let md = Env.get_effect_decl env c.effect_name in
            let wp = close_wp u_res_t md res_t bvs wp in
            mk_comp md u_res_t c.result_typ wp c.flags
        end

let close_wp_lcomp env bvs (lc:lcomp) =
  let bs = bvs |> List.map S.mk_binder in
  lc |>
  TcComm.apply_lcomp
    (close_wp_comp env bvs)
    (fun g -> g |> Env.close_guard env bs |> close_guard_implicits env false bs)

(*
 * Closing of layered computations happens via substitution
 *)
let close_layered_lcomp env bvs tms (lc:lcomp) =
  let bs = bvs |> List.map S.mk_binder in
  let substs = List.map2 (fun bv tm ->
    NT (bv, tm)
  ) bvs tms in
  lc |>
  TcComm.apply_lcomp
    (SS.subst_comp substs)
    (fun g -> g |> Env.close_guard env bs |> close_guard_implicits env false bs)

let should_not_inline_lc (lc:lcomp) =
    lc.cflags |> BU.for_some (function SHOULD_NOT_INLINE -> true | _ -> false)

(* should_return env (Some e) lc:
 * We will "return" e, adding an equality to the VC, if all of the following conditions hold
 * (a) e is a pure or ghost term
 * (b) Its return type, lc.res_typ, is not a sub-singleton (unit, squash, etc), if lc.res_typ is an arrow, then we check the comp type of the arrow
 *     An exception is made for reifiable effects -- they are useful even if they return unit
 * (c) Its head symbol is not marked irreducible (in this case inlining is not going to help, it is equivalent to having a bound variable)
 * (d) It's not a let rec, as determined by the absence of the SHOULD_NOT_INLINE flag---see issue #1362. Would be better to just encode inner let recs to the SMT solver properly
 *)
let should_return env eopt lc =
    //if lc.res_typ is not an arrow, arrow_formals_comp returns Tot lc.res_typ
    let lc_is_unit_or_effectful =
      lc.res_typ |> U.arrow_formals_comp |> snd |> (fun c ->
        not (Env.is_reifiable_comp env c) &&
        (U.comp_result c |> U.is_unit || not (U.is_pure_or_ghost_comp c)))
    in
    match eopt with
    | None -> false //no term to return
    | Some e ->
      TcComm.is_pure_or_ghost_lcomp lc                &&  //condition (a), (see above)
      not lc_is_unit_or_effectful                &&  //condition (b)
      (let head, _ = U.head_and_args' e in
       match (U.un_uinst head).n with
       | Tm_fvar fv ->  not (Env.is_irreducible env (lid_of_fv fv)) //condition (c)
       | _ -> true)                              &&
     not (should_not_inline_lc lc)                   //condition (d)

let return_value env u_t_opt t v =
  let c =
    if not <| Env.lid_exists env C.effect_GTot_lid //we're still in prims, not yet having fully defined the primitive effects
    then mk_Total t
    else if U.is_unit t
    then S.mk_Total' t (Some U_zero)
    else let m = Env.get_effect_decl env C.effect_PURE_lid in //if Tot isn't fully defined in prims yet, then just return (Total t)
         let u_t =
             match u_t_opt with
             | None -> env.universe_of env t
             | Some u_t -> u_t
         in
         let wp =
            if env.lax
            && Options.ml_ish() //NS: Disabling this optimization temporarily
            then S.tun
            else let ret_wp = m |> U.get_return_vc_combinator in
                 N.normalize [Env.Beta; Env.NoFullNorm]
                            env
                            (mk_Tm_app (inst_effect_fun_with [u_t] env m ret_wp)
                                       [S.as_arg t; S.as_arg v]
                                       v.pos) in
         mk_comp m u_t t wp [RETURN]
  in
  if debug env <| Options.Other "Return"
  then BU.print3 "(%s) returning %s at comp type %s\n"
                    (Range.string_of_range v.pos)
                    (P.term_to_string v)
                    (N.comp_to_string env c);
  c

(* private *)

(*
 * Bind for indexed effects
 *
 * This covers both the binds of an effect M,
 *   and polymonadic binds (M, N) |> P (this former is just (M, M) |> M)
 * 
 * Let c1 = M c1_a (t1 ... tm)
 *     c2 = N c2_a (s1 ... sn) - where b is free in (s1 ... sn)
 *
 *     bind_t = ((u_a, u_b), a:Type -> b:Type -> <some binders> ->
 *                           f:M.repr a i_1 ... i_n ->
 *                           g:(x:a -> N.repr b j_1 ... j_n) ->
 *                           PURE (P.repr b k_1 ... k_p) wp)
 *
 * First we instantiate bind_t with [u_c1_a, u_c2_a]
 *
 * Then we substitute [a/c1_a; b/c2_a] in <some binders>
 *
 * Next we create ?u1 ... ?un for each of the binders in <some binders>
 *   while substituting [bi/?ui] in subsequent binders (so that their sorts are well-typed)
 *
 * Let substs = [a/c1_a; b/c2_a; bi/?ui]
 *
 * let i_i = i_i[substs]  //i_i are the indices of f in the bind_wp
 * let j_i = j_i[x/b; substs]  //j_i are the indices of g in the bind_wp and x/x is replacing x with the binder b
 * let k_i = k_i[substs]  //k_i are the indices of the return type in bind
 *
 * We now unify i_i with t_i (where t_i are the indices of c1)
 *        unify j_i with s_i (where s_i are the indices of c2,
 *                            these are done in an env with b, and the returned guard is closed over b)
 * and return k_i as the output indices
 *
 * In addition, we add ((wp[substs]) (fun _ -> True)) to the returned guard
 *)
let mk_indexed_bind env
  (m:lident) (n:lident) (p:lident) (bind_t:tscheme)
  (ct1:comp_typ) (b:option<bv>) (ct2:comp_typ)
  (flags:list<cflag>) (r1:Range.range) : comp * guard_t =

  if Env.debug env <| Options.Other "LayeredEffectsApp" then
    BU.print2 "Binding c1:%s and c2:%s {\n"
      (Print.comp_to_string (S.mk_Comp ct1)) (Print.comp_to_string (S.mk_Comp ct2));

  let m_ed, n_ed, p_ed = Env.get_effect_decl env m, Env.get_effect_decl env n, Env.get_effect_decl env p in

  let u1, t1, is1 = List.hd ct1.comp_univs, ct1.result_typ, List.map fst ct1.effect_args in
  let u2, t2, is2 = List.hd ct2.comp_univs, ct2.result_typ, List.map fst ct2.effect_args in

  let _, bind_t = Env.inst_tscheme_with bind_t [u1; u2] in

  let bind_t_shape_error (s:string) =
    (Errors.Fatal_UnexpectedEffect, BU.format2
       "bind %s does not have proper shape (reason:%s)"
       (Print.term_to_string bind_t) s) in

  let a_b, b_b, rest_bs, f_b, g_b, bind_c =
    match (SS.compress bind_t).n with
    | Tm_arrow (bs, c) when List.length bs >= 4 ->
      let ((a_b::b_b::bs), c) = SS.open_comp bs c in
      let rest_bs, f_b, g_b =
        List.splitAt (List.length bs - 2) bs |> (fun (l1, l2) -> l1, List.hd l2, List.hd (List.tl l2)) in
      a_b, b_b, rest_bs, f_b, g_b, c
    | _ -> raise_error (bind_t_shape_error "Either not an arrow or not enough binders") r1 in

  //create uvars for rest_bs, with proper substitutions of a_b, b_b, and b_i with t1, t2, and ?ui
  let rest_bs_uvars, g_uvars = Env.uvars_for_binders
    env rest_bs [NT (a_b |> fst, t1); NT (b_b |> fst, t2)]
    (fun b -> BU.format3
      "implicit for binder %s of %s at %s"
      (Print.binder_to_string b)
      (BU.format3 "(%s, %s) |> %s" (Ident.string_of_lid m) (Ident.string_of_lid n) (Ident.string_of_lid p))
      (Range.string_of_range r1)) r1 in

  let subst = List.map2
    (fun b t -> NT (b |> fst, t))
    (a_b::b_b::rest_bs) (t1::t2::rest_bs_uvars) in

  let f_guard =  //unify c1's indices with f's indices in the bind_wp
    let f_sort_is = U.effect_indices_from_repr
      (SS.compress (f_b |> fst).sort)
      (U.is_layered m_ed) r1
      (BU.format1 "bind f binder sort is not a repr (%s)"
        (Print.term_to_string (f_b |> fst).sort))      
      |> List.map (SS.subst subst) in
    List.fold_left2
      (fun g i1 f_i1 ->
        if Env.debug env <| Options.Other "LayeredEffectsRel"
        then BU.print2 "Layered effects teq %s = %s\n"
               (Print.term_to_string i1) (Print.term_to_string f_i1);
        Env.conj_guard g (Rel.teq env i1 f_i1))
      Env.trivial_guard is1 f_sort_is in 

  let g_guard =  //unify c2's indices with g's indices in the bind_wp
    let x_a =
      match b with
      | None -> S.null_binder ct1.result_typ
      | Some x -> S.mk_binder x in

    let g_sort_is : list<term> =
      match (SS.compress (g_b |> fst).sort).n with
      | Tm_arrow (bs, c) ->
        let bs, c = SS.open_comp bs c in
        let bs_subst = NT (List.hd bs |> fst, x_a |> fst |> S.bv_to_name) in
        let c = SS.subst_comp [bs_subst] c in
        U.effect_indices_from_repr (SS.compress (U.comp_result c)) (U.is_layered n_ed) r1
          (BU.format1 "bind g binder comp type is not a repr (%s)"
            (Print.term_to_string (U.comp_result c)))
        |> List.map (SS.subst subst)
      | _ -> failwith "impossible: mk_indexed_bind"
    in

    let env_g = Env.push_binders env [x_a] in
    List.fold_left2
      (fun g i1 g_i1 ->
        if Env.debug env <| Options.Other "LayeredEffectsRel"
        then BU.print2 "LayeredEffects teq %s = %s\n"
               (Print.term_to_string i1) (Print.term_to_string g_i1);
        Env.conj_guard g (Rel.teq env_g i1 g_i1))
      Env.trivial_guard is2 g_sort_is
    |> Env.close_guard env [x_a] in

  let bind_ct = bind_c |> SS.subst_comp subst |> U.comp_to_comp_typ in

  //compute the formula `bind_c.wp (fun _ -> True)` and add it to the final guard
  let fml =
    let u, wp = List.hd bind_ct.comp_univs, fst (List.hd bind_ct.effect_args) in
    Env.pure_precondition_for_trivial_post env u bind_ct.result_typ wp Range.dummyRange in

  let is : list<term> =  //indices of the resultant computation
    U.effect_indices_from_repr (SS.compress bind_ct.result_typ) (U.is_layered p_ed) r1
      (BU.format1 "bind ct result type not a repr (%s)" (Print.term_to_string bind_ct.result_typ)) in

  let c = mk_Comp ({
    comp_univs = ct2.comp_univs;
    effect_name = p_ed.mname;
    result_typ = t2;
    effect_args = List.map S.as_arg is;
    flags = flags
  }) in

  if Env.debug env <| Options.Other "LayeredEffectsApp" then
    BU.print1 "} c after bind: %s\n" (Print.comp_to_string c);

  c, Env.conj_guards [
    g_uvars;
    f_guard;
    g_guard;
    Env.guard_of_guard_formula (TcComm.NonTrivial fml)]

let mk_wp_bind env (m:lident) (ct1:comp_typ) (b:option<bv>) (ct2:comp_typ) (flags:list<cflag>) (r1:Range.range)
  : comp =

  let (md, a, kwp), (u_t1, t1, wp1), (u_t2, t2, wp2) =
    let md = Env.get_effect_decl env m in
    let a, kwp = Env.wp_signature env m in
    (md, a, kwp), destruct_wp_comp ct1, destruct_wp_comp ct2 in
    
  let bs =
    match b with
    | None -> [null_binder t1]
    | Some x -> [S.mk_binder x]
  in
  let mk_lam wp =
    //we know it's total; indicate for the normalizer reduce it by adding  the TOTAL flag
    U.abs bs wp (Some (U.mk_residual_comp C.effect_Tot_lid None [TOTAL]))
  in
  let r1 = S.mk (S.Tm_constant (FStar.Const.Const_range r1)) r1 in
  let wp_args = [
    S.as_arg r1;
    S.as_arg t1;
    S.as_arg t2;
    S.as_arg wp1;
    S.as_arg (mk_lam wp2)]
  in
  let bind_wp = md |> U.get_bind_vc_combinator in
  let wp = mk_Tm_app (inst_effect_fun_with [u_t1;u_t2] env md bind_wp) wp_args t2.pos in
  mk_comp md u_t2 t2 wp flags

let mk_bind env (c1:comp) (b:option<bv>) (c2:comp) (flags:list<cflag>) (r1:Range.range) : comp * guard_t =
  let ct1, ct2 = Env.unfold_effect_abbrev env c1, Env.unfold_effect_abbrev env c2 in

  match Env.exists_polymonadic_bind env ct1.effect_name ct2.effect_name with
  | Some (p, f_bind) ->
    if Env.debug env <| Options.Other "LayeredEffectsApp"
    then BU.print3 "Found a polymonadic bind (%s, %s) |> %s, using it\n"
           (string_of_lid ct1.effect_name) (string_of_lid ct2.effect_name) (string_of_lid p);
    f_bind env ct1 b ct2 flags r1
  | None ->    
    (*
     * AR: g_lift here consists of the guard of lifting c1 and c2
     *     the guard of c2 could contain the bound variable b
     *       and when returning this gurd, we must close it
     *
     *     however, if you see lift_comps_sep_guards, it is already doing the closing
     *       so it's fine to return g_return as is
     *)
    let m, c1, c2, g_lift = lift_comps env c1 c2 b Lift_for_bind in
    let ct1, ct2 = U.comp_to_comp_typ c1, U.comp_to_comp_typ c2 in

    let c, g_bind =
      if Env.is_layered_effect env m
      then
        let bind_t = m |> Env.get_effect_decl env |> U.get_bind_vc_combinator in
        mk_indexed_bind env m m m bind_t ct1 b ct2 flags r1
      else mk_wp_bind env m ct1 b ct2 flags r1, Env.trivial_guard in
    c, Env.conj_guard g_lift g_bind

let bind_pure_wp_with env (wp1:typ) (c:comp) (flags:list<cflag>) : comp * guard_t =
  let r = Env.get_range env in

  let pure_c = S.mk_Comp ({
    comp_univs = [S.U_zero];
    effect_name = C.effect_PURE_lid;
    result_typ = S.t_unit;
    effect_args = [wp1 |> S.as_arg];
    flags = []
  }) in

  mk_bind env pure_c None c flags r

let weaken_flags flags =
    if flags |> BU.for_some (function SHOULD_NOT_INLINE -> true | _ -> false)
    then [SHOULD_NOT_INLINE]
    else flags |> List.collect (function
         | TOTAL -> [TRIVIAL_POSTCONDITION]
         | RETURN -> [PARTIAL_RETURN; TRIVIAL_POSTCONDITION]
         | f -> [f])

let weaken_comp env (c:comp) (formula:term) : comp * guard_t =
  if U.is_ml_comp c
  then c, Env.trivial_guard
  else let ct = Env.unfold_effect_abbrev env c in

       (*
        * The following code does:
        *   M.bind_wp (lift_pure_M (Prims.pure_assume_wp f)) (fun _ -> wp)
        *)

       (*
        * lookup the pure_assume_wp from prims
        * its type is p:Type -> pure_wp unit
        *  and it is not universe polymorphic
        *)
       let pure_assume_wp = S.fv_to_tm (S.lid_as_fv C.pure_assume_wp_lid (Delta_constant_at_level 1) None) in

       (* apply it to f, after decorating f with the reason *)
       let pure_assume_wp = mk_Tm_app
         pure_assume_wp
         [ S.as_arg <| formula ]
         (Env.get_range env)
       in
         
       bind_pure_wp_with env pure_assume_wp c (weaken_flags ct.flags)

let weaken_precondition env lc (f:guard_formula) : lcomp =
  let weaken () =
      let c, g_c = TcComm.lcomp_comp lc in
      if env.lax
      && Options.ml_ish() //NS: Disabling this optimization temporarily
      then c, g_c
      else match f with
           | Trivial -> c, g_c
           | NonTrivial f ->
             let c, g_w = weaken_comp env c f in
             c, Env.conj_guard g_c g_w
  in
  TcComm.mk_lcomp lc.eff_name lc.res_typ (weaken_flags lc.cflags) weaken


let strengthen_comp env (reason:option<(unit -> string)>) (c:comp) (f:formula) flags : comp * guard_t =
    if env.lax
    then c, Env.trivial_guard
    else let r = Env.get_range env in
         (*
          * The following code does:
          *   M.bind_wp (lift_pure_M (Prims.pure_assert_wp f)) (fun _ -> wp)
          *)

         (*
          * lookup the pure_assert_wp from prims
          * its type is p:Type -> pure_wp unit
          *  and it is not universe polymorphic
          *)
         let pure_assert_wp = S.fv_to_tm (S.lid_as_fv C.pure_assert_wp_lid (Delta_constant_at_level 1) None) in

         (* apply it to f, after decorating f with the reason *)
         let pure_assert_wp = mk_Tm_app
           pure_assert_wp
           [ S.as_arg <| label_opt env reason r f ]
           r
         in

         bind_pure_wp_with env pure_assert_wp c flags

let strengthen_precondition
            (reason:option<(unit -> string)>)
            env
            (e_for_debugging_only:term)
            (lc:lcomp)
            (g0:guard_t)
    : lcomp * guard_t =
    if Env.is_trivial_guard_formula g0
    then lc, g0
    else let flags =
            let maybe_trivial_post, flags =
              if TcComm.is_tot_or_gtot_lcomp lc then true, [TRIVIAL_POSTCONDITION] else false, []
            in
            flags @ (
            lc.cflags
            |> List.collect (function
                 | RETURN
                 | PARTIAL_RETURN -> [PARTIAL_RETURN]
                 | SOMETRIVIAL
                 | TRIVIAL_POSTCONDITION
                    when not maybe_trivial_post ->
                   [TRIVIAL_POSTCONDITION]
                 | SHOULD_NOT_INLINE -> [SHOULD_NOT_INLINE]
                 | _ -> []))
         in
         let strengthen () =
            let c, g_c = TcComm.lcomp_comp lc in
            if env.lax
            then c, g_c
            else let g0 = Rel.simplify_guard env g0 in
                 match guard_form g0 with
                 | Trivial -> c, g_c
                 | NonTrivial f ->
                   if Env.debug env <| Options.Extreme
                   then BU.print2 "-------------Strengthening pre-condition of term %s with guard %s\n"
                     (N.term_to_string env e_for_debugging_only)
                     (N.term_to_string env f);
                   let c, g_s = strengthen_comp env reason c f flags in
                   c, Env.conj_guard g_c g_s
         in
       TcComm.mk_lcomp (norm_eff_name env lc.eff_name)
                       lc.res_typ
                       flags
                       strengthen,
       {g0 with guard_f=Trivial}


let lcomp_has_trivial_postcondition lc =
    TcComm.is_tot_or_gtot_lcomp lc
    || BU.for_some (function SOMETRIVIAL | TRIVIAL_POSTCONDITION -> true | _ -> false)
                   lc.cflags

let maybe_add_with_type env uopt lc e =
    if TcComm.is_lcomp_partial_return lc
    || env.lax
    then e
    else if lcomp_has_trivial_postcondition lc
         && Option.isSome (Env.try_lookup_lid env C.with_type_lid) //and we're not very early in prims
    then let u = match uopt with
                 | Some u -> u
                 | None -> env.universe_of env lc.res_typ
         in
         U.mk_with_type u lc.res_typ e
    else e


(*
 * This is used in bind, when c1 is a Tot (x:unit{phi})
 * In such cases, e1 is inlined in c2, but we still want to capture inhabitance of phi
 *
 * For wp-effects, we do forall (x:unit{phi}). c2
 * For layered effects, we do: weaken_comp (phi[x/()]) c2
 *
 * We should make wp-effects also same as the layered effects
 *)
let maybe_capture_unit_refinement (env:env) (t:term) (x:bv) (c:comp) : comp * guard_t =
  let t = N.normalize_refinement N.whnf_steps env t in
  match t.n with
  | Tm_refine (b, phi) ->
    let is_unit =
      match b.sort.n with
      | Tm_fvar fv -> S.fv_eq_lid fv C.unit_lid
      | _ -> false in
    if is_unit then      
      if c |> U.comp_effect_name |> Env.norm_eff_name env |> Env.is_layered_effect env
      then
        let b, phi = SS.open_term_bv b phi in
        let phi = SS.subst [NT (b, S.unit_const)] phi in
        weaken_comp env c phi
      else close_wp_comp env [x] c, Env.trivial_guard
    else c, Env.trivial_guard
  | _ -> c, Env.trivial_guard

let bind r1 env e1opt (lc1:lcomp) ((b, lc2):lcomp_with_binder) : lcomp =
  let debug f =
      if debug env Options.Extreme
      || debug env <| Options.Other "bind"
      then f ()
  in
  let lc1 = N.ghost_to_pure_lcomp env lc1 in //downgrade from ghost to pure, if possible
  let lc2 = N.ghost_to_pure_lcomp env lc2 in
  let joined_eff = join_lcomp env lc1 lc2 in
  let bind_flags =
      if should_not_inline_lc lc1
      || should_not_inline_lc lc2
      then [SHOULD_NOT_INLINE]
      else let flags =
              if TcComm.is_total_lcomp lc1
              then if TcComm.is_total_lcomp lc2
                   then [TOTAL]
                   else if TcComm.is_tot_or_gtot_lcomp lc2
                   then [SOMETRIVIAL]
                   else []
              else if TcComm.is_tot_or_gtot_lcomp lc1
                   && TcComm.is_tot_or_gtot_lcomp lc2
              then [SOMETRIVIAL]
              else []
          in
          if lcomp_has_trivial_postcondition lc2
          then TRIVIAL_POSTCONDITION::flags
          else flags
  in
  let bind_it () =
      if env.lax
      && Options.ml_ish() //NS: disabling this optimization temporarily
      then
         let u_t = env.universe_of env lc2.res_typ in
         lax_mk_tot_or_comp_l joined_eff u_t lc2.res_typ [], Env.trivial_guard  //AR: TODO: FIXME: fix for layered effects
      else begin
          let c1, g_c1 = TcComm.lcomp_comp lc1 in
          let c2, g_c2 = TcComm.lcomp_comp lc2 in

          (*
           * AR: we need to be careful about handling g_c2 since it may have x free
           *     whereever we return/add this, we have to either close it or substitute it
           *)

          let trivial_guard = Env.conj_guard g_c1 (
            match b with
            | Some x ->
              let b = S.mk_binder x in
              if S.is_null_binder b
              then g_c2
              else Env.close_guard env [b] g_c2
            | None -> g_c2) in

          debug (fun () ->
            BU.print3 "(1) bind: \n\tc1=%s\n\tx=%s\n\tc2=%s\n(1. end bind)\n"
            (Print.comp_to_string c1)
            (match b with
                | None -> "none"
                | Some x -> Print.bv_to_string x)
            (Print.comp_to_string c2));
          let aux () =
            if U.is_trivial_wp c1
            then match b with
                 | None ->
                   Inl (c2, "trivial no binder")
                 | Some _ ->
                   if U.is_ml_comp c2 //|| not (U.is_free [Inr x] (U.freevars_comp c2))
                   then Inl (c2, "trivial ml")
                   else Inr "c1 trivial; but c2 is not ML"
            else if U.is_ml_comp c1 && U.is_ml_comp c2
            then Inl (c2, "both ml")
            else Inr "c1 not trivial, and both are not ML"
          in
          let try_simplify () : either<(comp * guard_t * string), string> =
            let aux_with_trivial_guard () =
              match aux () with
              | Inl (c, reason) -> Inl (c, trivial_guard, reason)
              | Inr reason -> Inr reason in
            if Option.isNone (Env.try_lookup_effect_lid env C.effect_GTot_lid) //if we're very early in prims
            then if U.is_tot_or_gtot_comp c1
                 && U.is_tot_or_gtot_comp c2
                 then Inl (c2, trivial_guard, "Early in prims; we don't have bind yet")
                 else raise_error (Errors.Fatal_NonTrivialPreConditionInPrims,
                                   "Non-trivial pre-conditions very early in prims, even before we have defined the PURE monad")
                                   (Env.get_range env)
            else if U.is_total_comp c1
            then (*
                  * Helper routine to close the compuation c with c1's return type
                  * When c1's return type is of the form _:t{phi}, is is useful to know
                  *   that t{phi} is inhabited, even if c1 is inlined etc.
                  *)
                 let close_with_type_of_x (x:bv) (c:comp) =
                   let x = { x with sort = U.comp_result c1 } in
                   maybe_capture_unit_refinement env x.sort x c in
                 match e1opt, b with
                 | Some e, Some x ->
                   let c2, g_close = c2 |> SS.subst_comp [NT (x, e)] |> close_with_type_of_x x in
                   Inl (c2, Env.conj_guards [
                     g_c1;
                     Env.map_guard g_c2 (SS.subst [NT (x, e)]);
                     g_close ], "c1 Tot")
                 | _, Some x ->
                   let c2, g_close = c2 |> close_with_type_of_x x in
                   Inl (c2, Env.conj_guards [
                     g_c1;
                     Env.close_guard env [S.mk_binder x] g_c2;
                     g_close ], "c1 Tot only close")
                 | _, _ -> aux_with_trivial_guard ()
            else if U.is_tot_or_gtot_comp c1
                 && U.is_tot_or_gtot_comp c2
            then Inl (S.mk_GTotal (U.comp_result c2), trivial_guard, "both GTot")
            else aux_with_trivial_guard ()
          in
          match try_simplify () with
          | Inl (c, g, reason) ->
            debug (fun () ->
                BU.print2 "(2) bind: Simplified (because %s) to\n\t%s\n"
                            reason
                            (Print.comp_to_string c));
            c, g
          | Inr reason ->
            debug (fun () ->
                BU.print1 "(2) bind: Not simplified because %s\n" reason);
            
            let mk_bind c1 b c2 g =  (* AR: end code for inlining pure and ghost terms *)
              let c, g_bind = mk_bind env c1 b c2 bind_flags r1 in
              c, Env.conj_guard g g_bind in

            let mk_seq c1 b c2 =
                //c1 is PURE or GHOST
                let c1 = Env.unfold_effect_abbrev env c1 in
                let c2 = Env.unfold_effect_abbrev env c2 in
                let m, _, lift2 = Env.join env c1.effect_name c2.effect_name in
                let c2, g2 = lift_comp env c2 lift2 in
                let u1, t1, wp1 = destruct_wp_comp c1 in
                let md_pure_or_ghost = Env.get_effect_decl env c1.effect_name in
                let trivial = md_pure_or_ghost |> U.get_wp_trivial_combinator |> must in
                let vc1 = mk_Tm_app (inst_effect_fun_with [u1] env md_pure_or_ghost trivial)
                                    [S.as_arg t1; S.as_arg wp1]
                                    r1
                in
                let c, g_s = strengthen_comp env None c2 vc1 bind_flags in
                c, Env.conj_guards [g_c1; g_c2; g2; g_s]
            in
            (* AR: we have let the previously applied bind optimizations take effect, below is the code to do more inlining for pure and ghost terms *)
            let u_res_t1, res_t1 =
              let t = U.comp_result c1 in
              match comp_univ_opt c1 with
              | None -> env.universe_of env t, t
              | Some u -> u, t in
            //c1 and c2 are bound to the input comps
            if Option.isSome b
            && should_return env e1opt lc1
            then let e1 = Option.get e1opt in
                 let x = Option.get b in
                 //we will inline e1 in the WP of c2
                 //Aiming to build a VC of the form
                 //
                 //     M.bind (lift_(Pure/Ghost)_M wp1)
                 //            (x == e1 ==> lift_M2_M (wp2[e1/x]))
                 //
                 //
                 //The additional equality hypothesis may seem
                 //redundant, but c1's post-condition or type may carry
                 //some meaningful information Then, it's important to
                 //weaken wp2 to with the equality, So that whatever
                 //property is proven about the result of wp1 (i.e., x)
                 //is still available in the proof of wp2 However, we
                 //apply two optimizations:

                 //   a. if c1 is already a return or a partial return,
                 //      then it already provides this equality, so no
                 //      need to add it again and instead generate
                 //
                 //         M.bind (lift_(Pure/Ghost)_M wp1)
                 //                (lift_M2_M (wp2[e1/x]))

                 //   b. if c1 is marked with TRIVIAL_POSTCONDITION,
                 //      then the post-condition does not carry any
                 //      useful information. We have two sub-cases:

                 //      (i) In case the user option
                 //          `vcgen.optimize_bind_as_seq = without_type`
                 //          rather than generating
                 //          M.bind wp1 (\x. wp2), we generate:
                 //
                 //           M.assert_wp (wp1 (\x. True))
                 //                       (lift_M2_M  (wp2[e1/x]))
                 //
                 //      Note, although the post-condition of c1 does
                 //      not carry useful information, its result type
                 //      might. When applying the optimization above,
                 //      the SMT solver is faced with reconstructing
                 //      the type of e1. Usually, it can do this, but
                 //      in some cases (e.g., if the result type has a
                 //      complex refinement), then this optimization
                 //      can actually cause a VC to fail. So, we add an
                 //      option to recover from this, at the cost of
                 //      some VC bloat:
                 //
                 //      (ii). In case the user option
                 //            `vcgen.optimize_bind_as_seq = with_type`,
                 //            we build
                 //
                 //             M.assert_wp (wp1 (\x. True))
                 //                        (lift_M2_M (wp2[with_type e1 t1/x]))
                 //
                 //      Where `with_type e1 t1`, decorates `e1` with
                 //      its type before substituting. This allows the
                 //      SMT solver to recover the type of `e1` (using
                 //      a primitive axiom about with_type), without
                 //      polluting the VC with an additional equality.
                 //      Note, specific occurrences of `with_type e t`
                 //      can be normalized away to `e` if requested
                 //      explicitly by a user tactic.
                 //
                 //   c. If neither of the optimizations above apply,
                 //   then we generate the WP mentioned at the top,
                 //   i.e.
                 //
                 //      M.bind (lift_(Pure/Ghost)_M wp1)
                 //             (x == e1 ==> lift_M2_M (wp2[e1/x]))

                 if U.is_partial_return c1
                 then // case (a)
                      let _ = debug (fun () ->
                        BU.print2 "(3) bind (case a): Substituting %s for %s" (N.term_to_string env e1) (Print.bv_to_string x)) in
                      let c2 = SS.subst_comp [NT(x,e1)] c2 in
                      let g = Env.conj_guard g_c1 (Env.map_guard g_c2 (SS.subst [NT (x, e1)])) in
                      mk_bind c1 b c2 g
                 else if Options.vcgen_optimize_bind_as_seq()
                      && lcomp_has_trivial_postcondition lc1
                      && Option.isSome (Env.try_lookup_lid env C.with_type_lid) //and we're not very early in prims
                 then // case (b)
                      let e1' =
                        if Options.vcgen_decorate_with_type()
                        then U.mk_with_type u_res_t1 res_t1 e1 // case (b) (ii)
                        else e1                                // case (b) (i)
                      in
                      let _ = debug (fun () ->
                        BU.print2 "(3) bind (case b): Substituting %s for %s" (N.term_to_string env e1') (Print.bv_to_string x)) in
                      let c2 = SS.subst_comp [NT(x, e1')] c2 in
                      mk_seq c1 b c2
                 else // case (c)
                      let _ = debug (fun () ->
                        BU.print2 "(3) bind (case c): Adding equality %s = %s" (N.term_to_string env e1) (Print.bv_to_string x)) in
                      let c2 = SS.subst_comp [NT(x,e1)] c2 in
                      let x_eq_e = U.mk_eq2 u_res_t1 res_t1 e1 (bv_to_name x) in
                      let c2, g_w = weaken_comp (Env.push_binders env [S.mk_binder x]) c2 x_eq_e in
                      let g = Env.conj_guard g_c1
                        (Env.close_guard env [S.mk_binder x] (TcComm.weaken_guard_formula g_c2 x_eq_e)) in
                      let c, g_bind = mk_bind c1 b c2 g in
                      c, Env.conj_guard g_w g_bind
                //Caution: here we keep the flags for c2 as is, these flags will be overwritten later when we do md.bind below
                //If we decide to return c2 as is (after inlining), we should reset these flags else bad things will happen
            else mk_bind c1 b c2 trivial_guard
      end
  in TcComm.mk_lcomp joined_eff
                     lc2.res_typ
      (* TODO : these cflags might be inconsistent with the one returned by bind_it  !!! *)
                     bind_flags
                     bind_it

let weaken_guard g1 g2 = match g1, g2 with
    | NonTrivial f1, NonTrivial f2 ->
      let g = (U.mk_imp f1 f2) in
      NonTrivial g
    | _ -> g2

let maybe_assume_result_eq_pure_term env (e:term) (lc:lcomp) : lcomp =
  let should_return =
       not (env.lax)
    && Env.lid_exists env C.effect_GTot_lid //we're not too early in prims
    && should_return env (Some e) lc
    && not (TcComm.is_lcomp_partial_return lc)
  in
  let flags =
    if should_return
    then if TcComm.is_total_lcomp lc
         then RETURN::lc.cflags
         else PARTIAL_RETURN::lc.cflags
    else lc.cflags
  in
  let refine () =
      let c, g_c = TcComm.lcomp_comp lc in
      let u_t =
          match comp_univ_opt c with
          | Some u_t -> u_t
          | None -> env.universe_of env (U.comp_result c)
      in
      if U.is_tot_or_gtot_comp c
      then //insert a return
           let retc = return_value env (Some u_t) (U.comp_result c) e in
           if not (U.is_pure_comp c) //it started in GTot, so it should end up in Ghost
           then let retc = U.comp_to_comp_typ retc in
                let retc = {retc with effect_name=C.effect_GHOST_lid; flags=flags} in
                S.mk_Comp retc, g_c
           else U.comp_set_flags retc flags, g_c
       else //augment c's post-condition with a return
            let c = Env.unfold_effect_abbrev env c in
            let t = c.result_typ in
            let c = mk_Comp c in
            let x = S.new_bv (Some t.pos) t in
            let xexp = S.bv_to_name x in
            let ret =
                TcComm.lcomp_of_comp
                <| U.comp_set_flags (return_value env (Some u_t) t xexp) [PARTIAL_RETURN] in
            let eq = U.mk_eq2 u_t t xexp e in
            let eq_ret = weaken_precondition env ret (NonTrivial eq) in
            let bind_c, g_bind = TcComm.lcomp_comp (bind e.pos env None (TcComm.lcomp_of_comp c) (Some x, eq_ret)) in
            U.comp_set_flags bind_c flags, Env.conj_guard g_c g_bind
  in
  if not should_return then lc
  else TcComm.mk_lcomp lc.eff_name lc.res_typ flags refine

let maybe_return_e2_and_bind
        (r:Range.range)
        (env:env)
        (e1opt:option<term>)
        (lc1:lcomp)
        (e2:term)
        (x, lc2)
   : lcomp =
   let lc2 =
        let eff1 = Env.norm_eff_name env lc1.eff_name in
        let eff2 = Env.norm_eff_name env lc2.eff_name in
        if (not (is_pure_or_ghost_effect env eff1)
            || should_not_inline_lc lc1)
        && is_pure_or_ghost_effect env eff2
        then maybe_assume_result_eq_pure_term env e2 lc2
        else lc2 in //the resulting computation is still pure/ghost and inlineable; no need to insert a return
   bind r env e1opt lc1 (x, lc2)

let fvar_const env lid =  S.fvar (Ident.set_lid_range lid (Env.get_range env)) delta_constant None


(*
 * Conjunction combinator for layered effects
 *
 * let ct1 = M a (t1...tn)
 *     ct2 = M a (s1...sn)
 *
 *     M.conjunction = fun (a_b:Type) ..<some binders>.. (f:repr a i1...in) (g:repr a j1...jn) (p_b:Type0) -> repr a k1...n
 *
 * First we instantiate M.conjunction with [u_a]
 *
 * Then we create uvars ?u1..?un for each of the binders in <some binder>
 *   while substituting [a_b/a] and [bi/?ui] in subsequent binders (handled by Env.uvars_for_binders)
 *
 * let substs = [a_b/a; bi/?ui; p_b/p]
 *
 * let i_i = i_i[substs]
 * let j_i = i_i[substs]
 * let k_i = i_i[substs]
 *
 * Unify i_i with t_i (where t_i are the indices of ct1)
 * Unify j_i with s_i (where t_i are the indices of ct2)
 * 
 * And return k_i
 *)
let mk_layered_conjunction env (ed:S.eff_decl) (u_a:universe) (a:term) (p:typ) (ct1:comp_typ) (ct2:comp_typ) (r:Range.range)
: comp * guard_t =

  let _, conjunction =
    Env.inst_tscheme_with (ed |> U.get_layered_if_then_else_combinator |> must) [u_a] in
  let is1, is2 = List.map fst ct1.effect_args, List.map fst ct2.effect_args in

  let conjunction_t_error (s:string) =
    (Errors.Fatal_UnexpectedEffect, BU.format2
      "conjunction %s does not have proper shape (reason:%s)"
      (Print.term_to_string conjunction) s) in

  let a_b, rest_bs, f_b, g_b, p_b, body =
    match (SS.compress conjunction).n with
    | Tm_abs (bs, body, _) when List.length bs >= 4 ->
      let (a_b::bs), body = SS.open_term bs body in
      let rest_bs, (f_b::g_b::p_b::[]) = List.splitAt (List.length bs - 3) bs in
      a_b, rest_bs, f_b, g_b, p_b, body |> U.unascribe
    | _ -> raise_error (conjunction_t_error "Either not an abstraction or not enough binders") r in

  let rest_bs_uvars, g_uvars = Env.uvars_for_binders
    env rest_bs [NT (a_b |> fst, a)]
    (fun b -> BU.format3
      "implicit var for binder %s of %s:conjunction at %s"
      (Print.binder_to_string b) (Ident.string_of_lid ed.mname)
      (r |> Range.string_of_range)) r in

  let substs = List.map2
    (fun b t -> NT (b |> fst, t))
    (a_b::(rest_bs@[p_b])) (a::(rest_bs_uvars@[p])) in

  let f_guard =
    let f_sort_is =
      match (SS.compress (f_b |> fst).sort).n with
      | Tm_app (_, _::is) ->
        is |> List.map fst |> List.map (SS.subst substs)
      | _ -> raise_error (conjunction_t_error "f's type is not a repr type") r in
    List.fold_left2
      (fun g i1 f_i -> Env.conj_guard g (Rel.teq env i1 f_i))
      Env.trivial_guard is1 f_sort_is in

  let g_guard =
    let g_sort_is =
      match (SS.compress (g_b |> fst).sort).n with
      | Tm_app (_, _::is) ->
        is |> List.map fst |> List.map (SS.subst substs)
      | _ -> raise_error (conjunction_t_error "g's type is not a repr type") r in
    List.fold_left2
      (fun g i2 g_i -> Env.conj_guard g (Rel.teq env i2 g_i))
      Env.trivial_guard is2 g_sort_is in

  let body = SS.subst substs body in

  let is =
    match (SS.compress body).n with
    | Tm_app (_, a::args) -> List.map fst args
    | _ -> raise_error (conjunction_t_error "body is not a repr type") r in

  mk_Comp ({
    comp_univs = [u_a];
    effect_name = ed.mname;
    result_typ = a;
    effect_args = is |> List.map S.as_arg;
    flags = []
  }), Env.conj_guard (Env.conj_guard g_uvars f_guard) g_guard


(*
 * For non-layered effects, just apply the if_then_else combinator
 *)
let mk_non_layered_conjunction env (ed:S.eff_decl) (u_a:universe) (a:term) (p:typ) (ct1:comp_typ) (ct2:comp_typ) (_:Range.range)
: comp * guard_t =
  let if_then_else = ed |> U.get_wp_if_then_else_combinator |> must in
  let _, _, wp_t = destruct_wp_comp ct1 in
  let _, _, wp_e = destruct_wp_comp ct2 in
  let wp = mk_Tm_app (inst_effect_fun_with [u_a] env ed if_then_else)
    [S.as_arg a; S.as_arg p; S.as_arg wp_t; S.as_arg wp_e]
    (Range.union_ranges wp_t.pos wp_e.pos) in
  mk_comp ed u_a a wp [], Env.trivial_guard

(*
 * PURE<u> t (fun _ -> False)
 *
 * This is the comp type for a match with no cases (used in bind_cases)
 *)
let comp_pure_wp_false env (u:universe) (t:typ) =
  let post_k = U.arrow [null_binder t] (S.mk_Total U.ktype0) in
  let kwp    = U.arrow [null_binder post_k] (S.mk_Total U.ktype0) in
  let post   = S.new_bv None post_k in
  let wp     = U.abs [S.mk_binder post]
               (fvar_const env C.false_lid)
               (Some (U.mk_residual_comp C.effect_Tot_lid None [TOTAL])) in
  let md     = Env.get_effect_decl env C.effect_PURE_lid in
  mk_comp md u t wp []

let bind_cases env0 (res_t:typ)
  (lcases:list<(formula * lident * list<cflag> * (bool -> lcomp))>)
  (scrutinee:bv) : lcomp =

    let env = Env.push_binders env0 [scrutinee |> S.mk_binder] in
    let eff = List.fold_left (fun eff (_, eff_label, _, _) -> join_effects env eff eff_label)
                             C.effect_PURE_lid
                             lcases
    in
    let should_not_inline_whole_match, bind_cases_flags =
        if lcases |> BU.for_some (fun (_, _, flags, _) ->
           flags |> BU.for_some (function SHOULD_NOT_INLINE -> true | _ -> false))
        then true, [SHOULD_NOT_INLINE]
        else false, []
    in
    let bind_cases () =
        let u_res_t = env.universe_of env res_t in
        if env.lax
        && Options.ml_ish() //NS: Disabling this optimization temporarily
        then
             lax_mk_tot_or_comp_l eff u_res_t res_t [], Env.trivial_guard
        else begin
            let maybe_return eff_label_then cthen =
               if should_not_inline_whole_match
               || not (is_pure_or_ghost_effect env eff)
               then cthen true //inline each the branch, if eligible
               else cthen false //the entire match is pure and inlineable, so no need to inline each branch
            in

            (*
             * The formula in each of the branches of lcases is the branch condition of *just* that branch,
             *   e.g. match e with | C -> ... | D -> ...
             *        the formula in the two branches is is_C e and is_D e
             *
             * neg_branch_conds builds a list where the formulas are negation of
             *   all the previous branches
             *
             * In the example, neg_branch_conds would be:
             *   [True; not (is_C e); not (is_C e) /\ not (is_D e)]
             *   thus, the length of the list is one more than lcases
             *
             * The last element of the list becomes the branch condition for the
             *   unreachable branch (will be used to check pattern exhaustiveness)
             *
             * The rest of the list will be used to weaken the lift guards when combining the branches (for layered effects, lift guards can be non-trivial)
             *
             * note that we don't need to this just to combine cases because the shape of if_then_else
             *   (p ==> ...) /\ (not p ==> ...) takes care of it
             *)
            let neg_branch_conds, exhaustiveness_branch_cond =
              lcases
              |> List.map (fun (g, _, _, _) -> g)
              |> List.fold_left (fun (conds, acc) g ->
                  let cond = U.mk_conj acc (U.mk_neg g) in
                  (conds@[cond]), cond) ([U.t_true], U.t_true)
              |> fst
<<<<<<< HEAD
              |> List.splitAt (List.length lcases)
              |> fst in

            //let default_case, g_comp = weaken_comp env default_case default_branch_condition in

            let md, comp, g_comp = List.fold_right2 (fun (g, eff_label, _, cthen) bcond (_, celse, g_comp) ->
                let cthen, gthen = TcComm.lcomp_comp (maybe_return eff_label cthen) in
                let gthen = TcComm.weaken_guard_formula gthen (U.mk_conj bcond g) in
                let md, ct_then, ct_else, g_lift_then, g_lift_else =
                  let m, cthen, celse, g_lift_then, g_lift_else =
                    lift_comps_sep_guards env cthen celse None Lift_for_match in
                  let md = Env.get_effect_decl env m in
                  md, cthen |> U.comp_to_comp_typ, celse |> U.comp_to_comp_typ, g_lift_then, g_lift_else in
                let fn =
                  if md |> U.is_layered then mk_layered_conjunction
                  else mk_non_layered_conjunction in

                //weaken the lift guards
                let g_lift_then = TcComm.weaken_guard_formula g_lift_then (U.mk_conj bcond g) in
                let g_lift_else = TcComm.weaken_guard_formula g_lift_else (U.mk_conj bcond (U.mk_neg g)) in                
                let g_lift = Env.conj_guard g_lift_then g_lift_else in

                let c, g_conjunction = fn env md u_res_t res_t g ct_then ct_else (Env.get_range env) in
                Some md,
                c,
                Env.conj_guards [g_comp; gthen; g_lift; g_conjunction]
            ) lcases branch_conditions (None, default_case, Env.trivial_guard) in
=======
              |> (fun l -> List.splitAt (List.length l - 1) l)  //the length of the list is at least 1
              |> (fun (l1, l2) -> l1, List.hd l2) in


            let md, comp, g_comp =
              match lcases with
              | [] -> None, comp_pure_wp_false env u_res_t res_t, Env.trivial_guard
              | _ ->
                (*
                 * We will now compute the VC with a fold_right2 over lcases
                 *   and neg_branch_conds
                 * Split the last element of lcases (and branch conditions)
                 *   to form the base case
                 *)

                let lcases, neg_branch_conds, md, comp, g_comp =
                  let neg_branch_conds, neg_last =
                    neg_branch_conds
                    |> List.splitAt (List.length lcases - 1)
                    |> (fun (l1, l2) -> l1, List.hd l2) in
                  
                  let lcases, (g_last, eff_last, _, c_last) =
                    lcases
                    |> List.splitAt (List.length lcases - 1)
                    |> (fun (l1, l2) -> l1, List.hd l2) in

                  let c, g =
                    let lc = maybe_return eff_last c_last in
                    let c, g = TcComm.lcomp_comp lc in
                    c, TcComm.weaken_guard_formula g (U.mk_conj g_last neg_last) in

                  lcases,
                  neg_branch_conds,
                  eff_last |> Env.norm_eff_name env |> Env.get_effect_decl env,
                  c, g in

                List.fold_right2 (fun (g, eff_label, _, cthen) neg_cond (_, celse, g_comp) ->
                  let cthen, g_then = TcComm.lcomp_comp (maybe_return eff_label cthen) in
                  //lift both the branches
                  //separate guards so that we can weaken them appropriately later
                  let md, ct_then, ct_else, g_lift_then, g_lift_else =
                    let m, cthen, celse, g_lift_then, g_lift_else =
                      lift_comps_sep_guards env cthen celse None false in
                    let md = Env.get_effect_decl env m in
                    md,
                    cthen |> U.comp_to_comp_typ, celse |> U.comp_to_comp_typ,
                    g_lift_then, g_lift_else in

                  //function to apply the if-then-else combinator
                  let fn =
                    if md |> U.is_layered then mk_layered_conjunction
                    else mk_non_layered_conjunction in

                  let c, g_conjunction = fn env md u_res_t res_t g ct_then ct_else (Env.get_range env) in

                  //weaken the then and else guards
                  //neg_cond is the negated branch condition upto this branch
                  let g_then = TcComm.weaken_guard_formula
                    (Env.conj_guard g_then g_lift_then)
                    (U.mk_conj neg_cond g) in
                  let g_else = TcComm.weaken_guard_formula
                    g_lift_else
                    (U.mk_conj neg_cond (U.mk_neg g)) in                

                  Some md,
                  c,
                  Env.conj_guards [g_comp; g_then; g_else; g_conjunction]
                ) lcases neg_branch_conds (Some md, comp, g_comp) in

            //strengthen comp with the exhaustiveness check
            let comp, g_comp =
              let c, g =
                let check = U.mk_imp exhaustiveness_branch_cond U.t_false in
                let check = label Err.exhaustiveness_check (Env.get_range env) check   in
                strengthen_comp env None comp check bind_cases_flags in
              c, Env.conj_guard g_comp g in
>>>>>>> 56fe24cd

            //close g_comp with the scrutinee bv
            let g_comp = Env.close_guard env0 [scrutinee |> S.mk_binder] g_comp in

            match lcases with
            | []
            | [_] -> comp, g_comp
            | _ ->
              if md |> must |> U.is_layered then comp, g_comp
              else
                let comp = Env.comp_to_comp_typ env comp in
                let md = Env.get_effect_decl env comp.effect_name in
                let _, _, wp = destruct_wp_comp comp in
                let ite_wp = md |> U.get_wp_ite_combinator |> must in
                let wp = mk_Tm_app (inst_effect_fun_with [u_res_t] env md ite_wp)
                                   [S.as_arg res_t; S.as_arg wp]
                                   wp.pos in
                mk_comp md u_res_t res_t wp bind_cases_flags, g_comp
        end
    in
    TcComm.mk_lcomp eff res_t bind_cases_flags bind_cases

let check_comp env (e:term) (c:comp) (c':comp) : term * comp * guard_t =
  if false then
    BU.print3 "Checking sub_comp:\n%s has type %s\n\t<:\n%s\n"
            (Print.term_to_string e)
            (Print.comp_to_string c)
            (Print.comp_to_string c');
  match Rel.sub_comp env c c' with
    | None ->
        if env.use_eq
        then raise_error (Err.computed_computation_type_does_not_match_annotation_eq env e c c') (Env.get_range env)
        else raise_error (Err.computed_computation_type_does_not_match_annotation env e c c') (Env.get_range env)
    | Some g -> e, c', g

let universe_of_comp env u_res c =
  (*
   * Universe computation for M t wp:
   *   if M is pure or ghost, then return universe of t
   *   else if M is not marked Total, then return u0
   *        else if M has no additional binders, then return universe of t
   *        else delegate the computation to repr of M, error out of no repr
   *)
  let c_lid = c |> U.comp_effect_name |> Env.norm_eff_name env in
  if U.is_pure_or_ghost_effect c_lid then u_res  //if pure or ghost, return the universe of the return type
  else
    let is_total = Env.lookup_effect_quals env c_lid |> List.existsb (fun q -> q = S.TotalEffect) in
    if not is_total then S.U_zero  //if it is a non-total effect then u0
    else match Env.effect_repr env c u_res with
         | None ->
           raise_error (Errors.Fatal_EffectCannotBeReified,
                        (BU.format1 "Effect %s is marked total but does not have a repr" (Print.lid_to_string c_lid)))
                        c.pos
         | Some tm -> env.universe_of env tm

let check_trivial_precondition env c =
  let ct = c |> Env.unfold_effect_abbrev env in
  let md = Env.get_effect_decl env ct.effect_name in
  let u_t, t, wp = destruct_wp_comp ct in
  let vc = mk_Tm_app
    (inst_effect_fun_with [u_t] env md (md |> U.get_wp_trivial_combinator |> must))
    [S.as_arg t; S.as_arg wp]
    (Env.get_range env)
  in

  ct, vc, Env.guard_of_guard_formula <| NonTrivial vc

let coerce_with (env:Env.env)
                (e : term) (lc : lcomp) // original term and its computation type
                (ty : typ) // new result typ
                (f : lident) // coercion
                (us : universes) (eargs : args) // extra arguments to coertion
                (mkcomp : term -> comp)
                : term * lcomp =
    match Env.try_lookup_lid env f with
    | Some _ ->
        if Env.debug env (Options.Other "Coercions") then
            BU.print1 "Coercing with %s!\n" (Ident.string_of_lid f);
        let coercion = S.fvar (Ident.set_lid_range f e.pos) (Delta_constant_at_level 1) None in
        let coercion = S.mk_Tm_uinst coercion us in
        let coercion = U.mk_app coercion eargs in
        let lc = bind e.pos env (Some e) lc (None, TcComm.lcomp_of_comp <| mkcomp ty) in
        let e = mk_Tm_app coercion [S.as_arg e] e.pos in
        e, lc
    | None ->
        Errors.log_issue e.pos (Errors.Warning_CoercionNotFound,
                                (BU.format1 "Coercion %s was not found in the environment, not coercing."
                                            (string_of_lid f)));
        e, lc

type isErased =
    | Yes of term
    | Maybe
    | No

let rec check_erased (env:Env.env) (t:term) : isErased =
  let norm' = N.normalize [Env.Beta; Env.Eager_unfolding;
                           Env.UnfoldUntil delta_constant;
                           Env.Exclude Env.Zeta; Env.Primops;
                           Env.Weak; Env.HNF; Env.Iota]
  in
  let t = norm' env t in
  let t = U.unrefine t in
  let h, args = U.head_and_args t in
  let h = U.un_uinst h in
  let r =
    match (SS.compress h).n, args with
    | Tm_fvar fv, [(a, None)] when S.fv_eq_lid fv C.erased_lid ->
      Yes a

    (* In these two cases, we cannot guarantee that `t` is not
     * an erased, so we're conservatively returning `false` *)
    | Tm_uvar _, _
    | Tm_unknown, _ -> Maybe

    (*
     * AR: For Tm_match:
     *     We are only interested in returning a No or Maybe
     *     Since even if all the branched are erased types,
     *       we need to find their join to return to the caller
     *     That's messy
     *     We can't always return Maybe, since that breaks simple
     *       cases like the int types in FStar.Integers
     *     So we iterate over all the branches and return a No if possible
     *)
    | Tm_match (_, branches), _ ->
      branches |> List.fold_left (fun acc br ->
        match acc with
        | Yes _ | Maybe -> Maybe
        | No ->
          let _, _, br_body = Subst.open_branch br in
          match
            br_body
            |> check_erased
                (br_body
                 |> Free.names
                 |> BU.set_elements
                 |> Env.push_bvs env) with
          | No -> No
          | _ -> Maybe) No


    (* Anything else cannot be `erased` *)
    | _ ->
      No
  in
  (* if Options.debug_any () then *)
  (*   BU.print2 "check_erased (%s) = %s\n" *)
  (*     (Print.term_to_string t) *)
  (*     (match r with *)
  (*      | Yes a -> "Yes " ^ Print.term_to_string a *)
  (*      | Maybe -> "Maybe" *)
  (*      | No -> "No"); *)
  r

let maybe_coerce_lc env (e:term) (lc:lcomp) (exp_t:term) : term * lcomp * guard_t =
    let should_coerce =
         not (Options.use_two_phase_tc ()) // always coerce without 2 phase TC
      || env.phase1 // otherwise only on phase1
      || env.lax
      || Options.lax ()
    in
    if not should_coerce
    then (e, lc, Env.trivial_guard)
    else
    let is_t_term t =
        let t = N.unfold_whnf env t in
        match (SS.compress t).n with
        | Tm_fvar fv -> S.fv_eq_lid fv C.term_lid
        | _ -> false
    in
    let is_t_term_view t =
        let t = N.unfold_whnf env t in
        match (SS.compress t).n with
        | Tm_fvar fv -> S.fv_eq_lid fv C.term_view_lid
        | _ -> false
    in
    let is_type t =
        let t = N.unfold_whnf env t in
        let t = U.unrefine t in (* mostly to catch `prop` too *)
        match (SS.compress t).n with
        | Tm_type _ -> true
        | _ -> false
    in
    let res_typ = U.unrefine lc.res_typ in
    let head, args = U.head_and_args res_typ in
    if Env.debug env (Options.Other "Coercions") then
            BU.print4 "(%s) Trying to coerce %s from type (%s) to type (%s)\n"
                    (Range.string_of_range e.pos)
                    (Print.term_to_string e)
                    (Print.term_to_string res_typ)
                    (Print.term_to_string exp_t);

    let mk_erased u t =
      U.mk_app
        (S.mk_Tm_uinst (fvar_const env C.erased_lid) [u])
        [S.as_arg t]
    in
    match (U.un_uinst head).n, args with
    | Tm_fvar fv, [] when S.fv_eq_lid fv C.bool_lid && is_type exp_t ->
        let e, lc = coerce_with env e lc U.ktype0 C.b2t_lid [] [] S.mk_Total in
        e, lc, Env.trivial_guard


    | Tm_fvar fv, [] when S.fv_eq_lid fv C.term_lid && is_t_term_view exp_t ->
        let e, lc = coerce_with env e lc S.t_term_view C.inspect [] [] S.mk_Tac in
        e, lc, Env.trivial_guard

    | Tm_fvar fv, [] when S.fv_eq_lid fv C.term_view_lid && is_t_term exp_t ->
        let e, lc = coerce_with env e lc S.t_term C.pack [] [] S.mk_Tac in
        e, lc, Env.trivial_guard

    | Tm_fvar fv, [] when S.fv_eq_lid fv C.binder_lid && is_t_term exp_t ->
        let e, lc = coerce_with env e lc S.t_term C.binder_to_term [] [] S.mk_Tac in
        e, lc, Env.trivial_guard

    | _ ->
    match check_erased env res_typ, check_erased env exp_t with
    | No, Yes ty ->
        begin
        let u = env.universe_of env ty in
        match Rel.get_subtyping_predicate env res_typ ty with
        | None ->
          e, lc, Env.trivial_guard
        | Some g ->
          let g = Env.apply_guard g e in
          let e, lc = coerce_with env e lc exp_t C.hide [u] [S.iarg ty] S.mk_Total in
          e, lc, g
        end

    | Yes ty, No ->
        let u = env.universe_of env ty in
        let e, lc = coerce_with env e lc ty C.reveal [u] [S.iarg ty] S.mk_GTotal in
        e, lc, Env.trivial_guard

    | _ ->
      e, lc, Env.trivial_guard

(* Coerces regardless of expected type if a view exists, useful for matches *)
(* Returns `None` if no coercion was applied. *)
let coerce_views (env:Env.env) (e:term) (lc:lcomp) : option<(term * lcomp)> =
    let rt = lc.res_typ in
    let rt = U.unrefine rt in
    let hd, args = U.head_and_args rt in
    match (SS.compress hd).n, args with
    | Tm_fvar fv, [] when S.fv_eq_lid fv C.term_lid ->
        Some <| coerce_with env e lc S.t_term_view C.inspect [] [] S.mk_Tac
    | _ ->
        None

let weaken_result_typ env (e:term) (lc:lcomp) (t:typ) : term * lcomp * guard_t =
  if Env.debug env Options.High then
    BU.print3 "weaken_result_typ e=(%s) lc=(%s) t=(%s)\n"
            (Print.term_to_string e)
            (TcComm.lcomp_to_string lc)
            (Print.term_to_string t);
  let use_eq =
    env.use_eq_strict ||
    env.use_eq        ||
    (match Env.effect_decl_opt env lc.eff_name with
     // See issue #881 for why weakening result type of a reifiable computation is problematic
     | Some (ed, qualifiers) -> qualifiers |> List.contains Reifiable
     | _ -> false) in
  let gopt = if use_eq
             then Rel.try_teq true env lc.res_typ t, false
             else Rel.get_subtyping_predicate env lc.res_typ t, true in
  match gopt with
    | None, _ ->
        if env.failhard
        then raise_error (Err.basic_type_error env (Some e) t lc.res_typ) e.pos
        else (
            subtype_fail env e lc.res_typ t; //log a sub-typing error
            e, {lc with res_typ=t}, Env.trivial_guard //and keep going to type-check the result of the program
        )
    | Some g, apply_guard ->
      match guard_form g with
        | Trivial ->
          (*
           * AR: when the guard is trivial, simply setting the result type to t might lose some precision
           *     e.g. when input lc has return type x:int{phi} and we are weakening it to int
           *     so we should capture the precision before setting the comp type to t (see e.g. #1500, #1470)
           *)
          let strengthen_trivial () =
            let c, g_c = TcComm.lcomp_comp lc in
            let res_t = Util.comp_result c in

            let set_result_typ (c:comp) :comp = Util.set_result_typ c t in

            if Util.eq_tm t res_t = Util.Equal then begin  //if the two types res_t and t are same, then just set the result type
              if Env.debug env <| Options.Extreme
              then BU.print2 "weaken_result_type::strengthen_trivial: res_t:%s is same as t:%s\n"
                             (Print.term_to_string res_t) (Print.term_to_string t);
              set_result_typ c, g_c
            end
            else
              let is_res_t_refinement =
                let res_t = N.normalize_refinement N.whnf_steps env res_t in
                match res_t.n with
                | Tm_refine _ -> true
                | _ -> false
              in
              //if t is a refinement, insert a return to capture the return type res_t
              //we are not inlining e, rather just adding (fun (x:res_t) -> p x) at the end
              if is_res_t_refinement then
                let x = S.new_bv (Some res_t.pos) res_t in
                let cret = return_value env (comp_univ_opt c) res_t (S.bv_to_name x) in
                let lc = bind e.pos env (Some e) (TcComm.lcomp_of_comp c) (Some x, TcComm.lcomp_of_comp cret) in
                if Env.debug env <| Options.Extreme
                then BU.print4 "weaken_result_type::strengthen_trivial: inserting a return for e: %s, c: %s, t: %s, and then post return lc: %s\n"
                               (Print.term_to_string e) (Print.comp_to_string c) (Print.term_to_string t) (TcComm.lcomp_to_string lc);
                let c, g_lc = TcComm.lcomp_comp lc in
                set_result_typ c, Env.conj_guard g_c g_lc
              else begin
                if Env.debug env <| Options.Extreme
                then BU.print2 "weaken_result_type::strengthen_trivial: res_t:%s is not a refinement, leaving c:%s as is\n"
                               (Print.term_to_string res_t) (Print.comp_to_string c);
                set_result_typ c, g_c
              end
          in
          let lc = TcComm.mk_lcomp lc.eff_name t lc.cflags strengthen_trivial in
          e, lc, g

        | NonTrivial f ->
          let g = {g with guard_f=Trivial} in
          let strengthen () =
              if env.lax
              && Options.ml_ish() //NS: disabling this optimization temporarily
              then
                TcComm.lcomp_comp lc
              else begin
                  //try to normalize one more time, since more unification variables may be resolved now
                  let f = N.normalize [Env.Beta; Env.Eager_unfolding; Env.Simplify; Env.Primops] env f in
                  match (SS.compress f).n with
                      | Tm_abs(_, {n=Tm_fvar fv}, _) when S.fv_eq_lid fv C.true_lid ->
                        //it's trivial
                        let lc = {lc with res_typ=t} in //NS: what's the point of this?
                        TcComm.lcomp_comp lc

                      | _ ->
                          let c, g_c = TcComm.lcomp_comp lc in
                          if Env.debug env <| Options.Extreme
                          then BU.print4 "Weakened from %s to %s\nStrengthening %s with guard %s\n"
                                  (N.term_to_string env lc.res_typ)
                                  (N.term_to_string env t)
                                  (N.comp_to_string env c)
                                  (N.term_to_string env f);

                          let u_t_opt = comp_univ_opt c in
                          let x = S.new_bv (Some t.pos) t in
                          let xexp = S.bv_to_name x in
                          let cret = return_value env u_t_opt t xexp in
                          let guard = if apply_guard
                                      then mk_Tm_app f [S.as_arg xexp] f.pos
                                      else f
                          in
                          let eq_ret, _trivial_so_ok_to_discard =
                              strengthen_precondition (Some <| Err.subtyping_failed env lc.res_typ t)
                                                      (Env.set_range env e.pos)
                                                      e  //use e for debugging only
                                                      (TcComm.lcomp_of_comp cret)
                                                      (guard_of_guard_formula <| NonTrivial guard)
                          in
                          let x = {x with sort=lc.res_typ} in
                          let c = bind e.pos env (Some e) (TcComm.lcomp_of_comp c) (Some x, eq_ret) in
                          let c, g_lc = TcComm.lcomp_comp c in
                          if Env.debug env <| Options.Extreme
                          then BU.print1 "Strengthened to %s\n" (Normalize.comp_to_string env c);
                          c, Env.conj_guard g_c g_lc
                end
          in
          let flags = lc.cflags |> List.collect (function
                                                 | RETURN | PARTIAL_RETURN -> [PARTIAL_RETURN]
                                                 | CPS -> [CPS] // KM : Not exactly sure if it is necessary
                                                 | _ -> [])
          in
          let lc = TcComm.mk_lcomp (norm_eff_name env lc.eff_name) t flags strengthen in
          let g = {g with guard_f=Trivial} in
          (e, lc, g)

let pure_or_ghost_pre_and_post env comp =
    let mk_post_type res_t ens =
        let x = S.new_bv None res_t in
        U.refine x (S.mk_Tm_app ens [S.as_arg (S.bv_to_name x)] res_t.pos) in
    let norm t = Normalize.normalize [Env.Beta;Env.Eager_unfolding;Env.EraseUniverses] env t in
    if U.is_tot_or_gtot_comp comp
    then None, U.comp_result comp
    else begin match comp.n with
            | GTotal _
            | Total _ -> failwith "Impossible"
            | Comp ct ->
              if lid_equals ct.effect_name C.effect_Pure_lid
              || lid_equals ct.effect_name C.effect_Ghost_lid
              then begin match ct.effect_args with
                      | (req, _)::(ens, _)::_ ->
                         Some (norm req), (norm <| mk_post_type ct.result_typ ens)
                      | _ ->
                        raise_error (Errors.Fatal_EffectConstructorNotFullyApplied, (BU.format1 "Effect constructor is not fully applied; got %s" (Print.comp_to_string comp))) comp.pos
                   end
              else let ct = Env.unfold_effect_abbrev env comp in
                   begin match ct.effect_args with
                            | (wp, _)::_ ->
                              let us_r, _ = fst <| Env.lookup_lid env C.as_requires in
                              let us_e, _ = fst <| Env.lookup_lid env C.as_ensures in
                              let r = ct.result_typ.pos in
                              let as_req = S.mk_Tm_uinst (S.fvar (Ident.set_lid_range C.as_requires r) delta_equational None) us_r in
                              let as_ens = S.mk_Tm_uinst (S.fvar (Ident.set_lid_range C.as_ensures r) delta_equational None) us_e in
                              let req = mk_Tm_app as_req [(ct.result_typ, Some S.imp_tag); S.as_arg wp] ct.result_typ.pos in
                              let ens = mk_Tm_app as_ens [(ct.result_typ, Some S.imp_tag); S.as_arg wp] ct.result_typ.pos in
                              Some (norm req), norm (mk_post_type ct.result_typ ens)
                            | _ -> failwith "Impossible"
                  end

         end

(* [reify_body env t] assumes that [t] has a reifiable computation type *)
(* that is env |- t : M t' for some effect M and type t' where M is reifiable *)
(* and returns the result of reifying t *)
let reify_body (env:Env.env) (steps:Env.steps) (t:S.term) : S.term =
    let tm = U.mk_reify t in
    let tm' = N.normalize
      ([Env.Beta; Env.Reify; Env.Eager_unfolding; Env.EraseUniverses; Env.AllowUnboundUniverses; Env.Exclude Env.Zeta]@steps)
      env tm in
    if Env.debug env <| Options.Other "SMTEncodingReify"
    then BU.print2 "Reified body %s \nto %s\n"
        (Print.term_to_string tm)
        (Print.term_to_string tm') ;
    tm'

let reify_body_with_arg (env:Env.env) (steps:Env.steps) (head:S.term) (arg:S.arg): S.term =
    let tm = S.mk (S.Tm_app(head, [arg])) head.pos in
    let tm' = N.normalize
      ([Env.Beta; Env.Reify; Env.Eager_unfolding; Env.EraseUniverses; Env.AllowUnboundUniverses; Env.Exclude Env.Zeta]@steps)
      env tm in
    if Env.debug env <| Options.Other "SMTEncodingReify"
    then BU.print2 "Reified body %s \nto %s\n"
        (Print.term_to_string tm)
        (Print.term_to_string tm') ;
    tm'

let remove_reify (t: S.term): S.term =
  if (match (SS.compress t).n with | Tm_app _ -> false | _ -> true)
  then t
  else
    let head, args = U.head_and_args t in
    if (match (SS.compress head).n with Tm_constant FStar.Const.Const_reify -> true | _ -> false)
    then begin match args with
        | [x] -> fst x
        | _ -> failwith "Impossible : Reify applied to multiple arguments after normalization."
    end
    else t


(*********************************************************************************************)
(* Instantiation and generalization *)
(*********************************************************************************************)
let maybe_instantiate (env:Env.env) e t =
  let torig = SS.compress t in
  if not env.instantiate_imp
  then e, torig, Env.trivial_guard
  else begin
       if Env.debug env Options.High then
         BU.print3 "maybe_instantiate: starting check for (%s) of type (%s), expected type is %s\n"
                 (Print.term_to_string e) (Print.term_to_string t) (FStar.Common.string_of_option Print.term_to_string (Env.expected_typ env));
       (* Similar to U.arrow_formals, but makes sure to unfold
        * recursively to catch all the binders across type
        * definitions. TODO: Move to library? Revise other uses
        * of arrow_formals{,_comp}?*)
       let unfolded_arrow_formals (t:term) : list<binder> =
         let rec aux (bs:list<binder>) (t:term) : list<binder> =
           let t = N.unfold_whnf env t in
           let bs', t = U.arrow_formals t in
           match bs' with
           | [] -> bs
           | bs' -> aux (bs@bs') t
         in
         aux [] t
       in
       let number_of_implicits t =
            let formals = unfolded_arrow_formals t in
            let n_implicits =
            match formals |> BU.prefix_until (fun (_, imp) -> Option.isNone imp || U.eq_aqual imp (Some Equality) = U.Equal) with
                | None -> List.length formals
                | Some (implicits, _first_explicit, _rest) -> List.length implicits in
            n_implicits
       in
       let inst_n_binders t =
           match Env.expected_typ env with
           | None -> None
           | Some expected_t ->
             let n_expected = number_of_implicits expected_t in
             let n_available = number_of_implicits t in
             if n_available < n_expected
             then raise_error (Errors.Fatal_MissingImplicitArguments, (BU.format3 "Expected a term with %s implicit arguments, but %s has only %s"
                                        (BU.string_of_int n_expected)
                                        (Print.term_to_string e)
                                        (BU.string_of_int n_available))) (Env.get_range env)
             else Some (n_available - n_expected)
        in
        let decr_inst = function
                | None -> None
                | Some i -> Some (i - 1)
        in
        let t = N.unfold_whnf env t in
        begin match t.n with
            | Tm_arrow(bs, c) ->
              let bs, c = SS.open_comp bs c in
              //instantiate at most inst_n implicit binders, when inst_n = Some n
              //otherwise, instantate all implicits
              //See issue #807 for why this is important
              let rec aux subst inst_n bs =
                  match inst_n, bs with
                  | Some 0, _ -> [], bs, subst, Env.trivial_guard //no more instantiations to do
                  | _, (x, Some (Implicit _))::rest ->
                      let t = SS.subst subst x.sort in
                      let v, _, g = new_implicit_var "Instantiation of implicit argument" e.pos env t in
                      if Env.debug env Options.High then
                        BU.print1 "maybe_instantiate: Instantiating implicit with %s\n"
                                (Print.term_to_string v);
                      let subst = NT(x, v)::subst in
                      let args, bs, subst, g' = aux subst (decr_inst inst_n) rest in
                      (v, Some S.imp_tag)::args, bs, subst, Env.conj_guard g g'

                  | _, (x, Some (Meta tau))::rest ->
                      let t = SS.subst subst x.sort in
                      let v, _, g = new_implicit_var_aux "Instantiation of meta argument"
                                                         e.pos env t Strict
                                                         (Some (mkdyn env, tau)) in
                      if Env.debug env Options.High then
                        BU.print1 "maybe_instantiate: Instantiating meta argument with %s\n"
                                (Print.term_to_string v);
                      let subst = NT(x, v)::subst in
                      let args, bs, subst, g' = aux subst (decr_inst inst_n) rest in
                      (v, Some S.imp_tag)::args, bs, subst, Env.conj_guard g g'

                 | _, bs -> [], bs, subst, Env.trivial_guard
              in
              let args, bs, subst, guard = aux [] (inst_n_binders t) bs in
              begin match args, bs with
                | [], _ -> //no implicits were instantiated
                  e, torig, guard

                | _, [] when not (U.is_total_comp c) ->
                  //don't instantiate implicitly, if it has an effect
                  e, torig, Env.trivial_guard

                | _ ->

                  let t = match bs with
                    | [] -> U.comp_result c
                    | _ -> U.arrow bs c in
                  let t = SS.subst subst t in
                  let e = S.mk_Tm_app e args e.pos in
                  e, t, guard
              end

            | _ -> e, torig, Env.trivial_guard
       end
  end

(**************************************************************************************)
(* Generalizing types *)
(**************************************************************************************)
let string_of_univs univs =
  BU.set_elements univs
  |> List.map (fun u -> Unionfind.univ_uvar_id u |> string_of_int) |> String.concat ", "

let gen_univs env (x:BU.set<universe_uvar>) : list<univ_name> =
    if BU.set_is_empty x then []
    else let s = BU.set_difference x (Env.univ_vars env) |> BU.set_elements in
         if Env.debug env <| Options.Other "Gen" then
         BU.print1 "univ_vars in env: %s\n" (string_of_univs (Env.univ_vars env));
         let r = Some (Env.get_range env) in
         let u_names = s |> List.map (fun u ->
            let u_name = Syntax.new_univ_name r in
            if Env.debug env <| Options.Other "Gen"
            then BU.print3 "Setting ?%s (%s) to %s\n"
                            (string_of_int <| Unionfind.univ_uvar_id u)
                            (Print.univ_to_string (U_unif u))
                            (Print.univ_to_string (U_name u_name));
            Unionfind.univ_change u (U_name u_name);
            u_name) in
         u_names

let gather_free_univnames env t : list<univ_name> =
    let ctx_univnames = Env.univnames env in
    let tm_univnames = Free.univnames t in
    let univnames = BU.set_difference tm_univnames ctx_univnames |> BU.set_elements in
    // BU.print4 "Closing universe variables in term %s : %s in ctx, %s in tm, %s globally\n"
    //     (Print.term_to_string t)
    //     (Print.set_to_string Ident.string_of_id ctx_univnames)
    //     (Print.set_to_string Ident.string_of_id tm_univnames)
    //     (Print.list_to_string Ident.string_of_id univnames);
    univnames

let check_universe_generalization
  (explicit_univ_names : list<univ_name>)
  (generalized_univ_names : list<univ_name>)
  (t : term)
  : list<univ_name>
=
  match explicit_univ_names, generalized_univ_names with
  | [], _ -> generalized_univ_names
  | _, [] -> explicit_univ_names
  | _ -> raise_error (Errors.Fatal_UnexpectedGeneralizedUniverse, ("Generalized universe in a term containing explicit universe annotation : "
                      ^ Print.term_to_string t)) t.pos

let generalize_universes (env:env) (t0:term) : tscheme =
    let t = N.normalize [Env.NoFullNorm; Env.Beta; Env.DoNotUnfoldPureLets] env t0 in
    let univnames = gather_free_univnames env t in
    if Env.debug env <| Options.Other "Gen"
    then BU.print2 "generalizing universes in the term (post norm): %s with univnames: %s\n" (Print.term_to_string t) (Print.univ_names_to_string univnames);
    let univs = Free.univs t in
    if Env.debug env <| Options.Other "Gen"
    then BU.print1 "univs to gen : %s\n" (string_of_univs univs);
    let gen = gen_univs env univs in
    if Env.debug env <| Options.Other "Gen"
    then BU.print2 "After generalization, t: %s and univs: %s\n"  (Print.term_to_string t) (Print.univ_names_to_string gen);
    let univs = check_universe_generalization univnames gen t0 in
    let t = N.reduce_uvar_solutions env t in
    let ts = SS.close_univ_vars univs t in
    univs, ts

let gen env (is_rec:bool) (lecs:list<(lbname * term * comp)>) : option<list<(lbname * list<univ_name> * term * comp * list<binder>)>> =
  if not <| (BU.for_all (fun (_, _, c) -> U.is_pure_or_ghost_comp c) lecs) //No value restriction in F*---generalize the types of pure computations
  then None
  else
     let norm c =
        if debug env Options.Medium
        then BU.print1 "Normalizing before generalizing:\n\t %s\n" (Print.comp_to_string c);
         let c = Normalize.normalize_comp [Env.Beta; Env.Exclude Env.Zeta; Env.NoFullNorm; Env.DoNotUnfoldPureLets] env c in
         if debug env Options.Medium then
            BU.print1 "Normalized to:\n\t %s\n" (Print.comp_to_string c);
         c in
     let env_uvars = Env.uvars_in_env env in
     let gen_uvars uvs = BU.set_difference uvs env_uvars |> BU.set_elements in
     let univs_and_uvars_of_lec (lbname, e, c) =
          let c = norm c in
          let t = U.comp_result c in
          let univs = Free.univs t in
          let uvt = Free.uvars t in
          if Env.debug env <| Options.Other "Gen"
          then BU.print2 "^^^^\n\tFree univs = %s\n\tFree uvt=%s\n"
                (BU.set_elements univs |> List.map (fun u -> Print.univ_to_string (U_unif u)) |> String.concat ", ")
                (BU.set_elements uvt |> List.map (fun u -> BU.format2 "(%s : %s)"
                                                                    (Print.uvar_to_string u.ctx_uvar_head)
                                                                    (Print.term_to_string u.ctx_uvar_typ)) |> String.concat ", ");
          let univs =
            List.fold_left
              (fun univs uv -> BU.set_union univs (Free.univs uv.ctx_uvar_typ))
              univs
             (BU.set_elements uvt) in
          let uvs = gen_uvars uvt in
          if Env.debug env <| Options.Other "Gen"
          then BU.print2 "^^^^\n\tFree univs = %s\n\tgen_uvars =%s"
                (BU.set_elements univs |> List.map (fun u -> Print.univ_to_string (U_unif u)) |> String.concat ", ")
                (uvs |> List.map (fun u -> BU.format2 "(%s : %s)"
                                                        (Print.uvar_to_string u.ctx_uvar_head)
                                                        (N.term_to_string env u.ctx_uvar_typ)) |> String.concat ", ");

         univs, uvs, (lbname, e, c)
     in
     let univs, uvs, lec_hd = univs_and_uvars_of_lec (List.hd lecs) in
     let force_univs_eq lec2 u1 u2 =
        if BU.set_is_subset_of u1 u2
        && BU.set_is_subset_of u2 u1
        then ()
        else let lb1, _, _ = lec_hd in
             let lb2, _, _ = lec2 in
             let msg = BU.format2 "Generalizing the types of these mutually recursive definitions \
                                   requires an incompatible set of universes for %s and %s"
                            (Print.lbname_to_string lb1)
                            (Print.lbname_to_string lb2) in
             raise_error (Errors.Fatal_IncompatibleSetOfUniverse, msg) (Env.get_range env)
     in
     let force_uvars_eq lec2 (u1:list<ctx_uvar>) (u2:list<ctx_uvar>) =
        let uvars_subseteq u1 u2 =
            u1 |> BU.for_all (fun u ->
            u2 |> BU.for_some (fun u' -> Unionfind.equiv u.ctx_uvar_head u'.ctx_uvar_head))
        in
        if uvars_subseteq u1 u2
        && uvars_subseteq u2 u1
        then ()
        else let lb1, _, _ = lec_hd in
             let lb2, _, _ = lec2 in
             let msg = BU.format2 "Generalizing the types of these mutually recursive definitions \
                                   requires an incompatible number of types for %s and %s"
                            (Print.lbname_to_string lb1)
                            (Print.lbname_to_string lb2) in
             raise_error (Errors.Fatal_IncompatibleNumberOfTypes, msg) (Env.get_range env)
     in

     let lecs =
        List.fold_right (fun this_lec lecs ->
           let this_univs, this_uvs, this_lec = univs_and_uvars_of_lec this_lec in
           force_univs_eq this_lec univs this_univs;
           force_uvars_eq this_lec uvs this_uvs;
           this_lec::lecs)
        (List.tl lecs)
        []
     in

     let lecs = lec_hd :: lecs in

     let gen_types (uvs:list<ctx_uvar>) : list<(bv * aqual)> =
         let fail rng k : unit =
             let lbname, e, c = lec_hd in
               raise_error (Errors.Fatal_FailToResolveImplicitArgument,
                            BU.format3 "Failed to resolve implicit argument of type '%s' in the type of %s (%s)"
                                       (Print.term_to_string k)
                                       (Print.lbname_to_string lbname)
                                       (Print.term_to_string (U.comp_result c)))
                            rng
         in
         uvs |> List.map (fun u ->
         match Unionfind.find u.ctx_uvar_head with
         | Some _ -> failwith "Unexpected instantiation of mutually recursive uvar"
         | _ ->
           let k = N.normalize [Env.Beta; Env.Exclude Env.Zeta] env u.ctx_uvar_typ in
           let bs, kres = U.arrow_formals k in
           let _ =
             //we only generalize variables at type k = a:Type{phi}
             //where k is closed
             //this is in support of ML-style polymorphism, while also allowing generalizing
             //over things like eqtype, which is a common case
             //Otherwise, things go badly wrong: see #1091
             match (U.unrefine (N.unfold_whnf env kres)).n with
             | Tm_type _ ->
                let free = FStar.Syntax.Free.names kres in
                if not (BU.set_is_empty free) then fail u.ctx_uvar_range kres

             | _ ->
               fail u.ctx_uvar_range kres
           in
           let a = S.new_bv (Some <| Env.get_range env) kres in
           let t =
               match bs with
               | [] -> S.bv_to_name a
               | _ -> U.abs bs (S.bv_to_name a) (Some (U.residual_tot kres))
           in
           U.set_uvar u.ctx_uvar_head t;
            //t clearly has a free variable; this is the one place we break the
            //invariant of a uvar always being resolved to a term well-typed in its given context
           a, Some S.imp_tag)
     in

     let gen_univs = gen_univs env univs in
     let gen_tvars = gen_types uvs in

     let ecs = lecs |> List.map (fun (lbname, e, c) ->
         let e, c, gvs =
            match gen_tvars, gen_univs with
            | [], [] ->
              //nothing generalized
              e, c, []

            | _ ->
              //before we manipulate the term further, we must normalize it to get rid of the invariant-broken uvars
              let e0, c0 = e, c in
              let c = N.normalize_comp [Env.Beta; Env.DoNotUnfoldPureLets; Env.CompressUvars; Env.NoFullNorm; Env.Exclude Env.Zeta] env c in
              let e = N.reduce_uvar_solutions env e in
              let e =
                if is_rec
                then let tvar_args = List.map (fun (x, _) -> S.iarg (S.bv_to_name x)) gen_tvars in
                     let instantiate_lbname_with_app tm fv =
                        if S.fv_eq fv (right lbname)
                        then S.mk_Tm_app tm tvar_args tm.pos
                        else tm
                    in FStar.Syntax.InstFV.inst instantiate_lbname_with_app e
                else e
              in
              //now, with the uvars gone, we can close over the newly introduced type names
              let t = match (SS.compress (U.comp_result c)).n with
                    | Tm_arrow(bs, cod) ->
                      let bs, cod = SS.open_comp bs cod in
                      U.arrow (gen_tvars@bs) cod

                    | _ ->
                      U.arrow gen_tvars c in
              let e' = U.abs gen_tvars e (Some (U.residual_comp_of_comp c)) in
              e', S.mk_Total t, gen_tvars in
          (lbname, gen_univs, e, c, gvs)) in
     Some ecs

let generalize' env (is_rec:bool) (lecs:list<(lbname*term*comp)>) : (list<(lbname*univ_names*term*comp*list<binder>)>) =
  assert (List.for_all (fun (l, _, _) -> is_right l) lecs); //only generalize top-level lets
  if debug env Options.Low
  then BU.print1 "Generalizing: %s\n"
       (List.map (fun (lb, _, _) -> Print.lbname_to_string lb) lecs |> String.concat ", ");
  let univnames_lecs = List.map (fun (l, t, c) -> gather_free_univnames env t) lecs in
  let generalized_lecs =
      match gen env is_rec lecs with
          | None -> lecs |> List.map (fun (l,t,c) -> l,[],t,c,[])
          | Some luecs ->
            if debug env Options.Medium
            then luecs |> List.iter
                    (fun (l, us, e, c, gvs) ->
                         BU.print5 "(%s) Generalized %s at type %s\n%s\nVars = (%s)\n"
                                          (Range.string_of_range e.pos)
                                          (Print.lbname_to_string l)
                                          (Print.term_to_string (U.comp_result c))
                                          (Print.term_to_string e)
                                          (Print.binders_to_string ", " gvs));
            luecs
   in
   List.map2 (fun univnames (l,generalized_univs, t, c, gvs) ->
              (l, check_universe_generalization univnames generalized_univs t, t, c, gvs))
             univnames_lecs
             generalized_lecs

let generalize env is_rec lecs = 
  Profiling.profile (fun () -> generalize' env is_rec lecs)
                    (Some (Ident.string_of_lid (Env.current_module env)))
                    "FStar.TypeChecker.Util.generalize"
                    
(************************************************************************)
(* Convertibility *)
(************************************************************************)
//check_has_type env e t1 t2
//checks is e:t1 has type t2, subject to some guard.
let check_has_type env (e:term) (lc:lcomp) (t2:typ) : term * lcomp * guard_t =
  let env = Env.set_range env e.pos in
  let check env t1 t2 =
    if env.use_eq_strict  //AR: note that we can do this even if env has just use_eq
    then match Rel.get_teq_predicate env t1 t2 with
         | None -> None
         | Some f -> apply_guard f e |> Some
    else if env.use_eq
    then Rel.try_teq true env t1 t2
    else match Rel.get_subtyping_predicate env t1 t2 with
            | None -> None
            | Some f -> Some <| apply_guard f e
  in
  let e, lc, g_c = maybe_coerce_lc env e lc t2 in
  match check env lc.res_typ t2 with
  | None ->
    raise_error (Err.expected_expression_of_type env t2 e lc.res_typ) (Env.get_range env)
  | Some g ->
    if debug env <| Options.Other "Rel" then
      BU.print1 "Applied guard is %s\n" <| guard_to_string env g;
    e, lc, (Env.conj_guard g g_c)

/////////////////////////////////////////////////////////////////////////////////
let check_top_level env g lc : (bool * comp) =
  if debug env Options.Medium then
    BU.print1 "check_top_level, lc = %s\n" (TcComm.lcomp_to_string lc);
  let discharge g =
    force_trivial_guard env g;
    TcComm.is_pure_lcomp lc in
  let g = Rel.solve_deferred_constraints env g in
  let c, g_c = TcComm.lcomp_comp lc in
  if TcComm.is_total_lcomp lc
  then discharge (Env.conj_guard g g_c), c
  else let steps = [Env.Beta; Env.NoFullNorm; Env.DoNotUnfoldPureLets] in
       let c = Env.unfold_effect_abbrev env c
              |> S.mk_Comp
              |> Normalize.normalize_comp steps env in
       let ct, vc, g_pre = check_trivial_precondition env c in
       if Env.debug env <| Options.Other "Simplification"
       then BU.print1 "top-level VC: %s\n" (Print.term_to_string vc);
       discharge (Env.conj_guard g (Env.conj_guard g_c g_pre)), ct |> mk_Comp

(* Having already seen_args to head (from right to left),
   compute the guard, if any, for the next argument,
   if head is a short-circuiting operator *)
let short_circuit (head:term) (seen_args:args) : guard_formula =
    let short_bin_op f : args -> guard_formula = function
        | [] -> (* no args seen yet *) Trivial
        | [(fst, _)] -> f fst
        | _ -> failwith "Unexpexted args to binary operator" in

    let op_and_e e = U.b2t e   |> NonTrivial in
    let op_or_e e  = U.mk_neg (U.b2t e) |> NonTrivial in
    let op_and_t t = t |> NonTrivial in
    let op_or_t t  = t |> U.mk_neg |> NonTrivial in
    let op_imp_t t = t |> NonTrivial in

    let short_op_ite : args -> guard_formula = function
        | [] -> Trivial
        | [(guard, _)] -> NonTrivial guard
        | [_then;(guard, _)] -> U.mk_neg guard |> NonTrivial
        | _ -> failwith "Unexpected args to ITE" in
    let table =
        [(C.op_And,  short_bin_op op_and_e);
         (C.op_Or,   short_bin_op op_or_e);
         (C.and_lid, short_bin_op op_and_t);
         (C.or_lid,  short_bin_op op_or_t);
         (C.imp_lid, short_bin_op op_imp_t);
         (C.ite_lid, short_op_ite);] in

     match head.n with
        | Tm_fvar fv ->
          let lid = fv.fv_name.v in
          begin match BU.find_map table (fun (x, mk) -> if lid_equals x lid then Some (mk seen_args) else None) with
            | None ->   Trivial
            | Some g -> g
          end
        | _ -> Trivial

let short_circuit_head l =
    match (U.un_uinst l).n with
        | Tm_fvar fv ->
           BU.for_some (S.fv_eq_lid fv)
                   [C.op_And;
                    C.op_Or;
                    C.and_lid;
                    C.or_lid;
                    C.imp_lid;
                    C.ite_lid]
        | _ -> false



(************************************************************************)
(* maybe_add_implicit_binders (env:env) (bs:binders)                    *)
(* Adding implicit binders for ticked variables                         *)
(* in case the expected type is of the form #'a1 -> ... -> #'an -> t    *)
(* and bs does not begin with any implicit binders                      *)
(* add #'a1 ... #'an to bs                                              *)
(************************************************************************)
let maybe_add_implicit_binders (env:env) (bs:binders)  : binders =
    let pos bs = match bs with
        | (hd, _)::_ -> S.range_of_bv hd
        | _ -> Env.get_range env in
    match bs with
        | (_, Some (Implicit _))::_ -> bs //bs begins with an implicit binder; don't add any
        | _ ->
          match Env.expected_typ env with
            | None -> bs
            | Some t ->
                match (SS.compress t).n with
                    | Tm_arrow(bs', _) ->
                      begin match BU.prefix_until (function (_, Some (Implicit _)) -> false | _ -> true) bs' with
                        | None -> bs
                        | Some ([], _, _) -> bs //no implicits
                        | Some (imps, _,  _) ->
                          if imps |> BU.for_all (fun (x, _) -> BU.starts_with (string_of_id x.ppname) "'")
                          then let r = pos bs in
                               let imps = imps |> List.map (fun (x, i) -> (S.set_range_of_bv x r, i)) in
                               imps@bs //we have a prefix of ticked variables
                          else bs
                      end

                    | _ -> bs


//Decorating terms with monadic operators
let maybe_lift env e c1 c2 t =
    let m1 = Env.norm_eff_name env c1 in
    let m2 = Env.norm_eff_name env c2 in
    if Ident.lid_equals m1 m2
    || (U.is_pure_effect c1 && U.is_ghost_effect c2)
    || (U.is_pure_effect c2 && U.is_ghost_effect c1)
    then e
    else mk (Tm_meta(e, Meta_monadic_lift(m1, m2, t))) e.pos

let maybe_monadic env e c t =
    let m = Env.norm_eff_name env c in
    if is_pure_or_ghost_effect env m
    || Ident.lid_equals m C.effect_Tot_lid
    || Ident.lid_equals m C.effect_GTot_lid //for the cases in prims where Pure is not yet defined
    then e
    else mk (Tm_meta(e, Meta_monadic (m, t))) e.pos

let d s = BU.print1 "\x1b[01;36m%s\x1b[00m\n" s

// Takes care of creating the [fv], generating the top-level let-binding, and
// return a term that's a suitable reference (a [Tm_fv]) to the definition
let mk_toplevel_definition (env: env_t) lident (def: term): sigelt * term =
  // Debug
  if Env.debug env (Options.Other "ED") then begin
    d (string_of_lid lident);
    BU.print2 "Registering top-level definition: %s\n%s\n" (string_of_lid lident) (Print.term_to_string def)
  end;
  // Allocate a new top-level name.
  let fv = S.lid_as_fv lident (U.incr_delta_qualifier def) None in
  let lbname: lbname = Inr fv in
  let lb: letbindings =
    // the effect label will be recomputed correctly
    false, [U.mk_letbinding lbname [] S.tun C.effect_Tot_lid def [] Range.dummyRange]
  in
  // [Inline] triggers a "Impossible: locally nameless" error // FIXME: Doc?
  let sig_ctx = mk_sigelt (Sig_let (lb, [ lident ])) in
  {sig_ctx with sigquals=[ Unfold_for_unification_and_vcgen ]},
  mk (Tm_fvar fv) Range.dummyRange


/////////////////////////////////////////////////////////////////////////////
//Checks that the qualifiers on this sigelt are legal for it
/////////////////////////////////////////////////////////////////////////////
let check_sigelt_quals (env:FStar.TypeChecker.Env.env) se =
    let visibility = function Private -> true | _ -> false in
    let reducibility = function
        | Abstract | Irreducible
        | Unfold_for_unification_and_vcgen | Visible_default
        | Inline_for_extraction -> true
        | _ -> false in
    let assumption = function Assumption | New -> true | _ -> false in
    let reification = function Reifiable | Reflectable _ -> true | _ -> false in
    let inferred = function
      | Discriminator _
      | Projector _
      | RecordType _
      | RecordConstructor _
      | ExceptionConstructor
      | HasMaskedEffect
      | Effect -> true
      | _ -> false in
    let has_eq = function Noeq | Unopteq -> true | _ -> false in
    let quals_combo_ok quals q =
        match q with
        | Assumption ->
          quals
          |> List.for_all (fun x -> x=q
                              || x=Logic
                              || inferred x
                              || visibility x
                              || assumption x
                              || (env.is_iface && x=Inline_for_extraction)
                              || x=NoExtract)

        | New -> //no definition provided
          quals
          |> List.for_all (fun x -> x=q || inferred x || visibility x || assumption x)

        | Inline_for_extraction ->
          quals |> List.for_all (fun x -> x=q || x=Logic || visibility x || reducibility x
                                              || reification x || inferred x || has_eq x
                                              || (env.is_iface && x=Assumption)
                                              || x=NoExtract)

        | Unfold_for_unification_and_vcgen
        | Visible_default
        | Irreducible
        | Abstract
        | Noeq
        | Unopteq ->
          quals
          |> List.for_all (fun x -> x=q || x=Logic || x=Abstract || x=Inline_for_extraction || x=NoExtract || has_eq x || inferred x || visibility x || reification x)

        | TotalEffect ->
          quals
          |> List.for_all (fun x -> x=q || inferred x || visibility x || reification x)

        | Logic ->
          quals
          |> List.for_all (fun x -> x=q || x=Assumption || inferred x || visibility x || reducibility x)

        | Reifiable
        | Reflectable _ ->
          quals
          |> List.for_all (fun x -> reification x || inferred x || visibility x || x=TotalEffect || x=Visible_default)

        | Private ->
          true //only about visibility; always legal in combination with others

        | _ -> //inferred
          true
    in
    let check_erasable quals se r =
        let lids = U.lids_of_sigelt se in
        let val_exists =
          lids |> BU.for_some (fun l -> Option.isSome (Env.try_lookup_val_decl env l))
        in
        let val_has_erasable_attr =
          lids |> BU.for_some (fun l ->
            let attrs_opt = Env.lookup_attrs_of_lid env l in
            Option.isSome attrs_opt
            && U.has_attribute (Option.get attrs_opt) FStar.Parser.Const.erasable_attr)
        in
        let se_has_erasable_attr = U.has_attribute se.sigattrs FStar.Parser.Const.erasable_attr in
        if ((val_exists && val_has_erasable_attr) && not se_has_erasable_attr)
        then raise_error
             (Errors.Fatal_QulifierListNotPermitted,
              "Mismatch of attributes between declaration and definition: \
               Declaration is marked `erasable` but the definition is not")
              r;
        if ((val_exists && not val_has_erasable_attr) && se_has_erasable_attr)
        then raise_error
             (Errors.Fatal_QulifierListNotPermitted,
              "Mismatch of attributed between declaration and definition: \
               Definition is marked `erasable` but the declaration is not")
              r;
        if se_has_erasable_attr
        then begin
          match se.sigel with
          | Sig_bundle _ ->
            if not (quals |> BU.for_some (function Noeq -> true | _ -> false))
            then raise_error
                   (Errors.Fatal_QulifierListNotPermitted,
                    "Incompatible attributes and qualifiers: \
                     erasable types do not support decidable equality and must be marked `noeq`")
                    r
          | Sig_declare_typ _ ->
            ()
          | Sig_fail _ ->
            () (* just ignore it, the member ses have the attribute too *)
          | _ ->
            raise_error
              (Errors.Fatal_QulifierListNotPermitted,
               "Illegal attribute: \
                the `erasable` attribute is only permitted on inductive type definitions")
               r
        end
    in
    let quals = U.quals_of_sigelt se |> List.filter (fun x -> not (x = Logic)) in  //drop logic since it is deprecated
    if quals |> BU.for_some (function OnlyName -> true | _ -> false) |> not
    then
      let r = U.range_of_sigelt se in
      let no_dup_quals = BU.remove_dups (fun x y -> x=y) quals in
      let err' msg =
          raise_error (Errors.Fatal_QulifierListNotPermitted, (BU.format2
                          "The qualifier list \"[%s]\" is not permissible for this element%s"
                          (Print.quals_to_string quals) msg)) r in
      let err msg = err' (": " ^ msg) in
      let err' () = err' "" in
      if List.length quals <> List.length no_dup_quals
      then err "duplicate qualifiers";
      if not (quals |> List.for_all (quals_combo_ok quals))
      then err "ill-formed combination";
      check_erasable quals se r;
      match se.sigel with
      | Sig_let((is_rec, _), _) -> //let rec
        if is_rec && quals |> List.contains Unfold_for_unification_and_vcgen
        then err "recursive definitions cannot be marked inline";
        if quals |> BU.for_some (fun x -> assumption x || has_eq x)
        then err "definitions cannot be assumed or marked with equality qualifiers"
      | Sig_bundle _ ->
        if not (quals |> BU.for_all (fun x ->
              x=Abstract
              || x=Inline_for_extraction
              || x=NoExtract
              || inferred x
              || visibility x
              || has_eq x))
        then err' ();
        if quals |> List.existsb (function Unopteq -> true | _ -> false) &&
           U.has_attribute se.sigattrs FStar.Parser.Const.erasable_attr
        then err "unopteq is not allowed on an erasable inductives since they don't have decidable equality"
      | Sig_declare_typ _ ->
        if quals |> BU.for_some has_eq
        then err' ()
      | Sig_assume _ ->
        if not (quals |> BU.for_all (fun x -> visibility x || x=Assumption))
        then err' ()
      | Sig_new_effect _ ->
        if not (quals |> BU.for_all (fun x ->
              x=TotalEffect
              || inferred x
              || visibility x
              || reification x))
        then err' ()
      | Sig_effect_abbrev _ ->
        if not (quals |> BU.for_all (fun x -> inferred x || visibility x))
        then err' ()
      | _ -> ()

let must_erase_for_extraction (g:env) (t:typ) =
    let rec descend env t = //t is expected to b in WHNF
      match (SS.compress t).n with
      | Tm_arrow _ ->
           let bs, c = U.arrow_formals_comp t in
           let env = FStar.TypeChecker.Env.push_binders env bs in
           (U.is_ghost_effect (U.comp_effect_name c))
           || (U.is_pure_or_ghost_comp c && aux env (U.comp_result c))
      | Tm_refine({sort=t}, _) ->
           aux env t
      | Tm_app (head, _)
      | Tm_uinst (head, _) ->
           descend env head
      | Tm_fvar fv ->
           //special treatment for must_erase_for_extraction here
           //See Env.type_is_erasable for more explanations
           Env.fv_has_attr env fv C.must_erase_for_extraction_attr
      | _ -> false
    and aux env t =
        let t = N.normalize [Env.Primops;
                             Env.Weak;
                             Env.HNF;
                             Env.UnfoldUntil delta_constant;
                             Env.Beta;
                             Env.AllowUnboundUniverses;
                             Env.Zeta;
                             Env.Iota;
                             Env.Unascribe] env t in
//        debug g (fun () -> BU.print1 "aux %s\n" (Print.term_to_string t));
        let res = Env.non_informative env t || descend env t in
        if Env.debug env <| Options.Other "Extraction"
        then BU.print2 "must_erase=%s: %s\n" (if res then "true" else "false") (Print.term_to_string t);
        res
    in
    aux g t

let fresh_effect_repr env r eff_name signature_ts repr_ts_opt u a_tm =
  let fail t = raise_error (Err.unexpected_signature_for_monad env eff_name t) r in
  
  let _, signature = Env.inst_tscheme signature_ts in

  (*
   * We go through the binders in the signature a -> bs
   * For each binder in bs, create a fresh uvar
   * But keep substituting [a/a_tm, b_i/?ui] in the sorts of the subsequent binders
   *)
  match (SS.compress signature).n with
  | Tm_arrow (bs, _) ->
    let bs = SS.open_binders bs in
    (match bs with
     | a::bs ->
       //is is all the uvars, and g is their collective guard
       let is, g = Env.uvars_for_binders env bs [NT (fst a, a_tm)]
         (fun b -> BU.format3
           "uvar for binder %s when creating a fresh repr for %s at %s"
           (Print.binder_to_string b) (string_of_lid eff_name) (Range.string_of_range r)) r in
       (match repr_ts_opt with
        | None ->  //no repr, return thunked computation type
          let eff_c = mk_Comp ({
            comp_univs = [u];
            effect_name = eff_name;
            result_typ = a_tm;
            effect_args = List.map S.as_arg is;
            flags = [] }) in
          S.mk (Tm_arrow ([S.null_binder S.t_unit], eff_c)) r
        | Some repr_ts ->
          let repr = Env.inst_tscheme_with repr_ts [u] |> snd in
          S.mk_Tm_app
            repr
            (List.map S.as_arg (a_tm::is))
            r), g
     | _ -> fail signature)
  | _ -> fail signature

let fresh_effect_repr_en env r eff_name u a_tm =
  eff_name
  |> Env.get_effect_decl env
  |> (fun ed -> fresh_effect_repr env r eff_name ed.signature (ed |> U.get_eff_repr)  u a_tm)

let layered_effect_indices_as_binders env r eff_name sig_ts u a_tm =
  let _, sig_tm = Env.inst_tscheme_with sig_ts [u] in

  let fail t = raise_error (Err.unexpected_signature_for_monad env eff_name t) r in

  match (SS.compress sig_tm).n with
  | Tm_arrow (bs, _) ->
    let bs = SS.open_binders bs in
    (match bs with
     | (a', _)::bs -> bs |> SS.subst_binders [NT (a', a_tm)]
     | _ -> fail sig_tm)
  | _ -> fail sig_tm

(*
 * Lifting a comp c to the layered effect eff_name
 *
 * let c = M<u_c> a_c wp_c
 *
 * let lift_M_eff_name = (u, lift_t) where
 *   lift_t = a:Type u -> wp:M_wp a -> (x_i:t_i) -> f:(unit -> M a wp) -> PURE (repr<u> a i_1 ... i_n) wp
 *
 * We first instantiate lift_t with u_c
 *
 * Then we create uvars (?u_i:t_i), while subtituting [a/a_c; wp/wp_c; x_j/?u_j] (forall j < i)
 *
 * let substs = [a/a_c; wp/wp_c; x_i/?u_i]
 *
 * We return M'<u_c> a_c i_i[substs]
 *
 * + we add (wp[substs] (fun _ -> True)) to the returned guard
 *)
let lift_tf_layered_effect (tgt:lident) (lift_ts:tscheme) env (c:comp) : comp * guard_t =
  if Env.debug env <| Options.Other "LayeredEffectsApp" then
    BU.print2 "Lifting comp %s to layered effect %s {\n"
      (Print.comp_to_string c) (Print.lid_to_string tgt);

  let r = Env.get_range env in

  let ct = U.comp_to_comp_typ c in

  let u, a, c_is = List.hd ct.comp_univs, ct.result_typ, ct.effect_args |> List.map fst in

  //lift_ts has the arrow type: <u>a:Type -> ..bs.. -> f -> repr a is

  let _, lift_t = Env.inst_tscheme_with lift_ts [u] in

  let lift_t_shape_error s =
    BU.format4 "Lift from %s to %s has unexpected shape, reason: %s (lift:%s)"
      (Ident.string_of_lid ct.effect_name) (Ident.string_of_lid tgt)
      s (Print.term_to_string lift_t) in

  let a_b, (rest_bs, [f_b]), lift_c =  //lift_c is the computation type of the lift combinator (PURE a wp)
    match (SS.compress lift_t).n with
    | Tm_arrow (bs, c) when List.length bs >= 2 ->
      let ((a_b::bs), c) = SS.open_comp bs c in
      a_b, bs |> List.splitAt (List.length bs - 1), c
    | _ ->
      raise_error (Errors.Fatal_UnexpectedEffect, lift_t_shape_error
        "either not an arrow or not enough binders") r in

  let rest_bs_uvars, g = Env.uvars_for_binders env rest_bs
    [NT (a_b |> fst, a)]
    (fun b -> BU.format4
      "implicit for binder %s of %s~>%s at %s"
      (Print.binder_to_string b) (Ident.string_of_lid ct.effect_name)
      (Ident.string_of_lid tgt) (Range.string_of_range r)) r in

  let substs = List.map2
    (fun b t -> NT (b |> fst, t))
    (a_b::rest_bs) (a::rest_bs_uvars) in

  let guard_f =
    let f_sort = (fst f_b).sort |> SS.subst substs |> SS.compress in
    let f_sort_is = U.effect_indices_from_repr f_sort (Env.is_layered_effect env ct.effect_name) r "f binder of lift is not a repr" in
    List.fold_left2
      (fun g i1 i2 ->
        if Env.debug env <| Options.Other "LayeredEffectsRel"
        then BU.print2 "Layered Effects teq %s = %s\n"
               (Print.term_to_string i1) (Print.term_to_string i2);
        Env.conj_guard g (Rel.teq env i1 i2))
      Env.trivial_guard c_is f_sort_is in

  let lift_ct = lift_c |> SS.subst_comp substs |> U.comp_to_comp_typ in
  
  let is = U.effect_indices_from_repr lift_ct.result_typ (Env.is_layered_effect env tgt) r "return type of lift is not a repr" in

  //compute the formula `lift_c.wp (fun _ -> True)` and add it to the final guard
  let fml =
    let u, wp = List.hd lift_ct.comp_univs, fst (List.hd lift_ct.effect_args) in
    Env.pure_precondition_for_trivial_post env u lift_ct.result_typ wp Range.dummyRange in

  let c = mk_Comp ({
    comp_univs = lift_ct.comp_univs;  //AR: TODO: not too sure about this
    effect_name = tgt;
    result_typ = a;
    effect_args = is |> List.map S.as_arg;
    flags = []  //AR: setting the flags to empty
  }) in

  if debug env <| Options.Other "LayeredEffectsApp" then
    BU.print1 "} Lifted comp: %s\n" (Print.comp_to_string c);

  c, Env.conj_guard (Env.conj_guard g guard_f) (Env.guard_of_guard_formula (TcComm.NonTrivial fml))

(*
 * Creating the Env.mlift.mlift_term function for layered effects
 * Quite simple, just apply the lift term, passing units for the
 * binders that are meant to compute indices
 *)
let lift_tf_layered_effect_term env (sub:sub_eff)
  (u:universe) (a:typ) (e:term) : term =

  let lift = sub.lift |> must |> (fun ts -> inst_tscheme_with ts [u]) |> snd in

  let rest_bs =
    let lift_t = sub.lift_wp |> must in
    match (lift_t |> snd |> SS.compress).n with
    | Tm_arrow (_::bs, _) when List.length bs >= 1 ->
      bs |> List.splitAt (List.length bs - 1) |> fst
    | _ ->
      raise_error (Errors.Fatal_UnexpectedEffect,
        BU.format1 "lift_t tscheme %s is not an arrow with enough binders"
          (Print.tscheme_to_string lift_t)) (snd lift_t).pos in

  let args = (S.as_arg a)::((rest_bs |> List.map (fun _ -> S.as_arg S.unit_const))@[S.as_arg e]) in
  mk (Tm_app (lift, args)) e.pos

let get_field_projector_name env datacon index =
  let _, t = Env.lookup_datacon env datacon in
  let err n =
    raise_error (Errors.Fatal_UnexpectedDataConstructor,
      BU.format3 "Data constructor %s does not have enough binders (has %s, tried %s)"
        (Ident.string_of_lid datacon) (string_of_int n) (string_of_int index)) (Env.get_range env) in
  match (SS.compress t).n with
  | Tm_arrow (bs, _) ->
    let bs = bs |> List.filter (fun (_, q) -> match q with | Some (Implicit true) -> false | _ -> true) in
    if List.length bs <= index then err (List.length bs)
    else
      let b = List.nth bs index in
      U.mk_field_projector_name datacon (fst b) index
  | _ -> err 0


let get_mlift_for_subeff env (sub:S.sub_eff) : Env.mlift =
  if Env.is_layered_effect env sub.source || Env.is_layered_effect env sub.target

  then
    ({ mlift_wp = lift_tf_layered_effect sub.target (sub.lift_wp |> must);
       mlift_term = Some (lift_tf_layered_effect_term env sub) })

  else
    let mk_mlift_wp ts env c =
      let ct = U.comp_to_comp_typ c in
      let _, lift_t = inst_tscheme_with ts ct.comp_univs in
      let wp = List.hd ct.effect_args in
      S.mk_Comp ({ ct with
        effect_name = sub.target;
        effect_args =
          [mk (Tm_app (lift_t, [as_arg ct.result_typ; wp])) (fst wp).pos |> S.as_arg]
      }), TcComm.trivial_guard
    in

    let mk_mlift_term ts u r e =
      let _, lift_t = inst_tscheme_with ts [u] in
      mk (Tm_app (lift_t, [as_arg r; as_arg S.tun; as_arg e])) e.pos
    in

    ({ mlift_wp = sub.lift_wp |> must |> mk_mlift_wp;
       //AR: this is funky
       //it is saying, if you don't give us a lift term (a function that lifts terms),
       //we are assuming that the function is an identity
       //so for example, primitive effects just specify lift wps, and not terms
       //for them we assume that the terms are identity functions
       //why do we need it?
       //suppose programmer writes a layered effect M and defines a lift from DIV to M
       //now a PURE computation in the VC gets lifted via: PURE ~> DIV ~> M
       //when extracting (and reifying the monadic lifts), we go the same route
       //but if there is no lift term from PURE ~> DIV, we get an error
       //is this ok to do for DM4F? not sure in general
       //but currently PURE and DIV are lifted to DM4F effects using M.return
       //and not using the lift term (I don't think the lift term is even supported for DM4F, is it?)
       mlift_term =
         match sub.lift with
         | None -> Some (fun _ _ e -> return_all e)
         | Some ts -> Some (mk_mlift_term ts) })


let update_env_sub_eff env sub =
  Env.update_effect_lattice env sub.source sub.target (get_mlift_for_subeff env sub)

let update_env_polymonadic_bind env m n p ty =
  Env.add_polymonadic_bind env m n p
    (fun env c1 bv_opt c2 flags r -> mk_indexed_bind env m n p ty c1 bv_opt c2 flags r)<|MERGE_RESOLUTION|>--- conflicted
+++ resolved
@@ -268,6 +268,21 @@
 
 let mk_comp md = mk_comp_l md.mname
 
+let effect_args_from_repr (repr:term) (is_layered:bool) (r:Range.range) : list<term> =
+  let err () =
+    raise_error (Errors.Fatal_UnexpectedEffect,
+      BU.format2 "Could not get effect args from repr %s with is_layered %s"
+        (Print.term_to_string repr) (string_of_bool is_layered)) r in
+  let repr = SS.compress repr in
+  if is_layered
+  then match repr.n with
+       | Tm_app (_, _::is) -> is |> List.map fst
+       | _ -> err ()
+  else match repr.n with 
+       | Tm_arrow (_, c) -> c |> U.comp_to_comp_typ |> (fun ct -> ct.effect_args |> List.map fst)
+       | _ -> err ()
+
+
 (*
  * Build the M.return comp for a wp effect
  *
@@ -283,9 +298,6 @@
   mk_comp ed u_a a wp [RETURN]
 
 
-//AR: TODO: streamline errors of effect_indices_from_repr
-
-
 (*
  * Build the M.return comp for an indexed effect
  *
@@ -293,7 +305,7 @@
  *)
 let mk_indexed_return env (ed:S.eff_decl) (u_a:universe) (a:typ) (e:term) (r:Range.range)
 : comp * guard_t
-= if Env.debug env <| Options.Other "LayeredEffectsApp"
+= if Env.debug env <| Options.Other "LayeredEffects"
   then BU.print4 "Computing %s.return for u_a:%s, a:%s, and e:%s{\n"
          (Ident.string_of_lid ed.mname) (Print.univ_to_string u_a)
          (Print.term_to_string a) (Print.term_to_string e);
@@ -316,7 +328,7 @@
 
   let rest_bs_uvars, g_uvars = Env.uvars_for_binders
     env rest_bs [NT (a_b |> fst, a); NT (x_b |> fst, e)]
-    (fun b -> BU.format3 "implicit for binder %s of %s at %s"
+    (fun b -> BU.format3 "implicit var for binder %s of %s at %s"
              (Print.binder_to_string b)
              (BU.format1 "%s.return" (Ident.string_of_lid ed.mname))
              (Range.string_of_range r)) r in
@@ -326,9 +338,7 @@
     (a_b::x_b::rest_bs) (a::e::rest_bs_uvars) in
 
   let is =
-    U.effect_indices_from_repr (SS.compress return_ct.result_typ) (U.is_layered ed) r
-      (BU.format2 "return result type for %s is not a repr (%s)"
-        (Ident.string_of_lid ed.mname) (Print.term_to_string return_ct.result_typ))
+    effect_args_from_repr (SS.compress return_ct.result_typ) (U.is_layered ed) r
     |> List.map (SS.subst subst) in
 
   let c = mk_Comp ({
@@ -339,7 +349,7 @@
     flags = []
   }) in
 
-  if Env.debug env <| Options.Other "LayeredEffectsApp"
+  if Env.debug env <| Options.Other "LayeredEffects"
   then BU.print1 "} c after return %s\n" (Print.comp_to_string c);
 
   c, g_uvars
@@ -376,21 +386,14 @@
   then C.effect_Tot_lid
   else join_effects env c1.eff_name c2.eff_name
 
-type lift_context =
-  | Lift_for_bind
-  | Lift_for_match
-
 (*
  * This functions returns the two lifted computations,
  *   and guards for each of them
  *
  * The separate guards are important when it is called from the pattern matching code (bind_cases)
  *   where the two guards are weakened using different branch conditions
- *
- * Note that this code may use polymonadic binds for lifts,
- *   for now we intend to use it only for pattern matches (lifting the wildcard case)
  *)
-let lift_comps_sep_guards env c1 c2 (b:option<bv>) (lift_context:lift_context)
+let lift_comps_sep_guards env c1 c2 (b:option<bv>) (for_bind:bool)
 : lident * comp * comp * guard_t * guard_t =
   let c1 = Env.unfold_effect_abbrev env c1 in
   let c2 = Env.unfold_effect_abbrev env c2 in
@@ -398,7 +401,7 @@
   | Some (m, lift1, lift2) ->
     let c1, g1 = lift_comp env c1 lift1 in
     let c2, g2 =
-      if lift_context = Lift_for_match then lift_comp env c2 lift2
+      if not for_bind then lift_comp env c2 lift2
       else
         let x_a =
           match b with
@@ -420,8 +423,6 @@
      *
      *     we could also try to find a P such that (M1, P) |> P and (M2, P) |> P exist
      *       but leaving that for later
-     *
-     *     we do it ONLY FOR pattern matches
      *)
 
     let rng = env.range in
@@ -430,15 +431,13 @@
         (BU.format2 "Effects %s and %s cannot be composed" 
           (Print.lid_to_string c1.effect_name) (Print.lid_to_string c2.effect_name))) rng in
 
-    if Env.debug env <| Options.Other "LayeredEffectsApp"
-    then BU.print3 "Lifting comps %s and %s with lift context %s{\n"
+    if Env.debug env <| Options.Other "LayeredEffects"
+    then BU.print3 "Lifting comps %s and %s with for_bind %s{\n"
            (c1 |> S.mk_Comp |> Print.comp_to_string)
            (c2 |> S.mk_Comp |> Print.comp_to_string)
-           (match lift_context with
-            | Lift_for_bind -> "bind"
-            | Lift_for_match -> "match");
-
-    if lift_context = Lift_for_bind then err ()
+           (string_of_bool for_bind);
+
+    if for_bind then err ()
     else
 
       let bind_with_return (ct:comp_typ) (ret_eff:lident) (f_bind:Env.polymonadic_bind_t)
@@ -470,15 +469,15 @@
           | Some (p, c2, c1, g) -> p, c1, c2, Env.trivial_guard, g
           | None -> err () in
 
-      if Env.debug env <| Options.Other "LayeredEffectsApp"
+      if Env.debug env <| Options.Other "LayeredEffects"
       then BU.print3 "} Returning p %s, c1 %s, and c2 %s\n"
              (Ident.string_of_lid p) (Print.comp_to_string c1) (Print.comp_to_string c2);
 
       p, c1, c2, g1, g2
 
-let lift_comps env c1 c2 (b:option<bv>) (lift_context:lift_context)
+let lift_comps env c1 c2 (b:option<bv>) (for_bind:bool)
 : lident * comp * comp * guard_t
-= let l, c1, c2, g1, g2 = lift_comps_sep_guards env c1 c2 b lift_context in
+= let l, c1, c2, g1, g2 = lift_comps_sep_guards env c1 c2 b for_bind in
   l, c1, c2, Env.conj_guard g1 g2
 
 let is_pure_effect env l =
@@ -655,7 +654,7 @@
   (ct1:comp_typ) (b:option<bv>) (ct2:comp_typ)
   (flags:list<cflag>) (r1:Range.range) : comp * guard_t =
 
-  if Env.debug env <| Options.Other "LayeredEffectsApp" then
+  if Env.debug env <| Options.Other "LayeredEffects" then
     BU.print2 "Binding c1:%s and c2:%s {\n"
       (Print.comp_to_string (S.mk_Comp ct1)) (Print.comp_to_string (S.mk_Comp ct2));
 
@@ -684,7 +683,7 @@
   let rest_bs_uvars, g_uvars = Env.uvars_for_binders
     env rest_bs [NT (a_b |> fst, t1); NT (b_b |> fst, t2)]
     (fun b -> BU.format3
-      "implicit for binder %s of %s at %s"
+      "implicit var for binder %s of %s at %s"
       (Print.binder_to_string b)
       (BU.format3 "(%s, %s) |> %s" (Ident.string_of_lid m) (Ident.string_of_lid n) (Ident.string_of_lid p))
       (Range.string_of_range r1)) r1 in
@@ -694,18 +693,11 @@
     (a_b::b_b::rest_bs) (t1::t2::rest_bs_uvars) in
 
   let f_guard =  //unify c1's indices with f's indices in the bind_wp
-    let f_sort_is = U.effect_indices_from_repr
+    let f_sort_is = effect_args_from_repr
       (SS.compress (f_b |> fst).sort)
-      (U.is_layered m_ed) r1
-      (BU.format1 "bind f binder sort is not a repr (%s)"
-        (Print.term_to_string (f_b |> fst).sort))      
-      |> List.map (SS.subst subst) in
+      (U.is_layered m_ed) r1 |> List.map (SS.subst subst) in
     List.fold_left2
-      (fun g i1 f_i1 ->
-        if Env.debug env <| Options.Other "LayeredEffectsRel"
-        then BU.print2 "Layered effects teq %s = %s\n"
-               (Print.term_to_string i1) (Print.term_to_string f_i1);
-        Env.conj_guard g (Rel.teq env i1 f_i1))
+      (fun g i1 f_i1 -> Env.conj_guard g (Rel.teq env i1 f_i1))
       Env.trivial_guard is1 f_sort_is in 
 
   let g_guard =  //unify c2's indices with g's indices in the bind_wp
@@ -720,20 +712,14 @@
         let bs, c = SS.open_comp bs c in
         let bs_subst = NT (List.hd bs |> fst, x_a |> fst |> S.bv_to_name) in
         let c = SS.subst_comp [bs_subst] c in
-        U.effect_indices_from_repr (SS.compress (U.comp_result c)) (U.is_layered n_ed) r1
-          (BU.format1 "bind g binder comp type is not a repr (%s)"
-            (Print.term_to_string (U.comp_result c)))
+        effect_args_from_repr (SS.compress (U.comp_result c)) (U.is_layered n_ed) r1
         |> List.map (SS.subst subst)
-      | _ -> failwith "impossible: mk_indexed_bind"
+      | _ -> failwith "imspossible: mk_indexed_bind"
     in
 
     let env_g = Env.push_binders env [x_a] in
     List.fold_left2
-      (fun g i1 g_i1 ->
-        if Env.debug env <| Options.Other "LayeredEffectsRel"
-        then BU.print2 "LayeredEffects teq %s = %s\n"
-               (Print.term_to_string i1) (Print.term_to_string g_i1);
-        Env.conj_guard g (Rel.teq env_g i1 g_i1))
+      (fun g i1 g_i1 -> Env.conj_guard g (Rel.teq env_g i1 g_i1))
       Env.trivial_guard is2 g_sort_is
     |> Env.close_guard env [x_a] in
 
@@ -745,8 +731,7 @@
     Env.pure_precondition_for_trivial_post env u bind_ct.result_typ wp Range.dummyRange in
 
   let is : list<term> =  //indices of the resultant computation
-    U.effect_indices_from_repr (SS.compress bind_ct.result_typ) (U.is_layered p_ed) r1
-      (BU.format1 "bind ct result type not a repr (%s)" (Print.term_to_string bind_ct.result_typ)) in
+    effect_args_from_repr (SS.compress bind_ct.result_typ) (U.is_layered p_ed) r1 in
 
   let c = mk_Comp ({
     comp_univs = ct2.comp_univs;
@@ -756,7 +741,7 @@
     flags = flags
   }) in
 
-  if Env.debug env <| Options.Other "LayeredEffectsApp" then
+  if Env.debug env <| Options.Other "LayeredEffects" then
     BU.print1 "} c after bind: %s\n" (Print.comp_to_string c);
 
   c, Env.conj_guards [
@@ -798,11 +783,7 @@
   let ct1, ct2 = Env.unfold_effect_abbrev env c1, Env.unfold_effect_abbrev env c2 in
 
   match Env.exists_polymonadic_bind env ct1.effect_name ct2.effect_name with
-  | Some (p, f_bind) ->
-    if Env.debug env <| Options.Other "LayeredEffectsApp"
-    then BU.print3 "Found a polymonadic bind (%s, %s) |> %s, using it\n"
-           (string_of_lid ct1.effect_name) (string_of_lid ct2.effect_name) (string_of_lid p);
-    f_bind env ct1 b ct2 flags r1
+  | Some (p, f_bind) -> f_bind env ct1 b ct2 flags r1
   | None ->    
     (*
      * AR: g_lift here consists of the guard of lifting c1 and c2
@@ -812,7 +793,7 @@
      *     however, if you see lift_comps_sep_guards, it is already doing the closing
      *       so it's fine to return g_return as is
      *)
-    let m, c1, c2, g_lift = lift_comps env c1 c2 b Lift_for_bind in
+    let m, c1, c2, g_lift = lift_comps env c1 c2 b true in
     let ct1, ct2 = U.comp_to_comp_typ c1, U.comp_to_comp_typ c2 in
 
     let c, g_bind =
@@ -1514,35 +1495,6 @@
                   let cond = U.mk_conj acc (U.mk_neg g) in
                   (conds@[cond]), cond) ([U.t_true], U.t_true)
               |> fst
-<<<<<<< HEAD
-              |> List.splitAt (List.length lcases)
-              |> fst in
-
-            //let default_case, g_comp = weaken_comp env default_case default_branch_condition in
-
-            let md, comp, g_comp = List.fold_right2 (fun (g, eff_label, _, cthen) bcond (_, celse, g_comp) ->
-                let cthen, gthen = TcComm.lcomp_comp (maybe_return eff_label cthen) in
-                let gthen = TcComm.weaken_guard_formula gthen (U.mk_conj bcond g) in
-                let md, ct_then, ct_else, g_lift_then, g_lift_else =
-                  let m, cthen, celse, g_lift_then, g_lift_else =
-                    lift_comps_sep_guards env cthen celse None Lift_for_match in
-                  let md = Env.get_effect_decl env m in
-                  md, cthen |> U.comp_to_comp_typ, celse |> U.comp_to_comp_typ, g_lift_then, g_lift_else in
-                let fn =
-                  if md |> U.is_layered then mk_layered_conjunction
-                  else mk_non_layered_conjunction in
-
-                //weaken the lift guards
-                let g_lift_then = TcComm.weaken_guard_formula g_lift_then (U.mk_conj bcond g) in
-                let g_lift_else = TcComm.weaken_guard_formula g_lift_else (U.mk_conj bcond (U.mk_neg g)) in                
-                let g_lift = Env.conj_guard g_lift_then g_lift_else in
-
-                let c, g_conjunction = fn env md u_res_t res_t g ct_then ct_else (Env.get_range env) in
-                Some md,
-                c,
-                Env.conj_guards [g_comp; gthen; g_lift; g_conjunction]
-            ) lcases branch_conditions (None, default_case, Env.trivial_guard) in
-=======
               |> (fun l -> List.splitAt (List.length l - 1) l)  //the length of the list is at least 1
               |> (fun (l1, l2) -> l1, List.hd l2) in
 
@@ -1619,7 +1571,6 @@
                 let check = label Err.exhaustiveness_check (Env.get_range env) check   in
                 strengthen_comp env None comp check bind_cases_flags in
               c, Env.conj_guard g_comp g in
->>>>>>> 56fe24cd
 
             //close g_comp with the scrutinee bv
             let g_comp = Env.close_guard env0 [scrutinee |> S.mk_binder] g_comp in
@@ -2887,7 +2838,7 @@
  * + we add (wp[substs] (fun _ -> True)) to the returned guard
  *)
 let lift_tf_layered_effect (tgt:lident) (lift_ts:tscheme) env (c:comp) : comp * guard_t =
-  if Env.debug env <| Options.Other "LayeredEffectsApp" then
+  if Env.debug env <| Options.Other "LayeredEffects" then
     BU.print2 "Lifting comp %s to layered effect %s {\n"
       (Print.comp_to_string c) (Print.lid_to_string tgt);
 
@@ -2918,9 +2869,13 @@
   let rest_bs_uvars, g = Env.uvars_for_binders env rest_bs
     [NT (a_b |> fst, a)]
     (fun b -> BU.format4
-      "implicit for binder %s of %s~>%s at %s"
+      "implicit var for binder %s of %s~>%s at %s"
       (Print.binder_to_string b) (Ident.string_of_lid ct.effect_name)
       (Ident.string_of_lid tgt) (Range.string_of_range r)) r in
+
+  if debug env <| Options.Other "LayeredEffects" then
+    BU.print1 "Introduced uvars: %s\n"
+      (List.fold_left (fun s u -> s ^ ";;;;" ^ (Print.term_to_string u)) "" rest_bs_uvars);
 
   let substs = List.map2
     (fun b t -> NT (b |> fst, t))
@@ -2928,23 +2883,23 @@
 
   let guard_f =
     let f_sort = (fst f_b).sort |> SS.subst substs |> SS.compress in
-    let f_sort_is = U.effect_indices_from_repr f_sort (Env.is_layered_effect env ct.effect_name) r "f binder of lift is not a repr" in
+    let f_sort_is = effect_args_from_repr f_sort (Env.is_layered_effect env ct.effect_name) r in
     List.fold_left2
-      (fun g i1 i2 ->
-        if Env.debug env <| Options.Other "LayeredEffectsRel"
-        then BU.print2 "Layered Effects teq %s = %s\n"
-               (Print.term_to_string i1) (Print.term_to_string i2);
-        Env.conj_guard g (Rel.teq env i1 i2))
+      (fun g i1 i2 -> Env.conj_guard g (Rel.teq env i1 i2))
       Env.trivial_guard c_is f_sort_is in
 
   let lift_ct = lift_c |> SS.subst_comp substs |> U.comp_to_comp_typ in
   
-  let is = U.effect_indices_from_repr lift_ct.result_typ (Env.is_layered_effect env tgt) r "return type of lift is not a repr" in
+  let is = effect_args_from_repr lift_ct.result_typ (Env.is_layered_effect env tgt) r in
 
   //compute the formula `lift_c.wp (fun _ -> True)` and add it to the final guard
   let fml =
     let u, wp = List.hd lift_ct.comp_univs, fst (List.hd lift_ct.effect_args) in
     Env.pure_precondition_for_trivial_post env u lift_ct.result_typ wp Range.dummyRange in
+
+  if Env.debug env <| Options.Other "LayeredEffects" &&
+     Env.debug env <| Options.Extreme
+  then BU.print1 "Guard for lift is: %s" (Print.term_to_string fml);
 
   let c = mk_Comp ({
     comp_univs = lift_ct.comp_univs;  //AR: TODO: not too sure about this
@@ -2954,7 +2909,7 @@
     flags = []  //AR: setting the flags to empty
   }) in
 
-  if debug env <| Options.Other "LayeredEffectsApp" then
+  if debug env <| Options.Other "LayeredEffects" then
     BU.print1 "} Lifted comp: %s\n" (Print.comp_to_string c);
 
   c, Env.conj_guard (Env.conj_guard g guard_f) (Env.guard_of_guard_formula (TcComm.NonTrivial fml))
