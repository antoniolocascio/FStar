--- conflicted
+++ resolved
@@ -79,86 +79,6 @@
 
 (*****************Type-checking the signature of a module*****************************)
 
-<<<<<<< HEAD
-=======
-let tc_lex_t env ses quals lids =
-    (* We specifically type lex_t as:
-
-          type lex_t<u> : Type(u) =
-          datacon LexTop<utop>  : lex_t<utop>
-          datacon LexCons<ucons1, ucons2> : #a:Type(ucons1) -> hd:a -> tl:lex_t<ucons2> -> lex_t<max ucons1 ucons2>
-    *)
-    assert (quals = []);
-    let err_range = (List.hd ses).sigrng in
-    begin match lids with
-        | [lex_t; lex_top; lex_cons] when
-            (lid_equals lex_t PC.lex_t_lid
-             && lid_equals lex_top PC.lextop_lid
-             && lid_equals lex_cons PC.lexcons_lid) -> ()
-        | _ -> Errors.raise_error (Errors.Fatal_InvalidRedefinitionOfLexT, ("Invalid (partial) redefinition of lex_t")) err_range
-    end;
-    begin match ses with
-      //AR: we were enforcing the univs to be [], which breaks down when we have two phases
-      //    the typechecking of lex_t is anyway hardcoded, so it should be fine to ignore that restriction
-      | [{ sigel = Sig_inductive_typ(lex_t, _, [], t, _, _);  sigquals = []; sigrng = r };
-         { sigel = Sig_datacon(lex_top, _, _t_top, _lex_t_top, 0, _); sigquals = []; sigrng = r1 };
-         { sigel = Sig_datacon(lex_cons, _, _t_cons, _lex_t_cons, 0, _); sigquals = []; sigrng = r2 }]
-         when (lid_equals lex_t PC.lex_t_lid
-            && lid_equals lex_top PC.lextop_lid
-            && lid_equals lex_cons PC.lexcons_lid) ->
-
-        let u = S.new_univ_name (Some r) in
-        let t = mk (Tm_type(U_name u)) r in
-        let t = Subst.close_univ_vars [u] t in
-        let tc = { sigel = Sig_inductive_typ(lex_t, [u], [], t, [], [PC.lextop_lid; PC.lexcons_lid]);
-                   sigquals = [];
-                   sigrng = r;
-                   sigmeta = default_sigmeta;
-                   sigattrs = [];
-                   sigopts = None; } in
-
-        let utop = S.new_univ_name (Some r1) in
-        let lex_top_t = mk (Tm_uinst(S.fvar (Ident.set_lid_range PC.lex_t_lid r1) delta_constant None, [U_name utop])) r1 in
-        let lex_top_t = Subst.close_univ_vars [utop] lex_top_t in
-        let dc_lextop = { sigel = Sig_datacon(lex_top, [utop], lex_top_t, PC.lex_t_lid, 0, []);
-                          sigquals = [];
-                          sigrng = r1;
-                          sigmeta = default_sigmeta;
-                          sigattrs = [];
-                          sigopts = None; } in
-
-        let ucons1 = S.new_univ_name (Some r2) in
-        let ucons2 = S.new_univ_name (Some r2) in
-        let lex_cons_t =
-            let a = S.new_bv (Some r2) (mk (Tm_type(U_name ucons1)) r2) in
-            let hd = S.new_bv (Some r2) (S.bv_to_name a) in
-            let tl = S.new_bv (Some r2) (mk (Tm_uinst(S.fvar (Ident.set_lid_range PC.lex_t_lid r2) delta_constant None, [U_name ucons2])) r2) in
-            let res = mk (Tm_uinst(S.fvar (Ident.set_lid_range PC.lex_t_lid r2) delta_constant None, [U_max [U_name ucons1; U_name ucons2]])) r2 in
-            U.arrow [(S.mk_binder_with_attrs a (Some S.imp_tag) []);
-                     (S.mk_binder_with_attrs hd None []); 
-                     (S.mk_binder_with_attrs tl None [])] (S.mk_Total res) in
-        let lex_cons_t = Subst.close_univ_vars [ucons1;ucons2]  lex_cons_t in
-        let dc_lexcons = { sigel = Sig_datacon(lex_cons, [ucons1;ucons2], lex_cons_t, PC.lex_t_lid, 0, []);
-                           sigquals = [];
-                           sigrng = r2;
-                           sigmeta = default_sigmeta;
-                           sigattrs = [];
-                           sigopts = None; } in
-        { sigel = Sig_bundle([tc; dc_lextop; dc_lexcons], lids);
-          sigquals = [];
-          sigrng = Env.get_range env;
-          sigmeta = default_sigmeta;
-          sigattrs = [];
-          sigopts = None; }
-      | _ ->
-        let err_msg =
-          BU.format1 "Invalid (re)definition of lex_t: %s\n"
-            (Print.sigelt_to_string (mk_sigelt (Sig_bundle(ses, lids))))
-        in
-        raise_error (Errors.Fatal_InvalidRedefinitionOfLexT, err_msg) err_range
-    end
-
->>>>>>> ce00c254
 let tc_type_common (env:env) ((uvs, t):tscheme) (expected_typ:typ) (r:Range.range) :tscheme =
   let uvs, t = SS.open_univ_vars uvs t in
   let env = Env.push_univ_vars env uvs in
