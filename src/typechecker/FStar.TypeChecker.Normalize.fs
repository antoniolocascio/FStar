﻿(*
   Copyright 2008-2016 Nikhil Swamy and Microsoft Research

   Licensed under the Apache License, Version 2.0 (the "License");
   you may not use this file except in compliance with the License.
   You may obtain a copy of the License at

       http://www.apache.org/licenses/LICENSE-2.0

   Unless required by applicable law or agreed to in writing, software
   distributed under the License is distributed on an "AS IS" BASIS,
   WITHOUT WARRANTIES OR CONDITIONS OF ANY KIND, either express or implied.
   See the License for the specific language governing permissions and
   limitations under the License.
*)
#light "off"
// (c) Microsoft Corporation. All rights reserved

module FStar.TypeChecker.Normalize
open FStar.ST
open FStar.All
open FStar
open FStar.Util
open FStar.String
open FStar.Const
open FStar.Char
open FStar.Errors
open FStar.Syntax
open FStar.Syntax.Syntax
open FStar.Syntax.Subst
open FStar.Syntax.Util
open FStar.TypeChecker
open FStar.TypeChecker.Env
module S  = FStar.Syntax.Syntax
module SS = FStar.Syntax.Subst
//basic util
module BU = FStar.Util
module FC = FStar.Const
module PC = FStar.Parser.Const
module U  = FStar.Syntax.Util
module I  = FStar.Ident
module EMB = FStar.Syntax.Embeddings
module Z = FStar.BigInt

(**********************************************************************************************
 * Reduction of types via the Krivine Abstract Machine (KN), with lazy
 * reduction and strong reduction (under binders), as described in:
 *
 * Strongly reducing variants of the Krivine abstract machine
 * Pierre Crégut
 * Higher-Order Symb Comput (2007) 20: 209–230
 **********************************************************************************************)

type step =
  | Beta
  | Iota            //pattern matching
  | Zeta            //fixed points
  | Exclude of step //the first three kinds are included by default, unless Excluded explicity
  | Weak            //Do not descend into binders
  | HNF             //Only produce a head normal form
  | Primops         //reduce primitive operators like +, -, *, /, etc.
  | Eager_unfolding
  | Inlining
  | NoDeltaSteps
  | UnfoldUntil of S.delta_depth
  | UnfoldOnly of list<I.lid>
  | UnfoldAttr of attribute
  | UnfoldTac
  | PureSubtermsWithinComputations
  | Simplify        //Simplifies some basic logical tautologies: not part of definitional equality!
  | EraseUniverses
  | AllowUnboundUniverses //we erase universes as we encode to SMT; so, sometimes when printing, it's ok to have some unbound universe variables
  | Reify
  | CompressUvars
  | NoFullNorm
  | CheckNoUvars
  | Unmeta          //remove all non-monadic metas.
  | Unascribe
and steps = list<step>

let cases f d = function
  | Some x -> f x
  | None -> d

type fsteps = {
    beta : bool;
    iota : bool;
    zeta : bool;
    weak : bool;
    hnf  : bool;
    primops : bool;
    no_delta_steps : bool;
    unfold_until : option<S.delta_depth>;
    unfold_only : option<list<I.lid>>;
    unfold_attr : option<list<attribute>>;
    unfold_tac : bool;
    pure_subterms_within_computations : bool;
    simplify : bool;
    erase_universes : bool;
    allow_unbound_universes : bool;
    reify_ : bool; // fun fact: calling it 'reify' won't bootstrap :)
    compress_uvars : bool;
    no_full_norm : bool;
    check_no_uvars : bool;
    unmeta : bool;
    unascribe : bool;
}

let default_steps : fsteps = {
    beta = true;
    iota = true;
    zeta = true;
    weak = false;
    hnf  = false;
    primops = false;
    no_delta_steps = false;
    unfold_until = None;
    unfold_only = None;
    unfold_attr = None;
    unfold_tac = false;
    pure_subterms_within_computations = false;
    simplify = false;
    erase_universes = false;
    allow_unbound_universes = false;
    reify_ = false;
    compress_uvars = false;
    no_full_norm = false;
    check_no_uvars = false;
    unmeta = false;
    unascribe = false;
}

let fstep_add_one s fs =
    let add_opt x = function
        | None -> Some [x]
        | Some xs -> Some (x::xs)
    in
    match s with
    | Beta -> { fs with beta = true }
    | Iota -> { fs with iota = true }
    | Zeta -> { fs with zeta = true }
    | Exclude Beta -> { fs with beta = false }
    | Exclude Iota -> { fs with iota = false }
    | Exclude Zeta -> { fs with zeta = false }
    | Exclude _ -> failwith "Bad exclude"
    | Weak -> { fs with weak = true }
    | HNF -> { fs with hnf = true }
    | Primops -> { fs with primops = true }
    | Eager_unfolding -> fs // eager_unfolding is not a step
    | Inlining -> fs // not a step
    | NoDeltaSteps ->  { fs with no_delta_steps = true }
    | UnfoldUntil d -> { fs with unfold_until = Some d }
    | UnfoldOnly lids -> { fs with unfold_only = Some lids }
    | UnfoldAttr attr -> { fs with unfold_attr = add_opt attr fs.unfold_attr }
    | UnfoldTac ->  { fs with unfold_tac = true }
    | PureSubtermsWithinComputations ->  { fs with pure_subterms_within_computations = true }
    | Simplify ->  { fs with simplify = true }
    | EraseUniverses ->  { fs with erase_universes = true }
    | AllowUnboundUniverses ->  { fs with allow_unbound_universes = true }
    | Reify ->  { fs with reify_ = true }
    | CompressUvars ->  { fs with compress_uvars = true }
    | NoFullNorm ->  { fs with no_full_norm = true }
    | CheckNoUvars ->  { fs with check_no_uvars = true }
    | Unmeta ->  { fs with unmeta = true }
    | Unascribe ->  { fs with unascribe = true }

let rec to_fsteps (s : list<step>) : fsteps =
    List.fold_right fstep_add_one s default_steps

type psc = {
    psc_range:FStar.Range.range;
    psc_subst: unit -> subst_t // potentially expensive, so thunked
}
let null_psc = { psc_range = Range.dummyRange ; psc_subst = fun () -> [] }
let psc_range psc = psc.psc_range
let psc_subst psc = psc.psc_subst ()
type primitive_step = {
    name:Ident.lid;
    arity:int;
    auto_reflect:option<int>;
    strong_reduction_ok:bool;
    requires_binder_substitution:bool;
    interpretation:(psc -> args -> option<term>)
}

type closure =
  | Clos of env * term * memo<(env * term)> * bool //memo for lazy evaluation; bool marks whether or not this is a fixpoint
  | Univ of universe                               //universe terms do not have free variables
  | Dummy                                          //Dummy is a placeholder for a binder when doing strong reduction
and env = list<(option<binder>*closure)>

let dummy : option<binder> * closure = None,Dummy

let closure_to_string = function
    | Clos (_, t, _, _) -> Print.term_to_string t
    | Univ _ -> "Univ"
    | Dummy -> "dummy"

type debug_switches = {
    gen : bool;
    primop : bool;
    b380 : bool;
    norm_delayed : bool;
    print_normalized : bool;
}

type cfg = {
    steps: fsteps;
    tcenv: Env.env;
    debug: debug_switches;
    delta_level: list<Env.delta_level>;  // Controls how much unfolding of definitions should be performed
    primitive_steps:BU.psmap<primitive_step>;
    strong : bool;                       // under a binder
    memoize_lazy : bool;
    normalize_pure_lets: bool;
}

let add_steps (m : BU.psmap<primitive_step>) (l : list<primitive_step>) : BU.psmap<primitive_step> =
    List.fold_right (fun p m -> BU.psmap_add m (I.text_of_lid p.name) p) l m

let prim_from_list (l : list<primitive_step>) : BU.psmap<primitive_step> =
    add_steps (BU.psmap_empty ()) l

let find_prim_step cfg fv =
    BU.psmap_try_find cfg.primitive_steps (I.text_of_lid fv.fv_name.v)

type branches = list<(pat * option<term> * term)>

type stack_elt =
 | Arg      of closure * aqual * Range.range
 | UnivArgs of list<universe> * Range.range
 | MemoLazy of memo<(env * term)>
 | Match    of env * branches * Range.range
 | Abs      of env * binders * env * option<residual_comp> * Range.range //the second env is the first one extended with the binders, for reducing the option<lcomp>
 | App      of env * term * aqual * Range.range
 | Meta     of S.metadata * Range.range
 | Let      of env * binders * letbinding * Range.range
 | Cfg      of cfg
 | Debug    of term * BU.time
type stack = list<stack_elt>

let head_of t = let hd, _ = U.head_and_args' t in hd

let mk t r = mk t None r
let set_memo cfg (r:memo<'a>) (t:'a) =
  if cfg.memoize_lazy then
    match !r with
    | Some _ -> failwith "Unexpected set_memo: thunk already evaluated"
    | None -> r := Some t

let env_to_string env =
    List.map closure_to_string env |> String.concat "; "

let stack_elt_to_string = function
    | Arg (c, _, _) -> BU.format1 "Closure %s" (closure_to_string c)
    | MemoLazy _ -> "MemoLazy"
    | Abs (_, bs, _, _, _) -> BU.format1 "Abs %s" (string_of_int <| List.length bs)
    | UnivArgs _ -> "UnivArgs"
    | Match   _ -> "Match"
    | App (_, t,_,_) -> BU.format1 "App %s" (Print.term_to_string t)
    | Meta (m,_) -> "Meta"
    | Let  _ -> "Let"
    | Cfg _ -> "Cfg"
    | Debug (t, _) -> BU.format1 "Debug %s" (Print.term_to_string t)
    // | _ -> "Match"

let stack_to_string s =
    List.map stack_elt_to_string s |> String.concat "; "

let log cfg f =
    if cfg.debug.gen then f () else ()

let log_primops cfg f =
    if cfg.debug.primop then f () else ()

let is_empty = function
    | [] -> true
    | _ -> false

let lookup_bvar env x =
    try snd (List.nth env x.index)
    with _ -> failwith (BU.format1 "Failed to find %s\n" (Print.db_to_string x))

let downgrade_ghost_effect_name l =
    if Ident.lid_equals l PC.effect_Ghost_lid
    then Some PC.effect_Pure_lid
    else if Ident.lid_equals l PC.effect_GTot_lid
    then Some PC.effect_Tot_lid
    else if Ident.lid_equals l PC.effect_GHOST_lid
    then Some PC.effect_PURE_lid
    else None

(********************************************************************************************************************)
(* Normal form of a universe u is                                                                                   *)
(*  either u, where u <> U_max                                                                                      *)
(*  or     U_max [k;                        --constant                                                              *)
(*               S^n1 u1 ; ...; S^nm um;    --offsets of distinct names, in order of the names                      *)
(*               S^p1 ?v1; ...; S^pq ?vq]   --offsets of distinct unification variables, in order of the variables  *)
(*          where the size of the list is at least 2                                                                *)
(********************************************************************************************************************)
let norm_universe cfg (env:env) u =
    let norm_univs us =
        let us = BU.sort_with U.compare_univs us in
        (* us is in sorted order;                                                               *)
        (* so, for each sub-sequence in us with a common kernel, just retain the largest one    *)
        (* e.g., normalize [Z; S Z; S S Z; u1; S u1; u2; S u2; S S u2; ?v1; S ?v1; ?v2]         *)
        (*            to   [        S S Z;     S u1;           S S u2;      S ?v1; ?v2]          *)
        let _, u, out =
            List.fold_left (fun (cur_kernel, cur_max, out) u ->
                let k_u, n = U.univ_kernel u in
                if U.eq_univs cur_kernel k_u //streak continues
                then (cur_kernel, u, out)    //take u as the current max of the streak
                else (k_u, u, cur_max::out)) //streak ends; include cur_max in the output and start a new streak
            (U_zero, U_zero, []) us in
        List.rev (u::out) in

    (* normalize u by                                                  *)
    (*   1. flattening all max nodes                                   *)
    (*   2. pushing all S nodes under a single top-level max node      *)
    (*   3. sorting the terms in a max node, and partially evaluate it *)
    let rec aux u =
        let u = Subst.compress_univ u in
        match u with
          | U_bvar x ->
            begin
                try match snd (List.nth env x) with
                      | Univ u -> aux u
                      | Dummy -> [u]
                      | _ -> failwith "Impossible: universe variable bound to a term"
                with _ -> if cfg.steps.allow_unbound_universes
                          then [U_unknown]
                          else failwith "Universe variable not found"
            end
          | U_unif _ when cfg.steps.check_no_uvars ->
            [U_zero]
//            failwith (BU.format2 "(%s) CheckNoUvars: unexpected universes variable remains: %s"
//                                       (Range.string_of_range (Env.get_range cfg.tcenv))
//                                       (Print.univ_to_string u))

          | U_zero
          | U_unif _
          | U_name _
          | U_unknown -> [u]
          | U_max []  -> [U_zero]
          | U_max us ->
            let us = List.collect aux us |> norm_univs in
            begin match us with
            | u_k::hd::rest ->
              let rest = hd::rest in
              begin match U.univ_kernel u_k with
                | U_zero, n -> //if the constant term n
                  if rest |> List.for_all (fun u ->
                    let _, m = U.univ_kernel u in
                    n <= m) //is smaller than or equal to all the other terms in the max
                  then rest //then just exclude it
                  else us
                | _ -> us
              end
            | _ -> us
            end
          | U_succ u ->  List.map U_succ (aux u) in

    if cfg.steps.erase_universes
    then U_unknown
    else match aux u with
        | []
        | [U_zero] -> U_zero
        | [U_zero; u] -> u
        | U_zero::us -> U_max us
        | [u] -> u
        | us -> U_max us


(*******************************************************************)
(* closure_as_term env t --- t is a closure with environment env   *)
(* closure_as_term env t                                           *)
(*      is a closed term with all its free variables               *)
(*      subsituted with their closures in env (recursively closed) *)
(* This is used when computing WHNFs                               *)
(*******************************************************************)
let rec closure_as_term cfg (env:env) t =
    log cfg (fun () -> BU.print2 ">>> %s Closure_as_term %s\n" (Print.tag_of_term t) (Print.term_to_string t));
    match env with
        | [] when not <| cfg.steps.compress_uvars -> t
        | _ ->
        let t = compress t in
        match t.n with
            | Tm_delayed _ ->
              failwith "Impossible"

            | Tm_unknown
            | Tm_constant _
            | Tm_name _
            | Tm_lazy _
            | Tm_fvar _ -> t

            | Tm_uvar _ ->
              if cfg.steps.check_no_uvars
              then failwith (BU.format2 "(%s): CheckNoUvars: Unexpected unification variable remains: %s"
                                (Range.string_of_range t.pos)
                                (Print.term_to_string t))
              else t //should be closed anyway

            | Tm_type u ->
              mk (Tm_type (norm_universe cfg env u)) t.pos

            | Tm_uinst(t', us) -> (* head symbol must be an fvar *)
              mk_Tm_uinst t' (List.map (norm_universe cfg env) us)

            | Tm_bvar x ->
              begin match lookup_bvar env x with
                    | Univ _ -> failwith "Impossible: term variable is bound to a universe"
                    | Dummy -> t
                    | Clos(env, t0, _, _) -> closure_as_term cfg env t0
              end

           | Tm_app(head, args) ->
             let head = closure_as_term_delayed cfg env head in
             let args = closures_as_args_delayed cfg env args in
             mk (Tm_app(head, args)) t.pos

           | Tm_abs(bs, body, lopt) ->
             let bs, env = closures_as_binders_delayed cfg env bs in
             let body = closure_as_term_delayed cfg env body in
             mk (Tm_abs(bs, body, close_lcomp_opt cfg env lopt)) t.pos

           | Tm_arrow(bs, c) ->
             let bs, env = closures_as_binders_delayed cfg env bs in
             let c = close_comp cfg env c in
             mk (Tm_arrow(bs, c)) t.pos

           | Tm_refine(x, phi) ->
             let x, env = closures_as_binders_delayed cfg env [mk_binder x] in
             let phi = closure_as_term_delayed cfg env phi in
             mk (Tm_refine(List.hd x |> fst, phi)) t.pos

           | Tm_ascribed(t1, (annot,tacopt), lopt) ->
             let annot = match annot with
                | Inl t -> Inl (closure_as_term_delayed cfg env t)
                | Inr c -> Inr (close_comp cfg env c) in
             let tacopt = BU.map_opt tacopt (closure_as_term_delayed cfg env) in
             mk (Tm_ascribed(closure_as_term_delayed cfg env t1,
                             (annot, tacopt),
                             lopt)) t.pos

           | Tm_meta(t', Meta_pattern args) ->
             mk (Tm_meta(closure_as_term_delayed cfg env t',
                         Meta_pattern (args |> List.map (closures_as_args_delayed cfg env)))) t.pos

           | Tm_meta(t', Meta_monadic(m, tbody)) ->
             mk (Tm_meta(closure_as_term_delayed cfg env t', Meta_monadic(m, closure_as_term_delayed cfg env tbody))) t.pos

           | Tm_meta(t', Meta_monadic_lift(m1, m2, tbody)) ->
                 mk (Tm_meta(closure_as_term_delayed cfg env t', Meta_monadic_lift(m1, m2, closure_as_term_delayed cfg env tbody))) t.pos

           | Tm_meta(t', Meta_quoted (t'', qi)) ->
             if qi.qopen
             then mk (Tm_meta(closure_as_term_delayed cfg env t', Meta_quoted(closure_as_term_delayed cfg env t'', qi))) t.pos
             else mk (Tm_meta(closure_as_term_delayed cfg env t', Meta_quoted(t'', qi))) t.pos

           | Tm_meta(t', m) -> //other metadata's do not have any embedded closures
             mk (Tm_meta(closure_as_term_delayed cfg env t', m)) t.pos

           | Tm_let((false, [lb]), body) -> //non-recursive let
             let env0 = env in
             let env = List.fold_left (fun env _ -> dummy::env) env lb.lbunivs in
             let typ = closure_as_term_delayed cfg env lb.lbtyp in
             let def = closure_as_term cfg env lb.lbdef in
             let nm, body =
                if S.is_top_level [lb]
                then lb.lbname, body
                else let x = BU.left lb.lbname in
                     Inl ({x with sort=typ}),
                     closure_as_term cfg (dummy::env0) body in
             let lb = {lb with lbname=nm; lbtyp=typ; lbdef=def} in
             mk (Tm_let((false, [lb]), body)) t.pos

           | Tm_let((_,lbs), body) -> //recursive let
             let norm_one_lb env lb =
                let env_univs = List.fold_right (fun _ env -> dummy::env) lb.lbunivs env in
                let env = if S.is_top_level lbs
                          then env_univs
                          else List.fold_right (fun _ env -> dummy::env) lbs env_univs in
                let ty = closure_as_term cfg env_univs lb.lbtyp in
                let nm = if S.is_top_level lbs then lb.lbname else let x = BU.left lb.lbname in {x with sort=ty} |> Inl in
                {lb with lbname=nm;
                         lbtyp=ty;
                         lbdef=closure_as_term cfg env lb.lbdef} in
             let lbs = lbs |> List.map (norm_one_lb env) in
             let body =
                let body_env = List.fold_right (fun _ env -> dummy::env) lbs env in
                closure_as_term cfg body_env body in
             mk (Tm_let((true, lbs), body)) t.pos

           | Tm_match(head, branches) ->
             let head = closure_as_term cfg env head in
             let norm_one_branch env (pat, w_opt, tm) =
                let rec norm_pat env p = match p.v with
                    | Pat_constant _ -> p, env
                    | Pat_cons(fv, pats) ->
                      let pats, env = pats |> List.fold_left (fun (pats, env) (p, b) ->
                            let p, env = norm_pat env p in
                            (p,b)::pats, env) ([], env) in
                      {p with v=Pat_cons(fv, List.rev pats)}, env
                    | Pat_var x ->
                      let x = {x with sort=closure_as_term cfg env x.sort} in
                      {p with v=Pat_var x}, dummy::env
                    | Pat_wild x ->
                      let x = {x with sort=closure_as_term cfg env x.sort} in
                      {p with v=Pat_wild x}, dummy::env
                    | Pat_dot_term(x, t) ->
                      let x = {x with sort=closure_as_term cfg env x.sort} in
                      let t = closure_as_term cfg env t in
                      {p with v=Pat_dot_term(x, t)}, env in
               let pat, env = norm_pat env pat in
               let w_opt = match w_opt with
                | None -> None
                | Some w -> Some (closure_as_term cfg env w) in
               let tm = closure_as_term cfg env tm in
               (pat, w_opt, tm) in
            mk (Tm_match(head, branches |> List.map (norm_one_branch env))) t.pos

and closure_as_term_delayed cfg env t =
    match env with
        | [] when not <| cfg.steps.compress_uvars -> t
        | _ -> closure_as_term cfg env t
//            mk_Tm_delayed (Inr (fun () -> closure_as_term cfg env t)) t.pos

and closures_as_args_delayed cfg env args =
    match env with
        | [] when not <| cfg.steps.compress_uvars -> args
        | _ -> List.map (fun (x, imp) -> closure_as_term_delayed cfg env x, imp) args

and closures_as_binders_delayed cfg env bs =
    let env, bs = bs |> List.fold_left (fun (env, out) (b, imp) ->
            let b = {b with sort = closure_as_term_delayed cfg env b.sort} in
            let env = dummy::env in
            env, ((b,imp)::out)) (env, []) in
    List.rev bs, env

and close_comp cfg env c =
    match env with
        | [] when not <| cfg.steps.compress_uvars -> c
        | _ ->
        match c.n with
            | Total (t, uopt) ->
              mk_Total' (closure_as_term_delayed cfg env t)
                        (Option.map (norm_universe cfg env) uopt)
            | GTotal (t, uopt) ->
              mk_GTotal' (closure_as_term_delayed cfg env t)
                         (Option.map (norm_universe cfg env) uopt)
            | Comp c ->
              let rt = closure_as_term_delayed cfg env c.result_typ in
              let args = closures_as_args_delayed cfg env c.effect_args in
              let flags = c.flags |> List.map (function
                | DECREASES t -> DECREASES (closure_as_term_delayed cfg env t)
                | f -> f) in
              mk_Comp ({c with comp_univs=List.map (norm_universe cfg env) c.comp_univs;
                               result_typ=rt;
                               effect_args=args;
                               flags=flags})

and filter_out_lcomp_cflags flags =
    (* TODO : lc.comp might have more cflags than lcomp.cflags *)
    flags |> List.filter (function DECREASES _ -> false | _ -> true)

and close_lcomp_opt cfg env lopt = match lopt with
    | Some rc ->
      let flags =
          rc.residual_flags |>
          List.filter (function DECREASES _ -> false | _ -> true) in
      let rc = {rc with residual_flags=flags; residual_typ=BU.map_opt rc.residual_typ (closure_as_term cfg env)} in
      Some rc
    | _ -> lopt

(*******************************************************************)
(* Semantics for primitive operators (+, -, >, &&, ...)            *)
(*******************************************************************)
let built_in_primitive_steps : BU.psmap<primitive_step> =
    let arg_as_int    (a:arg) = fst a |> EMB.unembed_int_safe in
    let arg_as_bool   (a:arg) = fst a |> EMB.unembed_bool_safe in
    let arg_as_char   (a:arg) = fst a |> EMB.unembed_char_safe in
    let arg_as_string (a:arg) = fst a |> EMB.unembed_string_safe in
    let arg_as_list (u : EMB.unembedder<'a>) a = fst a |> EMB.unembed_list_safe u in
    let arg_as_bounded_int (a, _) : option<(fv * Z.t)> =
        match (SS.compress a).n with
        | Tm_app ({n=Tm_fvar fv1}, [({n=Tm_constant (FC.Const_int (i, None))}, _)])
            when BU.ends_with (Ident.text_of_lid fv1.fv_name.v) "int_to_t" ->
          Some (fv1, Z.big_int_of_string i)
        | _ -> None
    in
    let lift_unary
        : ('a -> 'b) -> list<option<'a>> ->option<'b>
        = fun f aopts ->
            match aopts with
            | [Some a] -> Some (f a)
            | _ -> None
    in
    let lift_binary
        : ('a -> 'a -> 'b) -> list<option<'a>> -> option<'b>
        = fun f aopts ->
            match aopts with
            | [Some a0; Some a1] -> Some (f a0 a1)
            | _ -> None
    in
    let unary_op
        :  (arg -> option<'a>)
        -> (Range.range -> 'a -> term)
        -> psc
        -> args
        -> option<term>
        = fun as_a f res args -> lift_unary (f res.psc_range) (List.map as_a args)
    in
    let binary_op
        :  (arg -> option<'a>)
        -> (Range.range -> 'a -> 'a -> term)
        -> psc
        -> args
        -> option<term>
        = fun as_a f res args -> lift_binary (f res.psc_range) (List.map as_a args)
    in
    let as_primitive_step is_strong (l, arity, f) = {
        name=l;
        arity=arity;
<<<<<<< HEAD
        auto_reflect=None;
        strong_reduction_ok=true;
=======
        strong_reduction_ok=is_strong;
>>>>>>> 3733676e
        requires_binder_substitution=false;
        interpretation=f
    } in
    let unary_int_op (f:Z.t -> Z.t) =
        unary_op arg_as_int (fun r x -> EMB.embed_int r (f x))
    in
    let binary_int_op (f:Z.t -> Z.t -> Z.t) =
        binary_op arg_as_int (fun r x y -> EMB.embed_int r (f x y))
    in
    let unary_bool_op (f:bool -> bool) =
        unary_op arg_as_bool (fun r x -> EMB.embed_bool r (f x))
    in
    let binary_bool_op (f:bool -> bool -> bool) =
        binary_op arg_as_bool (fun r x y -> EMB.embed_bool r (f x y))
    in
    let binary_string_op (f : string -> string -> string) =
        binary_op arg_as_string (fun r x y -> EMB.embed_string r (f x y))
    in
    let mixed_binary_op
           :  (arg -> option<'a>)
           -> (arg -> option<'b>)
           -> (Range.range -> 'c -> term)
           -> (Range.range -> 'a -> 'b -> 'c)
           -> psc
           -> args
           -> option<term>
           = fun as_a as_b embed_c f res args ->
                 match args with
                 | [a;b] ->
                    begin
                    match as_a a, as_b b with
                    | Some a, Some b -> Some (embed_c res.psc_range (f res.psc_range a b))
                    | _ -> None
                    end
                 | _ -> None
    in
    let list_of_string' rng (s:string) : term =
        let name l = mk (Tm_fvar (lid_as_fv l Delta_constant None)) rng in
        let char_t = name PC.char_lid in
        let charterm c = mk (Tm_constant (Const_char c)) rng in
        U.mk_list char_t rng <| List.map charterm (list_of_string s)
    in
    let string_of_list' rng (l:list<char>) : term =
        let s = string_of_list l in
        U.exp_string s
    in
    let string_compare' rng (s1:string) (s2:string) : term =
        let r = String.compare s1 s2 in
        EMB.embed_int rng (Z.big_int_of_string (BU.string_of_int r))
    in
    let string_concat' psc args : option<term> =
        match args with
        | [a1; a2] ->
            begin match arg_as_string a1 with
            | Some s1 ->
                begin match arg_as_list EMB.unembed_string_safe a2 with
                | Some s2 ->
                    let r = String.concat s1 s2 in
                    Some (EMB.embed_string psc.psc_range r)
                | _ -> None
                end
            | _ -> None
            end
        | _ -> None
    in
    let string_of_int rng (i:Z.t) : term =
        EMB.embed_string rng (Z.string_of_big_int i)
    in
    let string_of_bool rng (b:bool) : term =
        EMB.embed_string rng (if b then "true" else "false")
    in
    let mk_range (psc:psc) args : option<term> =
      match args with
      | [fn; from_line; from_col; to_line; to_col] -> begin
        match arg_as_string fn,
              arg_as_int from_line,
              arg_as_int from_col,
              arg_as_int to_line,
              arg_as_int to_col with
        | Some fn, Some from_l, Some from_c, Some to_l, Some to_c ->
          let r = FStar.Range.mk_range fn
                              (FStar.Range.mk_pos (Z.to_int_fs from_l) (Z.to_int_fs from_c))
                              (FStar.Range.mk_pos (Z.to_int_fs to_l) (Z.to_int_fs to_c)) in
          Some (EMB.embed_range psc.psc_range r)
        | _ -> None
        end
      | _ -> None
    in
    let decidable_eq (neg:bool) (psc:psc) (args:args)
        : option<term> =
        let r = psc.psc_range in
        let tru = mk (Tm_constant (FC.Const_bool true)) r in
        let fal = mk (Tm_constant (FC.Const_bool false)) r in
        match args with
        | [(_typ, _); (a1, _); (a2, _)] ->
            (match U.eq_tm a1 a2 with
            | U.Equal -> Some (if neg then fal else tru)
            | U.NotEqual -> Some (if neg then tru else fal)
            | _ -> None)
        | _ ->
            failwith "Unexpected number of arguments"
    in
    (* Really an identity, but only when the thing is an embedded range *)
    let prims_to_fstar_range_step psc args : option<term> =
        match args with
        | [(a1, _)] ->
            begin match EMB.unembed_range_safe a1 with
            | Some r -> Some (EMB.embed_range psc.psc_range r)
            | None -> None
            end
        | _ -> failwith "Unexpected number of arguments"
    in
    let basic_ops : list<(Ident.lid * int * (psc -> args -> option<term>))> =
            [(PC.op_Minus,       1, unary_int_op (fun x -> Z.minus_big_int x));
             (PC.op_Addition,    2, binary_int_op (fun x y -> Z.add_big_int x y));
             (PC.op_Subtraction, 2, binary_int_op (fun x y -> Z.sub_big_int x y));
             (PC.op_Multiply,    2, binary_int_op (fun x y -> Z.mult_big_int x y));
             (PC.op_Division,    2, binary_int_op (fun x y -> Z.div_big_int x y));
             (PC.op_LT,          2, binary_op arg_as_int (fun r x y -> EMB.embed_bool r (Z.lt_big_int x y)));
             (PC.op_LTE,         2, binary_op arg_as_int (fun r x y -> EMB.embed_bool r (Z.le_big_int x y)));
             (PC.op_GT,          2, binary_op arg_as_int (fun r x y -> EMB.embed_bool r (Z.gt_big_int x y)));
             (PC.op_GTE,         2, binary_op arg_as_int (fun r x y -> EMB.embed_bool r (Z.ge_big_int x y)));
             (PC.op_Modulus,     2, binary_int_op (fun x y -> Z.mod_big_int x y));
             (PC.op_Negation,    1, unary_bool_op (fun x -> not x));
             (PC.op_And,         2, binary_bool_op (fun x y -> x && y));
             (PC.op_Or,          2, binary_bool_op (fun x y -> x || y));
             (PC.strcat_lid,     2, binary_string_op (fun x y -> x ^ y));
             (PC.strcat_lid',    2, binary_string_op (fun x y -> x ^ y));
             (PC.str_make_lid,   2, mixed_binary_op arg_as_int arg_as_char EMB.embed_string
                                    (fun r (x:BigInt.t) (y:char) -> FStar.String.make (BigInt.to_int_fs x) y));
             (PC.string_of_int_lid, 1, unary_op arg_as_int string_of_int);
             (PC.string_of_bool_lid, 1, unary_op arg_as_bool string_of_bool);
             (PC.string_compare, 2, binary_op arg_as_string string_compare');
             (PC.op_Eq,          3, decidable_eq false);
             (PC.op_notEq,       3, decidable_eq true);
             (PC.p2l ["FStar"; "String"; "list_of_string"],
                                    1, unary_op arg_as_string list_of_string');
             (PC.p2l ["FStar"; "String"; "string_of_list"],
                                    1, unary_op (arg_as_list EMB.unembed_char_safe) string_of_list');
             (PC.p2l ["FStar"; "String"; "concat"], 2, string_concat');
             (PC.p2l ["Prims"; "mk_range"], 5, mk_range);
             ]
    in
    let weak_ops =
            [(PC.p2l ["FStar"; "Range"; "prims_to_fstar_range"], 1, prims_to_fstar_range_step);
             ]
    in
    let bounded_arith_ops
        =
        let bounded_signed_int_types =
           [ "Int8"; "Int16"; "Int32"; "Int64" ]
        in
        let bounded_unsigned_int_types =
           [ "UInt8"; "UInt16"; "UInt32"; "UInt64"; "UInt128"]
        in
        let int_as_bounded r int_to_t n =
            let c = EMB.embed_int r n in
            let int_to_t = S.fv_to_tm int_to_t in
            S.mk_Tm_app int_to_t [S.as_arg c] None r
        in
        let add_sub_mul_v =
          (bounded_signed_int_types @ bounded_unsigned_int_types)
          |> List.collect (fun m ->
            [(PC.p2l ["FStar"; m; "add"], 2, binary_op arg_as_bounded_int (fun r (int_to_t, x) (_, y) -> int_as_bounded r int_to_t (Z.add_big_int x y)));
             (PC.p2l ["FStar"; m; "sub"], 2, binary_op arg_as_bounded_int (fun r (int_to_t, x) (_, y) -> int_as_bounded r int_to_t (Z.sub_big_int x y)));
             (PC.p2l ["FStar"; m; "mul"], 2, binary_op arg_as_bounded_int (fun r (int_to_t, x) (_, y) -> int_as_bounded r int_to_t (Z.mult_big_int x y)));
             (PC.p2l ["FStar"; m; "v"],   1, unary_op arg_as_bounded_int (fun r (int_to_t, x) -> EMB.embed_int r x))])
        in
        let div_mod_unsigned =
          bounded_unsigned_int_types
          |> List.collect (fun m ->
            [(PC.p2l ["FStar"; m; "div"], 2, binary_op arg_as_bounded_int (fun r (int_to_t, x) (_, y) -> int_as_bounded r int_to_t (Z.div_big_int x y)));
             (PC.p2l ["FStar"; m; "rem"], 2, binary_op arg_as_bounded_int (fun r (int_to_t, x) (_, y) -> int_as_bounded r int_to_t (Z.mod_big_int x y)))])
        in
       add_sub_mul_v
       @ div_mod_unsigned
    in
    let strong_steps = List.map (as_primitive_step true)  (basic_ops@bounded_arith_ops) in
    let weak_steps   = List.map (as_primitive_step false) weak_ops in
    prim_from_list <| (strong_steps @ weak_steps)

let equality_ops : BU.psmap<primitive_step> =
    let interp_prop (psc:psc) (args:args) : option<term> =
        let r = psc.psc_range in
        match args with
        | [(_typ, _); (a1, _); (a2, _)]    //eq2
        | [(_typ, _); _; (a1, _); (a2, _)] ->    //eq3
            (match U.eq_tm a1 a2 with
            | U.Equal -> Some ({U.t_true with pos=r})
            | U.NotEqual -> Some ({U.t_false with pos=r})
            | _ -> None)
        | _ ->
            failwith "Unexpected number of arguments"
    in
    let propositional_equality =
        {name = PC.eq2_lid;
         arity = 3;
         auto_reflect=None;
         strong_reduction_ok=true;
         requires_binder_substitution=false;
         interpretation = interp_prop}
    in
    let hetero_propositional_equality =
        {name = PC.eq3_lid;
         arity = 4;
         auto_reflect=None;
         strong_reduction_ok=true;
         requires_binder_substitution=false;
         interpretation = interp_prop}
    in

    prim_from_list [propositional_equality; hetero_propositional_equality]

(* A hacky knot, set by FStar.Main *)
let unembed_binder_knot : ref<option<EMB.unembedder<binder>>> = BU.mk_ref None
let unembed_binder (t : term) : option<S.binder> =
    match !unembed_binder_knot with
    | Some f -> f t
    | None ->
        Errors.log_issue t.pos (Errors.Warning_UnembedBinderKnot, "unembed_binder_knot is unset!");
        None

let mk_psc_subst cfg env =
    List.fold_right
        (fun (binder_opt, closure) subst ->
            match binder_opt, closure with
            | Some b, Clos(env, term, _, _) ->
                // BU.print1 "++++++++++++Name in environment is %s" (Print.binder_to_string b);
                let bv,_ = b in
                if not (U.is_constructed_typ bv.sort PC.binder_lid)
                then subst
                else let term = closure_as_term cfg env term in
                     begin match unembed_binder term with
                     | None -> subst
                     | Some x ->
                         let b = S.freshen_bv ({bv with sort=SS.subst subst (fst x).sort}) in
                         let b_for_x = S.NT(fst x, S.bv_to_name b) in
                         //remove names shadowed by b
                         let subst = List.filter (function NT(_, {n=Tm_name b'}) ->
                                                                  not (Ident.ident_equals b.ppname b'.ppname)
                                                          | _ -> true) subst in
                         b_for_x :: subst
                     end
            | _ -> subst)
        env []

let reduce_primops cfg env stack tm =
    if not cfg.steps.primops
    then tm
    else begin
         let head, args = U.head_and_args tm in
         match (U.un_uinst head).n with
         | Tm_fvar fv -> begin
           match find_prim_step cfg fv with
           | Some prim_step when prim_step.strong_reduction_ok || not cfg.strong ->
             if List.length args < prim_step.arity
             then begin log_primops cfg (fun () -> BU.print3 "primop: found partially applied %s (%s/%s args)\n"
                                                     (Print.lid_to_string prim_step.name)
                                                     (string_of_int (List.length args))
                                                     (string_of_int prim_step.arity));
                        tm //partial application; can't step
                  end
             else begin log_primops cfg (fun () -> BU.print1 "primop: trying to reduce <%s>\n" (Print.term_to_string tm));
                  let psc = {
                      psc_range = head.pos;
                      psc_subst = fun () -> if prim_step.requires_binder_substitution
                                            then mk_psc_subst cfg env
                                            else []
                  } in
                  match prim_step.interpretation psc args with
                  | None ->
                      log_primops cfg (fun () -> BU.print1 "primop: <%s> did not reduce\n" (Print.term_to_string tm));
                      tm
                  | Some reduced ->
                      log_primops cfg (fun () -> BU.print2 "primop: <%s> reduced to <%s>\n"
                                              (Print.term_to_string tm)
                                              (Print.term_to_string reduced));
                      reduced
                 end
           | Some _ ->
               log_primops cfg (fun () -> BU.print1 "primop: not reducing <%s> since we're doing strong reduction\n"
                                            (Print.term_to_string tm));
               tm
           | None -> tm
           end

         | Tm_constant Const_range_of when not cfg.strong ->
           log_primops cfg (fun () -> BU.print1 "primop: reducing <%s>\n"
                                        (Print.term_to_string tm));
           begin match args with
           | [(a1, _)] -> (EMB.embed_range tm.pos a1.pos)
           | _ -> tm
           end

         | Tm_constant Const_set_range_of when not cfg.strong ->
           log_primops cfg (fun () -> BU.print1 "primop: reducing <%s>\n"
                                        (Print.term_to_string tm));
           begin match args with
           | [(t, _); (r, _)] ->
                begin match EMB.unembed_range r with
                | Some rng -> ({ t with pos = rng })
                | None -> tm
                end
           | _ -> tm
           end

         | _ -> tm
   end

let reduce_equality cfg tm =
    reduce_primops ({cfg with steps = { default_steps with primops = true };
                              primitive_steps=equality_ops}) tm

(*******************************************************************)
(* Simplification steps are not part of definitional equality      *)
(* simplifies True /\ t, t /\ True, t /\ False, False /\ t etc.    *)
(*******************************************************************)
let maybe_simplify_aux cfg env stack tm =
    let tm = reduce_primops cfg env stack tm in
    if not <| cfg.steps.simplify then tm
    else
    let w t = {t with pos=tm.pos} in
    let simp_t t =
        match t.n with
        | Tm_meta ({n = Tm_fvar fv}, _) // catch annotated subformulae too
        | Tm_fvar fv when S.fv_eq_lid fv PC.true_lid ->  Some true
        | Tm_meta ({n = Tm_fvar fv}, _)
        | Tm_fvar fv when S.fv_eq_lid fv PC.false_lid -> Some false
        | _ -> None
    in
    let maybe_auto_squash t =
        if U.is_sub_singleton t
        then t
        else U.mk_auto_squash U_zero t
    in
    let squashed_head_un_auto_squash_args t =
        //The head of t is already a squashed operator, e.g. /\ etc.
        //no point also squashing its arguments if they're already in U_zero
        let maybe_un_auto_squash_arg (t,q) =
            match U.is_auto_squash t with
            | Some (U_zero, t) ->
             //if we're squashing from U_zero to U_zero
             // then just remove it
              t, q
            | _ ->
              t,q
        in
        let head, args = U.head_and_args t in
        let args = List.map maybe_un_auto_squash_arg args in
        S.mk_Tm_app head args None t.pos
    in
    let simplify arg = (simp_t (fst arg), arg) in
    match tm.n with
    | Tm_app({n=Tm_uinst({n=Tm_fvar fv}, _)}, args)
    | Tm_app({n=Tm_fvar fv}, args) ->
      if S.fv_eq_lid fv PC.and_lid
      then match args |> List.map simplify with
           | [(Some true, _); (_, (arg, _))]
           | [(_, (arg, _)); (Some true, _)] -> maybe_auto_squash arg
           | [(Some false, _); _]
           | [_; (Some false, _)] -> w U.t_false
           | _ -> squashed_head_un_auto_squash_args tm
      else if S.fv_eq_lid fv PC.or_lid
      then match args |> List.map simplify with
           | [(Some true, _); _]
           | [_; (Some true, _)] -> w U.t_true
           | [(Some false, _); (_, (arg, _))]
           | [(_, (arg, _)); (Some false, _)] -> maybe_auto_squash arg
           | _ -> squashed_head_un_auto_squash_args tm
      else if S.fv_eq_lid fv PC.imp_lid
      then match args |> List.map simplify with
           | [_; (Some true, _)]
           | [(Some false, _); _] -> w U.t_true
           | [(Some true, _); (_, (arg, _))] -> maybe_auto_squash arg
           | [(_, (p, _)); (_, (q, _))] ->
             if U.term_eq p q
             then w U.t_true
             else squashed_head_un_auto_squash_args tm
           | _ -> squashed_head_un_auto_squash_args tm
      else if S.fv_eq_lid fv PC.iff_lid
      then match args |> List.map simplify with
           | [(Some true, _)  ; (Some true, _)]
           | [(Some false, _) ; (Some false, _)] -> w U.t_true
           | [(Some true, _)  ; (Some false, _)]
           | [(Some false, _) ; (Some true, _)]  -> w U.t_false
           | [(_, (arg, _))   ; (Some true, _)]
           | [(Some true, _)  ; (_, (arg, _))]   -> maybe_auto_squash arg
           | [(_, (p, _)); (_, (q, _))] ->
             if U.term_eq p q
             then w U.t_true
             else squashed_head_un_auto_squash_args tm
           | _ -> squashed_head_un_auto_squash_args tm
      else if S.fv_eq_lid fv PC.not_lid
      then match args |> List.map simplify with
           | [(Some true, _)] ->  w U.t_false
           | [(Some false, _)] -> w U.t_true
           | _ -> squashed_head_un_auto_squash_args tm
      else if S.fv_eq_lid fv PC.forall_lid
      then match args with
           | [(t, _)]
           | [(_, Some (Implicit _)); (t, _)] ->
             begin match (SS.compress t).n with
                   | Tm_abs([_], body, _) ->
                     (match simp_t body with
                     | Some true -> w U.t_true
                     | _ -> tm)
                   | _ -> tm
             end
           | _ -> tm
      else if S.fv_eq_lid fv PC.exists_lid
      then match args with
           | [(t, _)]
           | [(_, Some (Implicit _)); (t, _)] ->
             begin match (SS.compress t).n with
                   | Tm_abs([_], body, _) ->
                     (match simp_t body with
                     | Some false -> w U.t_false
                     | _ -> tm)
                   | _ -> tm
             end
           | _ -> tm
      else if S.fv_eq_lid fv PC.b2t_lid
      then match args with
           | [{n=Tm_constant (Const_bool true)}, _] -> w U.t_true
           | [{n=Tm_constant (Const_bool false)}, _] -> w U.t_false
           | _ -> tm //its arg is a bool, can't unsquash
      else begin
           match U.is_auto_squash tm with
           | Some (U_zero, t)
             when U.is_sub_singleton t ->
             //remove redundant auto_squashes
             t
           | _ ->
             reduce_equality cfg env stack tm
      end
    | Tm_refine (bv, t) ->
        begin match simp_t t with
        | Some true -> bv.sort
        | Some false -> tm
        | None -> tm
        end
    | _ -> tm

let maybe_simplify cfg env stack tm =
    let tm' = maybe_simplify_aux cfg env stack tm in
    if cfg.debug.b380
    then BU.print3 "%sSimplified\n\t%s to\n\t%s\n"
                   (if cfg.steps.simplify then "" else "NOT ")
                   (Print.term_to_string tm) (Print.term_to_string tm');
    tm'

(********************************************************************************************************************)
(* Main normalization function of the abstract machine                                                              *)
(********************************************************************************************************************)
let is_norm_request hd args =
    match (U.un_uinst hd).n, args with
    | Tm_fvar fv, [_; _] ->
      S.fv_eq_lid fv PC.normalize_term

    | Tm_fvar fv, [_] ->
      S.fv_eq_lid fv PC.normalize

    | Tm_fvar fv, [steps; _; _] ->
      S.fv_eq_lid fv PC.norm

    | _ -> false

let tr_norm_step = function
    | EMB.Zeta ->    [Zeta]
    | EMB.Iota ->    [Iota]
    | EMB.Delta ->   [UnfoldUntil Delta_constant]
    | EMB.Simpl ->   [Simplify]
    | EMB.Weak ->    [Weak]
    | EMB.HNF  ->    [HNF]
    | EMB.Primops -> [Primops]
    | EMB.UnfoldOnly names ->
        [UnfoldUntil Delta_constant; UnfoldOnly (List.map I.lid_of_str names)]
    | EMB.UnfoldAttr t ->
        [UnfoldUntil Delta_constant; UnfoldAttr t]

let tr_norm_steps s =
    List.concatMap tr_norm_step s

let get_norm_request (full_norm:term -> term) args =
    let parse_steps s =
      try
        Some (EMB.unembed_list_safe EMB.unembed_norm_step s |> BU.must |> tr_norm_steps)
      with | _ -> None
    in
    match args with
    | [_; (tm, _)]
    | [(tm, _)] ->
      let s = [Beta; Zeta; Iota; Primops; UnfoldUntil Delta_constant; Reify] in
      Some (s, tm)
    | [(steps, _); _; (tm, _)] ->
      let add_exclude s z = if List.contains z s then s else Exclude z :: s in
      begin
      match parse_steps (full_norm steps) with
      | None -> None
      | Some s ->
        let s = Beta::s in
        let s = add_exclude s Zeta in
        let s = add_exclude s Iota in
        Some (s, tm)
      end
    | _ ->
      None

let is_reify_head = function
    | App(_, {n=Tm_constant FC.Const_reify}, _, _)::_ ->
      true
    | _ ->
      false

let firstn k l = if List.length l < k then l,[] else first_N k l
let should_reify cfg stack = match stack with
    // TODO: we should likely ignore the meta-level stack elements, such as Memo
    | App (_, {n=Tm_constant FC.Const_reify}, _, _) :: _ ->
        // BU.print1 "Found a reify on the stack. %s" "" ;
        cfg.steps.reify_
    | _ -> false

let rec norm : cfg -> env -> stack -> term -> term =
    fun cfg env stack t ->
        let t =
            if cfg.debug.norm_delayed
            then (match t.n with
                  | Tm_delayed _ ->
                    BU.print1 "NORM delayed: %s\n" (Print.term_to_string t)
                  | _ -> ());
            compress t
        in
        log cfg  (fun () ->
          BU.print4 ">>> %s\nNorm %s with with %s env elements top of the stack %s \n"
                                        (Print.tag_of_term t)
                                        (Print.term_to_string t)
                                        (BU.string_of_int (List.length env))
                                        (stack_to_string (fst <| firstn 4 stack)));
        match t.n with
          | Tm_unknown
          | Tm_constant _
          | Tm_name _

          | Tm_lazy _

          | Tm_fvar( {fv_delta=Delta_constant} )
          | Tm_fvar( {fv_qual=Some Data_ctor } )
          | Tm_fvar( {fv_qual=Some (Record_ctor _)} ) -> //these last three are just constructors; no delta steps can apply
            //log cfg (fun () -> BU.print "Tm_fvar case 0\n" []) ;
            rebuild cfg env stack t

          | Tm_meta (t0, Meta_quoted (t1, qi)) ->
            let t0 = closure_as_term cfg env t0 in
            let t1 = if qi.qopen
                     then closure_as_term cfg env t1
                     else t1
            in
            let t = { t with n = Tm_meta (t0, Meta_quoted (t1, qi)) } in
            rebuild cfg env stack t

          | Tm_app(hd, args)
            when not (cfg.steps.no_full_norm)
              && is_norm_request hd args
              && not (Ident.lid_equals cfg.tcenv.curmodule PC.prims_lid) ->
            let cfg' = { cfg with steps = { cfg.steps with unfold_only = None
                                                         ; no_delta_steps = false };
                                  delta_level=[Unfold Delta_constant];
                                  normalize_pure_lets=true} in
            begin
            match get_norm_request (norm cfg' env []) args with
            | None -> //just normalize it as a normal application
              let stack =
                stack |>
                List.fold_right
                  (fun (a, aq) stack -> Arg (Clos(env, a, BU.mk_ref None, false),aq,t.pos)::stack)
                  args
              in
              log cfg  (fun () -> BU.print1 "\tPushed %s arguments\n" (string_of_int <| List.length args));
              norm cfg env stack hd

            | Some (s, tm) ->
              let delta_level =
                if s |> BU.for_some (function UnfoldUntil _ | UnfoldOnly _ -> true | _ -> false)
                then [Unfold Delta_constant]
                else [NoDelta] in
              let cfg' = {cfg with steps = to_fsteps s
                               ; delta_level = delta_level
                               ; normalize_pure_lets = true } in
              let stack' =
                let tail = (Cfg cfg)::stack in
                if cfg.debug.print_normalized
                then Debug(t, BU.now())::tail
                else tail in
              norm cfg' env stack' tm
            end

          | Tm_type u ->
            let u = norm_universe cfg env u in
            rebuild cfg env stack (mk (Tm_type u) t.pos)

          | Tm_uinst(t', us) ->
            if cfg.steps.erase_universes
            then norm cfg env stack t'
            else let us = UnivArgs(List.map (norm_universe cfg env) us, t.pos) in
                 let stack = us::stack in
                 norm cfg env stack t'

          | Tm_fvar fv ->
            let qninfo = Env.lookup_qname cfg.tcenv (S.lid_of_fv fv) in
            if Env.qninfo_is_action qninfo
            // we don't unfold dm4f actions unless reifying
            then let b = should_reify cfg stack in
                 log cfg (fun () -> BU.print2 ">>> For DM4F action %s, should_reify = %s\n"
                                          (Print.term_to_string t)
                                          (string_of_bool b));
                 if b
                 then do_unfold_fv cfg env (List.tl stack) t qninfo fv
                 else rebuild cfg env stack t
            else // not an action, common case
                 let should_delta =
                     Option.isNone (find_prim_step cfg fv) //if it is handled primitively, then don't unfold
                     && cfg.delta_level |> BU.for_some (function
                         | Env.UnfoldTac
                         | NoDelta -> false
                         | Env.Inlining
                         | Eager_unfolding_only -> true
                         | Unfold l -> Common.delta_depth_greater_than fv.fv_delta l)
                 in
                 let should_delta = should_delta && (
                          let attrs = Env.attrs_of_qninfo qninfo in
                           // never unfold something marked tac_opaque when reducing tactics
                          (not cfg.steps.unfold_tac ||
                           not (cases (BU.for_some (U.attr_eq U.tac_opaque_attr)) false attrs)) &&
                          //otherwise, unfold fv if it appears in "Delta_only" or if one of the Delta_attr matches
                          ( //delta_only l
                            (match cfg.steps.unfold_only with
                             | None -> true
                             | Some lids -> BU.for_some (fv_eq_lid fv) lids) ||
                           ( //delta_attrs a
                             match attrs, cfg.steps.unfold_attr with
                             | None, Some _ -> false
                             | Some ats, Some ats' -> BU.for_some (fun at -> BU.for_some (U.attr_eq at) ats') ats
                             | _, _ -> false)))
                 in
                 log cfg (fun () -> BU.print3 ">>> For %s (%s), should_delta = %s\n"
                                 (Print.term_to_string t)
                                 (Range.string_of_range t.pos)
                                 (string_of_bool should_delta));
                 if should_delta
                 then do_unfold_fv cfg env stack t qninfo fv
                 else rebuild cfg env stack t

          | Tm_bvar x ->
            begin match lookup_bvar env x with
                | Univ _ -> failwith "Impossible: term variable is bound to a universe"
                | Dummy -> failwith "Term variable not found"
                | Clos(env, t0, r, fix) ->
                   if not fix || cfg.steps.zeta
                   then match !r with
                        | Some (env, t') ->
                            log cfg  (fun () -> BU.print2 "Lazy hit: %s cached to %s\n" (Print.term_to_string t) (Print.term_to_string t'));
                            begin match (compress t').n with
                                | Tm_abs _  ->
                                    norm cfg env stack t'
                                | _ ->
                                    rebuild cfg env stack t'
                            end
                        | None -> norm cfg env (MemoLazy r::stack) t0
                   else norm cfg env stack t0 //Fixpoint steps are excluded; so don't take the recursive knot
            end

          | Tm_abs(bs, body, lopt) ->
            begin match stack with
                | UnivArgs _::_ ->
                  failwith "Ill-typed term: universes cannot be applied to term abstraction"

                | Match _::_ ->
                  failwith "Ill-typed term: cannot pattern match an abstraction"

                | Arg(c, _, _)::stack_rest ->
                  begin match c with
                    | Univ _ -> //universe variables do not have explicit binders
                      norm cfg ((None,c)::env) stack_rest t

                    | _ ->
                     (* Note: we peel off one application at a time.
                              An optimization to attempt would be to push n-args are once,
                              and try to pop all of them at once, in the common case of a full application.
                      *)
                      begin match bs with
                        | [] -> failwith "Impossible"
                        | [b] ->
                          log cfg  (fun () -> BU.print1 "\tShifted %s\n" (closure_to_string c));
                          norm cfg ((Some b, c) :: env) stack_rest body
                        | b::tl ->
                          log cfg  (fun () -> BU.print1 "\tShifted %s\n" (closure_to_string c));
                          let body = mk (Tm_abs(tl, body, lopt)) t.pos in
                          norm cfg ((Some b, c) :: env) stack_rest body
                      end
                  end

                | Cfg cfg :: stack ->
                  norm cfg env stack t

                | MemoLazy r :: stack ->
                  set_memo cfg r (env, t); //We intentionally do not memoize the strong normal form; only the WHNF
                  log cfg  (fun () -> BU.print1 "\tSet memo %s\n" (Print.term_to_string t));
                  norm cfg env stack t

                | Debug _::_
                | Meta _::_
                | Let _ :: _
                | App _ :: _
                | Abs _ :: _
                | [] ->
                  if cfg.steps.weak //don't descend beneath a lambda if we're just doing weak reduction
                  then rebuild cfg env stack (closure_as_term cfg env t) //But, if the environment is non-empty, we need to substitute within the term
                  else let bs, body, opening = open_term' bs body in
                       let env' = bs |> List.fold_left (fun env _ -> dummy::env) env in
                       let lopt = match lopt with
                        | Some rc ->
                          let rct =
                            if cfg.steps.check_no_uvars
                            then BU.map_opt rc.residual_typ (fun t -> norm cfg env' [] (SS.subst opening t))
                            else BU.map_opt rc.residual_typ (SS.subst opening) in
                          Some ({rc with residual_typ=rct})
                        | _ -> lopt in
                       log cfg  (fun () -> BU.print1 "\tShifted %s dummies\n" (string_of_int <| List.length bs));
                       let stack = (Cfg cfg)::stack in
                       let cfg = { cfg with strong = true } in
                       norm cfg env' (Abs(env, bs, env', lopt, t.pos)::stack) body
            end

          | Tm_app(head, args) ->
            let stack = stack |> List.fold_right (fun (a, aq) stack -> Arg (Clos(env, a, BU.mk_ref None, false),aq,t.pos)::stack) args in
            log cfg  (fun () -> BU.print1 "\tPushed %s arguments\n" (string_of_int <| List.length args));
            norm cfg env stack head

          | Tm_refine(x, f) -> //non tail-recursive; the alternative is to keep marks on the stack to rebuild the term ... but that's very heavy
            if cfg.steps.weak
            then match env, stack with
                    | [], [] -> //TODO: Make this work in general!
                      let t_x = norm cfg env [] x.sort in
                      let t = mk (Tm_refine({x with sort=t_x}, f)) t.pos in
                      rebuild cfg env stack t
                    | _ -> rebuild cfg env stack (closure_as_term cfg env t)
            else let t_x = norm cfg env [] x.sort in
                 let closing, f = open_term [(x, None)] f in
                 let f = norm cfg (dummy::env) [] f in
                 let t = mk (Tm_refine({x with sort=t_x}, close closing f)) t.pos in
                 rebuild cfg env stack t

          | Tm_arrow(bs, c) ->
            if cfg.steps.weak
            then rebuild cfg env stack (closure_as_term cfg env t)
            else let bs, c = open_comp bs c in
                 let c = norm_comp cfg (bs |> List.fold_left (fun env _ -> dummy::env) env) c in
                 let t = arrow (norm_binders cfg env bs) c in
                 rebuild cfg env stack t

          | Tm_ascribed(t1, (tc, tacopt), l) when cfg.steps.unascribe ->
            norm cfg env stack t1

          | Tm_ascribed(t1, (tc, tacopt), l) ->
            begin match stack with
              | Match _ :: _
              | Arg _ :: _
              | App (_, {n=Tm_constant FC.Const_reify}, _, _) :: _
              | MemoLazy _ :: _ ->
                log cfg  (fun () -> BU.print_string "+++ Dropping ascription \n");
                norm cfg env stack t1 //ascriptions should not block reduction
              | _ ->
                (* Drops stack *)
                log cfg  (fun () -> BU.print_string "+++ Keeping ascription \n");
                let t1 = norm cfg env [] t1 in
                log cfg  (fun () -> BU.print_string "+++ Normalizing ascription \n");
                let tc = match tc with
                    | Inl t -> Inl (norm cfg env [] t)
                    | Inr c -> Inr (norm_comp cfg env c) in
                let tacopt = BU.map_opt tacopt (norm cfg env []) in
                match stack with
                | Cfg cfg :: stack ->
                  let t = mk (Tm_ascribed(U.unascribe t1, (tc, tacopt), l)) t.pos in
                  norm cfg env stack t
                | _ ->
                  rebuild cfg env stack (mk (Tm_ascribed(U.unascribe t1, (tc, tacopt), l)) t.pos)
            end

          | Tm_match(head, branches) ->
            let stack = Match(env, branches, t.pos)::stack in
            norm cfg env stack head

          | Tm_let((b, lbs), lbody) when is_top_level lbs && cfg.steps.compress_uvars ->
            let lbs = lbs |> List.map (fun lb ->
              let openings, lbunivs = Subst.univ_var_opening lb.lbunivs in
              let cfg = { cfg with tcenv = Env.push_univ_vars cfg.tcenv lbunivs } in
              let norm t = Subst.close_univ_vars lbunivs (norm cfg env [] (Subst.subst openings t)) in
              let lbtyp = norm lb.lbtyp in
              let lbdef = norm lb.lbdef in
              { lb with lbunivs = lbunivs; lbtyp = lbtyp; lbdef = lbdef }
            ) in

            rebuild cfg env stack (mk (Tm_let ((b, lbs), lbody)) t.pos)

          | Tm_let((_, {lbname=Inr _}::_), _) -> //this is a top-level let binding; nothing to normalize
            rebuild cfg env stack t

          | Tm_let((false, [lb]), body) ->
            let n = TypeChecker.Env.norm_eff_name cfg.tcenv lb.lbeff in
            if not (cfg.steps.no_delta_steps) //we're allowed to do some delta steps, and ..
            && ((cfg.steps.pure_subterms_within_computations &&
                 U.has_attribute lb.lbattrs PC.inline_let_attr)        //1. we're extracting, and it's marked @inline_let
             || (U.is_pure_effect n && (cfg.normalize_pure_lets        //Or, 2. it's pure and we either not extracting, or
                                        || U.has_attribute lb.lbattrs PC.inline_let_attr)) //it's marked @inline_let
             || (U.is_ghost_effect n &&                                //Or, 3. it's ghost and we're not extracting
                    not (cfg.steps.pure_subterms_within_computations)))
            then let binder = S.mk_binder (BU.left lb.lbname) in
                 let env = (Some binder, Clos(env, lb.lbdef, BU.mk_ref None, false))::env in
                 log cfg (fun () -> BU.print_string "+++ Reducing Tm_let\n");
                 norm cfg env stack body
            else if cfg.steps.weak
            then (log cfg (fun () -> BU.print_string "+++ Not touching Tm_let\n");
                  rebuild cfg env stack (closure_as_term cfg env t))
            else let bs, body = Subst.open_term [lb.lbname |> BU.left |> S.mk_binder] body in
                 log cfg (fun () -> BU.print_string "+++ Normalizing Tm_let -- type");
                 let ty = norm cfg env [] lb.lbtyp in
                 let lbname =
                    let x = fst (List.hd bs) in
                    Inl ({x with sort=ty}) in
                 log cfg (fun () -> BU.print_string "+++ Normalizing Tm_let -- definiens\n");
                 let lb = {lb with lbname=lbname;
                                   lbtyp=ty;
                                   lbdef=norm cfg env [] lb.lbdef} in
                 let env' = bs |> List.fold_left (fun env _ -> dummy::env) env in
                 let stack = (Cfg cfg)::stack in
                 let cfg = { cfg with strong = true } in
                 log cfg (fun () -> BU.print_string "+++ Normalizing Tm_let -- body\n");
                 norm cfg env' (Let(env, bs, lb, t.pos)::stack) body

          | Tm_let((true, lbs), body)
                when cfg.steps.compress_uvars
                  || ((not cfg.steps.zeta) &&
                      cfg.steps.pure_subterms_within_computations) -> //no fixpoint reduction allowed
            let lbs, body = Subst.open_let_rec lbs body in
            let lbs = List.map (fun lb ->
                let ty = norm cfg env [] lb.lbtyp in
                let lbname = Inl ({BU.left lb.lbname with sort=ty}) in
                let xs, def_body, lopt = U.abs_formals lb.lbdef in
                let xs = norm_binders cfg env xs in
                let env = List.map (fun _ -> dummy) lbs
                        @ List.map (fun _ -> dummy) xs
                        @ env in
                let def_body = norm cfg env [] def_body in
                let lopt =
                  match lopt with
                  | Some rc -> Some ({rc with residual_typ=BU.map_opt rc.residual_typ (norm cfg env [])})
                  | _ -> lopt in
                let def = U.abs xs def_body lopt in
                { lb with lbname = lbname;
                          lbtyp = ty;
                          lbdef = def}) lbs in
            let env' = List.map (fun _ -> dummy) lbs @ env in
            let body = norm cfg env' [] body in
            let lbs, body = Subst.close_let_rec lbs body in
            let t = {t with n=Tm_let((true, lbs), body)} in
            rebuild cfg env stack t

          | Tm_let(lbs, body) when not cfg.steps.zeta -> //no fixpoint reduction allowed
            rebuild cfg env stack (closure_as_term cfg env t)

          | Tm_let(lbs, body) ->
            //let rec: The basic idea is to reduce the body in an environment that includes recursive bindings for the lbs
            //Consider reducing (let rec f x = f x in f 0) in initial environment env
            //We build two environments, rec_env and body_env and reduce (f 0) in body_env
            //rec_env = Clos(env, let rec f x = f x in f, memo)::env
            //body_env = Clos(rec_env, \x. f x, _)::env
            //i.e., in body, the bound variable is bound to definition, \x. f x
            //Within the definition \x.f x, f is bound to the recursive binding (let rec f x = f x in f), aka, fix f. \x. f x
            //Finally, we add one optimization for laziness by tying a knot in rec_env
            //i.e., we set memo := Some (rec_env, \x. f x)

            let rec_env, memos, _ = List.fold_right (fun lb (rec_env, memos, i) ->
                    let bv = {left lb.lbname with index=i} in
                    let f_i = Syntax.bv_to_tm bv in
                    let fix_f_i = mk (Tm_let(lbs, f_i)) t.pos in
                    let memo = BU.mk_ref None in
                    let rec_env = (None, Clos(env, fix_f_i, memo, true))::rec_env in
                    rec_env, memo::memos, i + 1) (snd lbs) (env, [], 0) in
            let _ = List.map2 (fun lb memo -> memo := Some (rec_env, lb.lbdef)) (snd lbs) memos in //tying the knot
            let body_env = List.fold_right (fun lb env -> (None, Clos(rec_env, lb.lbdef, BU.mk_ref None, false))::env)
                               (snd lbs) env in
            norm cfg body_env stack body

          | Tm_meta (head, m) ->
            log cfg (fun () -> BU.print1 ">> metadata = %s\n" (Print.metadata_to_string m));
            begin match m with
              | Meta_monadic (m, t) ->
                reduce_impure_comp cfg env stack head (Inl m) t

              | Meta_monadic_lift (m, m', t) ->
                reduce_impure_comp cfg env stack head (Inr (m, m')) t

              | Meta_quoted (qt, inf) ->
                rebuild cfg env stack t

              | _ ->
                if cfg.steps.unmeta
                then norm cfg env stack head
                else begin match stack with
                  | _::_ ->
                    begin match m with
                      | Meta_labeled(l, r, _) ->
                        (* meta doesn't block reduction, but we need to put the label back *)
                        norm cfg env (Meta(m,r)::stack) head

                      | Meta_pattern args ->
                          let args = norm_pattern_args cfg env args in
                          norm cfg env (Meta(Meta_pattern args, t.pos)::stack) head //meta doesn't block reduction, but we need to put the label back

                      | _ ->
                          norm cfg env stack head //meta doesn't block reduction
                    end
                  | [] ->
                    let head = norm cfg env [] head in
                    let m = match m with
                        | Meta_pattern args ->
                            Meta_pattern (norm_pattern_args cfg env args)
                        | _ -> m in
                    let t = mk (Tm_meta(head, m)) t.pos in
                    rebuild cfg env stack t
                end
        end //Tm_meta

        | Tm_delayed _ ->
          let t = SS.compress t in
          norm cfg env stack t

        | Tm_uvar _ ->
          let t = SS.compress t in
          match t.n with
          | Tm_uvar _ ->
            if cfg.steps.check_no_uvars
            then failwith (BU.format2 "(%s) CheckNoUvars: Unexpected unification variable remains: %s"
                                    (Range.string_of_range t.pos)
                                    (Print.term_to_string t))
            else rebuild cfg env stack t

          | _ ->
            norm cfg env stack t



and do_unfold_fv cfg env stack (t0:term) (qninfo : qninfo) (f:fv) : term =
    //preserve the range info on the returned def
    let r_env = Env.set_range cfg.tcenv (S.range_of_fv f) in
    match Env.lookup_definition_qninfo cfg.delta_level f.fv_name.v qninfo with
       | None ->
         log cfg (fun () -> BU.print "Tm_fvar case 2\n" []) ;
         rebuild cfg env stack t0

       | Some (us, t) ->
         log cfg (fun () -> BU.print2 ">>> Unfolded %s to %s\n"
                       (Print.term_to_string t0) (Print.term_to_string t));
         let t =
           if cfg.steps.unfold_until = Some Delta_constant
            && not cfg.steps.unfold_tac
           //we're really trying to compute here; no point propagating range information
           //which can be expensive (except for tactics: it matters for tracing!)
           then t
           else Subst.set_use_range (Ident.range_of_lid f.fv_name.v) t
         in
         let n = List.length us in
         if n > 0
         then match stack with //universe beta reduction
                | UnivArgs(us', _)::stack ->
                  let env = us' |> List.fold_left (fun env u -> (None, Univ u)::env) env in
                  norm cfg env stack t
                | _ when cfg.steps.erase_universes || cfg.steps.allow_unbound_universes ->
                  norm cfg env stack t
                | _ -> failwith (BU.format1 "Impossible: missing universe instantiation on %s" (Print.lid_to_string f.fv_name.v))
         else norm cfg env stack t

and reduce_impure_comp cfg env stack (head : term) // monadic term
                                     (m : either<monad_name,(monad_name * monad_name)>)
                                        // relevant monads.
                                        // Inl m - this is a Meta_monadic with monad m
                                        // Inr (m, m') - this is a Meta_monadic_lift with monad m
                                     (t : typ) // annotated type in the Meta
                                     : term =
    (* We have an impure computation, and we aim to perform any pure      *)
    (* steps within that computation.                                     *)

    (* This scenario arises primarily as we extract (impure) programs and *)
    (* partially evaluate them before extraction, as an optimization.     *)

    (* First, we reduce **the type annotation** t with an empty stack (as *)
    (* it's not applied to anything)                                      *)

    (* Then, we reduce the monadic computation `head`, in a stack marked  *)
    (* with a Meta_monadic, indicating that this reduction should         *)
    (* not consume any arguments on the stack. `rebuild` will notice      *)
    (* the Meta_monadic marker and reconstruct the computation after      *)
    (* normalization.                                                     *)
    let t = norm cfg env [] t in
    let stack = (Cfg cfg)::stack in
    let cfg =
      if cfg.steps.pure_subterms_within_computations
      then
        let new_steps = [PureSubtermsWithinComputations;
                         Primops;
                         AllowUnboundUniverses;
                         EraseUniverses;
                         Exclude Zeta;
                         Inlining]
        in { cfg with
               steps = List.fold_right fstep_add_one new_steps cfg.steps;
               delta_level = [Env.Inlining; Env.Eager_unfolding_only]
           }
      else
        { cfg with steps = { cfg.steps with zeta = false } }
    in
    (* monadic annotations don't block reduction, but we need to put the label back *)
    let metadata = match m with
                   | Inl m -> Meta_monadic (m, t)
                   | Inr (m, m') -> Meta_monadic_lift (m, m', t)
    in
    norm cfg env (Meta(metadata, head.pos)::stack) head

and do_reify_monadic fallback cfg env stack (head : term) (m : monad_name) (t : typ) : term =
    (* Precondition: the stack head is an App (reify, ...) *)
    let head0 = head in
    let head = U.unascribe head in
    log cfg (fun () -> BU.print2 "Reifying: (%s) %s\n" (Print.tag_of_term head) (Print.term_to_string head));
    let head = U.unmeta_safe head in
    match (SS.compress head).n with
    | Tm_let ((false, [lb]), body) ->
      (* ****************************************************************************)
      (* Monadic binding                                                            *)
      (*                                                                            *)
      (* This is reify (M.bind e1 (fun x -> e2)) which is elaborated to             *)
      (*                                                                            *)
      (*        M.bind_repr (reify e1) (fun x -> reify e2)                          *)
      (*                                                                            *)
      (* ****************************************************************************)
      let ed = Env.get_effect_decl cfg.tcenv (Env.norm_eff_name cfg.tcenv m) in
      let _, bind_repr = ed.bind_repr in
      begin match lb.lbname with
        | Inr _ -> failwith "Cannot reify a top-level let binding"
        | Inl x ->

          (* [is_return e] returns [Some e'] if [e] is a lift from Pure of [e'], [None] otherwise *)
          let is_return e =
            match (SS.compress e).n with
            | Tm_meta(e, Meta_monadic(_, _)) ->
              begin match (SS.compress e).n with
                | Tm_meta(e, Meta_monadic_lift(_, msrc, _)) when U.is_pure_effect msrc ->
                    Some (SS.compress e)
                | _ -> None
              end
           | _ -> None
          in

          match is_return lb.lbdef with
          (* We are in the case where [head] = [bind (return e) (fun x -> body)] *)
          (* which can be optimised to a non-monadic let-binding [let x = e in body] *)
          | Some e ->
            let lb = {lb with lbeff=PC.effect_PURE_lid; lbdef=e} in
            norm cfg env (List.tl stack) (S.mk (Tm_let((false, [lb]), U.mk_reify body)) None head.pos)
          | None ->
            if (match is_return body with Some ({n=Tm_bvar y}) -> S.bv_eq x y | _ -> false)
            then
              (* We are in the case where [head] = [bind e (fun x -> return x)] *)
              (* which can be optimised to just keeping normalizing [e] with a reify on the stack *)
              norm cfg env stack lb.lbdef
            else (
              (* TODO : optimize [bind (bind e1 e2) e3] into [bind e1 (bind e2 e3)] *)
              (* Rewriting binds in that direction would be better for exception-like monad *)
              (* since we wouldn't rematch on an already raised exception *)
              let rng = head.pos in

              let head = U.mk_reify <| lb.lbdef in
              let body = U.mk_reify <| body in
              (* TODO : Check that there is no sensible cflags to pass in the residual_comp *)
              let body_rc = {
                residual_effect=m;
                residual_flags=[];
                residual_typ=Some t
              } in
              let body = S.mk (Tm_abs([S.mk_binder x], body, Some body_rc)) None body.pos in
              let close = closure_as_term cfg env in
              let bind_inst = match (SS.compress bind_repr).n with
                | Tm_uinst (bind, [_ ; _]) ->
                    S.mk (Tm_uinst (bind, [ cfg.tcenv.universe_of cfg.tcenv (close lb.lbtyp)
                                          ; cfg.tcenv.universe_of cfg.tcenv (close t)]))
                    None rng
                | _ -> failwith "NIY : Reification of indexed effects"
              in
              let maybe_range_arg =
                if BU.for_some (U.attr_eq U.dm4f_bind_range_attr) ed.eff_attrs
                then [as_arg (EMB.embed_range lb.lbpos lb.lbpos);
                      as_arg (EMB.embed_range body.pos body.pos)]
                else []
              in
              let reified = S.mk (Tm_app(bind_inst, [
                  (* a, b *)
                  as_arg lb.lbtyp; as_arg t] @
                  maybe_range_arg @ [
                  (* wp_head, head--the term shouldn't depend on wp_head *)
                  as_arg S.tun; as_arg head;
                  (* wp_body, body--the term shouldn't depend on wp_body *)
                  as_arg S.tun; as_arg body]))
                None rng
              in
              log cfg (fun () -> BU.print2 "Reified (1) <%s> to %s\n" (Print.term_to_string head0) (Print.term_to_string reified));
              norm cfg env (List.tl stack) reified
            )
      end
    | Tm_app (head_app, args) ->
        (* ****************************************************************************)
        (* Monadic application                                                        *)
        (*                                                                            *)
        (* The typechecker should have turned any monadic application into a serie of *)
        (* let-bindings (binding explicitly any monadic term)                         *)
        (*    let x0 = head in let x1 = arg0 in ... let xn = argn in x0 x1 ... xn     *)
        (*                                                                            *)
        (* which wil be ultimately reified to                                         *)
        (*     bind (reify head) (fun x0 ->                                           *)
        (*            bind (reify arg0) (fun x1 -> ... (fun xn -> x0 x1 .. xn) ))     *)
        (*                                                                            *)
        (* If head is an action then it is unfolded otherwise the                     *)
        (* resulting application is reified again                                     *)
        (* ****************************************************************************)


        let ed = Env.get_effect_decl cfg.tcenv (Env.norm_eff_name cfg.tcenv m) in
        let _, bind_repr = ed.bind_repr in

        (* [maybe_unfold_action head] test whether [head] is an action and tries to unfold it if it is *)
        let maybe_unfold_action head : term * option<bool> =
          let maybe_extract_fv t =
            let t = match (SS.compress t).n with
              | Tm_uinst (t, _) -> t
              | _ -> head
            in match (SS.compress t).n with
              | Tm_fvar x -> Some x
              | _ -> None
          in
          match maybe_extract_fv head with
          | Some x when Env.is_action cfg.tcenv (S.lid_of_fv x) ->
            (* Note that this is not a tail call, but it's a bounded (small) number of recursive steps *)
            let head = norm cfg env [] head in
            let action_unfolded = match maybe_extract_fv head with | Some _ -> Some true | _ -> Some false in
            head, action_unfolded
          | _ ->
            head, None
        in

        (* Checking that the typechecker did its job correctly and hoisted all impure *)
        (* terms to explicit let-bindings (see TcTerm, monadic_application) *)
        let _ =
          let is_arg_impure (e,q) =
            match (SS.compress e).n with
            | Tm_meta (e0, Meta_monadic_lift(m1, m2, t')) -> not (U.is_pure_effect m1)
            | _ -> false
          in
          if BU.for_some is_arg_impure ((as_arg head_app)::args)
          then failwith (BU.format1 "Incompability between typechecker and normalizer; \
                                     this monadic application contains impure terms %s\n"
                                    (Print.term_to_string head))
        in

        let head_app, found_action = maybe_unfold_action head_app in
        let mk tm = S.mk tm None head.pos in
        let body = mk (Tm_app(head_app, args)) in
        let body = match found_action with
          (* This is not an action let's just keep the reify marker *)
          | None -> U.mk_reify body

          (* The action was found but not unfolded (maybe abstract ?) *)
          | Some false -> mk (Tm_meta (body, Meta_monadic(m, t)))

          (* An action was found and successfully unfolded *)
          | Some true -> body
        in
        log cfg (fun () -> BU.print2 "Reified (2) <%s> to %s\n" (Print.term_to_string head0) (Print.term_to_string body));
        norm cfg env (List.tl stack) body

    // Doubly-annotated effect.. just take the outmost one. (unsure..)
    | Tm_meta(e, Meta_monadic _) ->
        do_reify_monadic fallback cfg env stack e m t

    | Tm_meta(e, Meta_monadic_lift (msrc, mtgt, t')) ->
        let lifted = reify_lift cfg e msrc mtgt (closure_as_term cfg env t') in
        log cfg (fun () -> BU.print1 "Reified lift to (2): %s\n" (Print.term_to_string lifted));
        norm cfg env (List.tl stack) lifted

    | Tm_match(e, branches) ->
      (* Commutation of reify with match, note that the scrutinee should never be effectful    *)
      (* (should be checked at typechecking and elaborated with an explicit binding if needed) *)
      (* reify (match e with p -> e') ~> match e with p -> reify e' *)
      let branches = branches |> List.map (fun (pat, wopt, tm) -> pat, wopt, U.mk_reify tm) in
      let tm = mk (Tm_match(e, branches)) head.pos in
      norm cfg env (List.tl stack) tm

    | _ ->
      fallback ()

(* Reifies the lifting of the term [e] of type [t] from computational  *)
(* effect [m] to computational effect [m'] using lifting data in [env] *)
and reify_lift cfg e msrc mtgt t : term =
  let env = cfg.tcenv in
  log cfg (fun () -> BU.print3 "Reifying lift %s -> %s: %s\n"
        (Ident.string_of_lid msrc) (Ident.string_of_lid mtgt) (Print.term_to_string e));
  (* check if the lift is concrete, if so replace by its definition on terms *)
  (* if msrc is PURE or Tot we can use mtgt.return *)
  if U.is_pure_effect msrc
  then
    let ed = Env.get_effect_decl env (Env.norm_eff_name cfg.tcenv mtgt) in
    let _, return_repr = ed.return_repr in
    let return_inst = match (SS.compress return_repr).n with
        | Tm_uinst(return_tm, [_]) ->
            S.mk (Tm_uinst (return_tm, [env.universe_of env t])) None e.pos
        | _ -> failwith "NIY : Reification of indexed effects"
    in
    S.mk (Tm_app(return_inst, [as_arg t ; as_arg e])) None e.pos
  else
    match Env.monad_leq env msrc mtgt with
    | None ->
      failwith (BU.format2 "Impossible : trying to reify a lift between unrelated effects (%s and %s)"
                            (Ident.text_of_lid msrc)
                            (Ident.text_of_lid mtgt))
    | Some {mlift={mlift_term=None}} ->
      failwith (BU.format2 "Impossible : trying to reify a non-reifiable lift (from %s to %s)"
                            (Ident.text_of_lid msrc)
                            (Ident.text_of_lid mtgt))
    | Some {mlift={mlift_term=Some lift}} ->
      (* We don't have any reasonable wp to provide so we just pass unknow *)
      (* Usually the wp is only necessary to typecheck, so this should not *)
      (* create a big issue. *)
      lift (env.universe_of env t) t S.tun (U.mk_reify e)
      (* We still eagerly unfold the lift to make sure that the Unknown is not kept stuck on a folded application *)
      (* let cfg = *)
      (*   { steps=[Exclude Iota ; Exclude Zeta; Inlining ; Eager_unfolding ; UnfoldUntil Delta_constant]; *)
      (*     tcenv=env; *)
      (*     delta_level=[Env.Unfold Delta_constant ; Env.Eager_unfolding_only ; Env.Inlining ] } *)
      (* in *)
      (* norm cfg [] [] (lift t S.tun (U.mk_reify e)) *)

and norm_pattern_args cfg env args =
    (* Drops stack *)
    args |> List.map (List.map (fun (a, imp) -> norm cfg env [] a, imp))

and norm_comp : cfg -> env -> comp -> comp =
    fun cfg env comp ->
        match comp.n with
            | Total (t, uopt) ->
              {comp with n=Total (norm cfg env [] t, Option.map (norm_universe cfg env) uopt)}

            | GTotal (t, uopt) ->
              {comp with n=GTotal (norm cfg env [] t, Option.map (norm_universe cfg env) uopt)}

            | Comp ct ->
              let norm_args args = args |> List.map (fun (a, i) -> (norm cfg env [] a, i)) in
              let flags = ct.flags |> List.map (function DECREASES t -> DECREASES (norm cfg env [] t) | f -> f) in
              {comp with n=Comp ({ct with comp_univs=List.map (norm_universe cfg env) ct.comp_univs;
                                          result_typ=norm cfg env [] ct.result_typ;
                                          effect_args=norm_args ct.effect_args;
                                          flags=flags})}

and norm_binder : cfg -> env -> binder -> binder =
    fun cfg env (x, imp) -> {x with sort=norm cfg env [] x.sort}, imp

and norm_binders : cfg -> env -> binders -> binders =
    fun cfg env bs ->
        let nbs, _ = List.fold_left (fun (nbs', env) b ->
            let b = norm_binder cfg env b in
            (b::nbs', dummy::env) (* crossing a binder, so shift environment *))
            ([], env)
            bs in
        List.rev nbs

and norm_lcomp_opt : cfg -> env -> option<residual_comp> -> option<residual_comp> =
    fun cfg env lopt ->
        match lopt with
        | Some rc ->
          let flags = filter_out_lcomp_cflags rc.residual_flags in
          Some ({rc with residual_typ=BU.map_opt rc.residual_typ (norm cfg env [])})
       | _ -> lopt


and rebuild (cfg:cfg) (env:env) (stack:stack) (t:term) : term =
  (* Pre-condition: t is in either weak or strong normal form w.r.t env, depending on *)
  (* whether cfg.steps constains WHNF In either case, it has no free de Bruijn *)
  (* indices *)
  log cfg  (fun () -> BU.print4 ">>> %s\nRebuild %s with %s env elements and top of the stack %s \n"
                                        (Print.tag_of_term t)
                                        (Print.term_to_string t)
                                        (BU.string_of_int (List.length env))
                                        (stack_to_string (fst <| firstn 4 stack)));
  let t = maybe_simplify cfg env stack t in
  match stack with
  | [] -> t

  | Debug (tm, time_then) :: stack ->
    if cfg.debug.print_normalized
    then begin
      let time_now = BU.now () in
      BU.print3 "Normalized (%s ms) %s\n\tto %s\n"
                   (BU.string_of_int (snd (BU.time_diff time_then time_now)))
                   (Print.term_to_string tm)
                   (Print.term_to_string t)
    end;
    rebuild cfg env stack t

  | Cfg cfg :: stack ->
    rebuild cfg env stack t

  | Meta(m, r)::stack ->
    let t = mk (Tm_meta(t, m)) r in
    rebuild cfg env stack t

  | MemoLazy r::stack ->
    set_memo cfg r (env, t);
    log cfg  (fun () -> BU.print1 "\tSet memo %s\n" (Print.term_to_string t));
    rebuild cfg env stack t

  | Let(env', bs, lb, r)::stack ->
    let body = SS.close bs t in
    let t = S.mk (Tm_let((false, [lb]), body)) None r in
    rebuild cfg env' stack t

  | Abs (env', bs, env'', lopt, r)::stack ->
    let bs = norm_binders cfg env' bs in
    let lopt = norm_lcomp_opt cfg env'' lopt in
    rebuild cfg env stack ({abs bs t lopt with pos=r})

  | Arg (Univ _,  _, _)::_
  | Arg (Dummy,  _, _)::_ -> failwith "Impossible"

  | UnivArgs(us, r)::stack ->
    let t = mk_Tm_uinst t us in
    rebuild cfg env stack t

  | Arg (Clos(env_arg, tm, _, _), aq, r) :: stack
        when U.is_fstar_tactics_by_tactic (head_of t) ->
    let t = S.extend_app t (closure_as_term cfg env_arg tm, aq) None r in
    rebuild cfg env stack t

  | Arg (Clos(env_arg, tm, m, _), aq, r) :: stack ->
    log cfg (fun () -> BU.print1 "Rebuilding with arg %s\n" (Print.term_to_string tm));
    // this needs to be tail recursive for reducing large terms

    // GM: This is basically saying "if exclude iota, don't memoize".
    // what's up with that?
    // GM: I actually get a regression if I just keep the second branch.
    if not cfg.steps.iota
    then if cfg.steps.hnf
         then let arg = closure_as_term cfg env_arg tm in
              let t = extend_app t (arg, aq) None r in
              rebuild cfg env_arg stack t
         else let stack = App(env, t, aq, r)::stack in
              norm cfg env_arg stack tm
    else begin match !m with
      | None ->
        if cfg.steps.hnf
        then let arg = closure_as_term cfg env_arg tm in
             let t = extend_app t (arg, aq) None r in
             rebuild cfg env_arg stack t
        else let stack = MemoLazy m::App(env, t, aq, r)::stack in
             norm cfg env_arg stack tm

      | Some (_, a) ->
        let t = S.extend_app t (a,aq) None r in
        rebuild cfg env_arg stack t
    end

  | App(env, head, aq, r)::stack' when should_reify cfg stack ->
    let t0 = t in
    let fallback msg () =
       log cfg (fun () -> BU.print2 "Not reifying%s: %s\n" msg (Print.term_to_string t));
       let t = S.extend_app head (t, aq) None r in
       rebuild cfg env stack' t
    in
    begin match (SS.compress t).n with
    | Tm_meta (t, Meta_monadic (m, ty)) ->
       do_reify_monadic (fallback " (1)") cfg env stack t m ty

    | Tm_meta (t, Meta_monadic_lift (msrc, mtgt, ty)) ->
       let lifted = reify_lift cfg t msrc mtgt (closure_as_term cfg env ty) in
       log cfg (fun () -> BU.print1 "Reified lift to (1): %s\n" (Print.term_to_string lifted));
       norm cfg env (List.tl stack) lifted

    | Tm_app ({n = Tm_constant (FC.Const_reflect _)}, [(e, _)]) ->
       // reify (reflect e) ~> e
       // Although shouldn't `e` ALWAYS be marked with a Meta_monadic?
       norm cfg env stack' e

    | Tm_app _ when cfg.steps.primops ->
      let hd, args = U.head_and_args t in
      (match (U.un_uinst hd).n with
       | Tm_fvar fv ->
           begin
           match find_prim_step cfg fv with
           | Some ({auto_reflect=Some n})
             when List.length args = n ->
             norm cfg env stack' t
           | _ -> fallback " (3)" ()
           end
       | _ -> fallback " (4)" ())

    | _ ->
        fallback " (2)" ()
    end

  | App(env, head, aq, r)::stack ->
    let t = S.extend_app head (t,aq) None r in
    rebuild cfg env stack t

  | Match(env, branches, r) :: stack ->
    log cfg  (fun () -> BU.print1 "Rebuilding with match, scrutinee is %s ...\n" (Print.term_to_string t));
    //the scrutinee is always guaranteed to be a pure or ghost term
    //see tc.fs, the case of Tm_match and the comment related to issue #594
    let scrutinee = t in
    let norm_and_rebuild_match () =
      log cfg (fun () ->
          BU.print2 "match is irreducible: scrutinee=%s\nbranches=%s\n"
                (Print.term_to_string scrutinee)
                (branches |> List.map (fun (p, _, _) -> Print.pat_to_string p) |> String.concat "\n\t"));
      // If either Weak or HNF, then don't descend into branch
      let whnf = cfg.steps.weak || cfg.steps.hnf in
      let cfg_exclude_iota_zeta =
        let new_delta =
          cfg.delta_level |> List.filter (function
            | Env.Inlining
            | Env.Eager_unfolding_only -> true
            | _ -> false)
        in
        ({cfg with delta_level=new_delta; steps= { cfg.steps with zeta = false }; strong=true})
      in
      let norm_or_whnf env t =
        if whnf
        then closure_as_term cfg_exclude_iota_zeta env t
        else norm cfg_exclude_iota_zeta env [] t
      in
      let rec norm_pat env p = match p.v with
        | Pat_constant _ -> p, env
        | Pat_cons(fv, pats) ->
          let pats, env = pats |> List.fold_left (fun (pats, env) (p, b) ->
                let p, env = norm_pat env p in
                (p,b)::pats, env) ([], env) in
          {p with v=Pat_cons(fv, List.rev pats)}, env
        | Pat_var x ->
          let x = {x with sort=norm_or_whnf env x.sort} in
          {p with v=Pat_var x}, dummy::env
        | Pat_wild x ->
          let x = {x with sort=norm_or_whnf env x.sort} in
          {p with v=Pat_wild x}, dummy::env
        | Pat_dot_term(x, t) ->
          let x = {x with sort=norm_or_whnf env x.sort} in
          let t = norm_or_whnf env t in
          {p with v=Pat_dot_term(x, t)}, env
      in
      let branches = match env with
        | [] when whnf -> branches //nothing to close over
        | _ -> branches |> List.map (fun branch ->
          let p, wopt, e = SS.open_branch branch in
          //It's important to normalize all the sorts within the pat!
          let p, env = norm_pat env p in
          let wopt = match wopt with
            | None -> None
            | Some w -> Some (norm_or_whnf env w) in
          let e = norm_or_whnf env e in
          U.branch (p, wopt, e))
      in
      rebuild cfg env stack (mk (Tm_match(scrutinee, branches)) r)
    in

    let rec is_cons head = match (SS.compress head).n with
      | Tm_uinst(h, _) -> is_cons h
      | Tm_constant _
      | Tm_fvar( {fv_qual=Some Data_ctor} )
      | Tm_fvar( {fv_qual=Some (Record_ctor _)} ) -> true
      | _ -> false
    in

    let guard_when_clause wopt b rest =
      match wopt with
      | None -> b
      | Some w ->
        let then_branch = b in
        let else_branch = mk (Tm_match(scrutinee, rest)) r in
        U.if_then_else w then_branch else_branch
    in


    let rec matches_pat (scrutinee_orig:term) (p:pat)
      : either<list<(bv * term)>, bool>
        (* Inl ts: p matches t and ts are bindings for the branch *)
        (* Inr false: p definitely does not match t *)
        (* Inr true: p may match t, but p is an open term and we cannot decide for sure *)
      = let scrutinee = U.unmeta scrutinee_orig in
        let head, args = U.head_and_args scrutinee in
        match p.v with
        | Pat_var bv
        | Pat_wild bv -> Inl [(bv, scrutinee_orig)]
        | Pat_dot_term _ -> Inl []
        | Pat_constant s -> begin
          match scrutinee.n with
            | Tm_constant s'
              when FStar.Const.eq_const s s' ->
              Inl []
            | _ -> Inr (not (is_cons head)) //if it's not a constant, it may match
          end
        | Pat_cons(fv, arg_pats) -> begin
          match (U.un_uinst head).n with
            | Tm_fvar fv' when fv_eq fv fv' ->
              matches_args [] args arg_pats
            | _ -> Inr (not (is_cons head)) //if it's not a constant, it may match
          end

    and matches_args out (a:args) (p:list<(pat * bool)>) : either<list<(bv * term)>, bool> = match a, p with
      | [], [] -> Inl out
      | (t, _)::rest_a, (p, _)::rest_p ->
          begin match matches_pat t p with
              | Inl s -> matches_args (out@s) rest_a rest_p
              | m -> m
          end
      | _ -> Inr false
    in

    let rec matches scrutinee p = match p with
      | [] -> norm_and_rebuild_match ()
      | (p, wopt, b)::rest ->
          match matches_pat scrutinee p with
          | Inr false -> //definite mismatch; safe to consider the remaining patterns
            matches scrutinee rest

          | Inr true -> //may match this pattern but t is an open term; block reduction
            norm_and_rebuild_match ()

          | Inl s -> //definite match
            log cfg (fun () -> BU.print2 "Matches pattern %s with subst = %s\n"
                          (Print.pat_to_string p)
                          (List.map (fun (_, t) -> Print.term_to_string t) s |> String.concat "; "));
            //the elements of s are sub-terms of t
            //the have no free de Bruijn indices; so their env=[]; see pre-condition at the top of rebuild
            let env = List.fold_left
                  (fun env (bv, t) -> (Some (S.mk_binder bv),
                                       Clos([], t, BU.mk_ref (Some ([], t)), false))::env)
                  env s in
            norm cfg env stack (guard_when_clause wopt b rest)
    in

    if cfg.steps.iota
    then matches scrutinee branches
    else norm_and_rebuild_match ()

let plugins =
    let plugins = BU.mk_ref [] in
    let register (p:primitive_step) =
        plugins := p :: !plugins
    in
    let retrieve () = !plugins
    in
    register, retrieve
let register_plugin p = fst plugins p
let retrieve_plugins () = snd plugins ()

let config' psteps s e =
    let d = s |> List.collect (function
        | UnfoldUntil k -> [Env.Unfold k]
        | Eager_unfolding -> [Env.Eager_unfolding_only]
        | Inlining -> [Env.Inlining]
        | UnfoldTac -> [Env.UnfoldTac]
        | _ -> []) in
    let d = match d with
        | [] -> [Env.NoDelta]
        | _ -> d in
    {tcenv=e;
     debug = { gen = Env.debug e (Options.Other "Norm")
             ; primop = Env.debug e (Options.Other "Primops")
             ; b380 = Env.debug e (Options.Other "380")
             ; norm_delayed = Env.debug e (Options.Other "NormDelayed")
             ; print_normalized = Env.debug e (Options.Other "print_normalized_terms") };
     steps=to_fsteps s;
     delta_level=d;
     primitive_steps= add_steps built_in_primitive_steps (retrieve_plugins () @ psteps);
     strong=false;
     memoize_lazy=true;
     normalize_pure_lets=
       (Options.normalize_pure_terms_for_extraction()
        || not (s |> List.contains PureSubtermsWithinComputations))}

let config s e = config' [] s e

let normalize_with_primitive_steps ps s e t =
    let c = config' ps s e in
    norm c [] [] t
let normalize s e t = normalize_with_primitive_steps [] s e t
let normalize_comp s e t = norm_comp (config s e) [] t
let normalize_universe env u = norm_universe (config [] env) [] u

(* Promotes Ghost T, when T is not informative to Pure T
        Non-informative types T ::= unit | Type u | t -> Tot T | t -> GTot T
*)
let ghost_to_pure env c =
    let cfg = config [UnfoldUntil Delta_constant; AllowUnboundUniverses; EraseUniverses] env in
    let non_info t = non_informative (norm cfg [] [] t) in
    match c.n with
    | Total _ -> c
    | GTotal(t,uopt) when non_info t -> {c with n=Total(t, uopt)}
    | Comp ct ->
        let l = Env.norm_eff_name cfg.tcenv ct.effect_name in
        if U.is_ghost_effect l
        && non_info ct.result_typ
        then let ct =
                 match downgrade_ghost_effect_name ct.effect_name with
                 | Some pure_eff ->
                   let flags = if Ident.lid_equals pure_eff PC.effect_Tot_lid then TOTAL::ct.flags else ct.flags in
                   {ct with effect_name=pure_eff; flags=flags}
                 | None ->
                    let ct = unfold_effect_abbrev cfg.tcenv c in //must be GHOST
                    {ct with effect_name=PC.effect_PURE_lid} in
             {c with n=Comp ct}
        else c
    | _ -> c

let ghost_to_pure_lcomp env (lc:lcomp) =
    let cfg = config [Eager_unfolding; UnfoldUntil Delta_constant; EraseUniverses; AllowUnboundUniverses] env in
    let non_info t = non_informative (norm cfg [] [] t) in
    if U.is_ghost_effect lc.eff_name
    && non_info lc.res_typ
    then match downgrade_ghost_effect_name lc.eff_name with
         | Some pure_eff ->
           S.mk_lcomp pure_eff lc.res_typ lc.cflags
                      (fun () -> ghost_to_pure env (lcomp_comp lc))
         | None -> //can't downgrade, don't know the particular incarnation of PURE to use
           lc
    else lc

let term_to_string env t =
  let t =
    try normalize [AllowUnboundUniverses] env t
    with e -> Errors.log_issue t.pos (Errors.Warning_NormalizationFailure, (BU.format1 "Normalization failed with error %s\n" (BU.message_of_exn e))) ; t
  in
  Print.term_to_string' env.dsenv t

let comp_to_string env c =
  let c =
    try norm_comp (config [AllowUnboundUniverses] env) [] c
    with e -> Errors.log_issue c.pos (Errors.Warning_NormalizationFailure, (BU.format1 "Normalization failed with error %s\n" (BU.message_of_exn e))) ; c
  in
  Print.comp_to_string' env.dsenv c

let normalize_refinement steps env t0 =
   let t = normalize (steps@[Beta]) env t0 in
   let rec aux t =
    let t = compress t in
    match t.n with
       | Tm_refine(x, phi) ->
         let t0 = aux x.sort in
         begin match t0.n with
            | Tm_refine(y, phi1) ->
              mk (Tm_refine(y, U.mk_conj phi1 phi)) t0.pos
            | _ -> t
         end
       | _ -> t in
   aux t

let unfold_whnf env t = normalize [Primops; Weak; HNF; UnfoldUntil Delta_constant; Beta] env t
let reduce_or_remove_uvar_solutions remove env t =
    normalize ((if remove then [CheckNoUvars] else [])
              @[Beta; NoDeltaSteps; CompressUvars; Exclude Zeta; Exclude Iota; NoFullNorm;])
              env
              t
let reduce_uvar_solutions env t = reduce_or_remove_uvar_solutions false env t
let remove_uvar_solutions env t = reduce_or_remove_uvar_solutions true env t

let eta_expand_with_type (env:Env.env) (e:term) (t_e:typ) =
  //unfold_whnf env t_e in
  //It would be nice to eta_expand based on the WHNF of t_e
  //except that this triggers a brittleness in the unification algorithm and its interaction with SMT encoding
  //in particular, see Rel.u_abs (roughly line 520)
  let formals, c = U.arrow_formals_comp t_e in
  match formals with
  | [] -> e
  | _ ->
    let actuals, _, _ = U.abs_formals e in
    if List.length actuals = List.length formals
    then e
    else let binders, args = formals |> U.args_of_binders in
         U.abs binders (mk_Tm_app e args None e.pos)
                       (Some (U.residual_comp_of_comp c))

let eta_expand (env:Env.env) (t:term) : term =
  match t.n with
  | Tm_name x ->
      eta_expand_with_type env t x.sort
  | _ ->
      let head, args = U.head_and_args t in
      begin match (SS.compress head).n with
      | Tm_uvar(_, thead) ->
        let formals, tres = U.arrow_formals thead in
        if List.length formals = List.length args
        then t
        else let _, ty, _ = env.type_of ({env with lax=true; use_bv_sorts=true; expected_typ=None}) t in
             eta_expand_with_type env t ty
      | _ ->
        let _, ty, _ = env.type_of ({env with lax=true; use_bv_sorts=true; expected_typ=None}) t in
        eta_expand_with_type env t ty
      end

//////////////////////////////////////////////////////////////////
//Eliminating all unification variables and delayed substitutions in a sigelt
//////////////////////////////////////////////////////////////////

let rec elim_delayed_subst_term (t:term) : term =
    let mk x = S.mk x None t.pos in
    let t = SS.compress t in
    let elim_bv x = {x with sort=elim_delayed_subst_term x.sort} in
    match t.n with
    | Tm_delayed _ -> failwith "Impossible"
    | Tm_bvar _
    | Tm_name _
    | Tm_fvar _
    | Tm_uinst _
    | Tm_constant _
    | Tm_type _
    | Tm_lazy _
    | Tm_unknown -> t

    | Tm_abs(bs, t, rc_opt) ->
      let elim_rc rc =
        {rc with
            residual_typ=BU.map_opt rc.residual_typ elim_delayed_subst_term;
            residual_flags=elim_delayed_subst_cflags rc.residual_flags}
      in
      mk (Tm_abs(elim_delayed_subst_binders bs,
                 elim_delayed_subst_term t,
                 BU.map_opt rc_opt elim_rc))

    | Tm_arrow(bs, c) ->
      mk (Tm_arrow(elim_delayed_subst_binders bs, elim_delayed_subst_comp c))

    | Tm_refine(bv, phi) ->
      mk (Tm_refine(elim_bv bv, elim_delayed_subst_term phi))

    | Tm_app(t, args) ->
      mk (Tm_app(elim_delayed_subst_term t, elim_delayed_subst_args args))

    | Tm_match(t, branches) ->
      let rec elim_pat (p:pat) =
        match p.v with
        | Pat_var x ->
          {p with v=Pat_var (elim_bv x)}
        | Pat_wild x ->
          {p with v=Pat_wild (elim_bv x)}
        | Pat_dot_term(x, t0) ->
          {p with v=Pat_dot_term(elim_bv x, elim_delayed_subst_term t0)}
        | Pat_cons (fv, pats) ->
          {p with v=Pat_cons(fv, List.map (fun (x, b) -> elim_pat x, b) pats)}
        | _ -> p
      in
      let elim_branch (pat, wopt, t) =
          (elim_pat pat,
           BU.map_opt wopt elim_delayed_subst_term,
           elim_delayed_subst_term t)
      in
      mk (Tm_match(elim_delayed_subst_term t, List.map elim_branch branches))

    | Tm_ascribed(t, a, lopt) ->
      let elim_ascription (tc, topt) =
        (match tc with
         | Inl t -> Inl (elim_delayed_subst_term t)
         | Inr c -> Inr (elim_delayed_subst_comp c)),
        BU.map_opt topt elim_delayed_subst_term
      in
      mk (Tm_ascribed(elim_delayed_subst_term t, elim_ascription a, lopt))

    | Tm_let(lbs, t) ->
      let elim_lb lb =
         {lb with
             lbtyp = elim_delayed_subst_term lb.lbtyp;
             lbdef = elim_delayed_subst_term lb.lbdef }
      in
      mk (Tm_let((fst lbs, List.map elim_lb (snd lbs)),
                  elim_delayed_subst_term t))

    | Tm_uvar(uv, t) ->
      mk (Tm_uvar(uv, elim_delayed_subst_term t))

    | Tm_meta(t, md) ->
      mk (Tm_meta(elim_delayed_subst_term t, elim_delayed_subst_meta md))

and elim_delayed_subst_cflags flags =
    List.map
        (function
        | DECREASES t -> DECREASES (elim_delayed_subst_term t)
        | f -> f)
        flags

and elim_delayed_subst_comp (c:comp) : comp =
    let mk x = S.mk x None c.pos in
    match c.n with
    | Total(t, uopt) ->
      mk (Total(elim_delayed_subst_term t, uopt))
    | GTotal(t, uopt) ->
      mk (GTotal(elim_delayed_subst_term t, uopt))
    | Comp ct ->
      let ct =
        {ct with
            result_typ=elim_delayed_subst_term ct.result_typ;
            effect_args=elim_delayed_subst_args ct.effect_args;
            flags=elim_delayed_subst_cflags ct.flags} in
      mk (Comp ct)

and elim_delayed_subst_meta = function
  | Meta_pattern args -> Meta_pattern(List.map elim_delayed_subst_args args)
  | Meta_monadic(m, t) -> Meta_monadic(m, elim_delayed_subst_term t)
  | Meta_monadic_lift(m1, m2, t) -> Meta_monadic_lift(m1, m2, elim_delayed_subst_term t)
  | m -> m

and elim_delayed_subst_args args =
    List.map (fun (t, q) -> elim_delayed_subst_term t, q) args

and elim_delayed_subst_binders bs =
    List.map (fun (x, q) -> {x with sort=elim_delayed_subst_term x.sort}, q) bs

let elim_uvars_aux_tc (env:Env.env) (univ_names:univ_names) (binders:binders) (tc:either<typ, comp>) =
    let t =
      match binders, tc with
      | [], Inl t -> t
      | [], Inr c -> failwith "Impossible: empty bindes with a comp"
      | _ , Inr c -> S.mk (Tm_arrow(binders, c)) None c.pos
      | _ , Inl t -> S.mk (Tm_arrow(binders, S.mk_Total t)) None t.pos
    in
    let univ_names, t = Subst.open_univ_vars univ_names t in
    let t = remove_uvar_solutions env t in
    let t = Subst.close_univ_vars univ_names t in
    let t = elim_delayed_subst_term t in
    let binders, tc =
        match binders with
        | [] -> [], Inl t
        | _ -> begin
          match (SS.compress t).n, tc with
          | Tm_arrow(binders, c), Inr _ -> binders, Inr c
          | Tm_arrow(binders, c), Inl _ -> binders, Inl (U.comp_result c)
          | _,                    Inl _ -> [], Inl t
          | _ -> failwith "Impossible"
          end
    in
    univ_names, binders, tc

let elim_uvars_aux_t env univ_names binders t =
   let univ_names, binders, tc = elim_uvars_aux_tc env univ_names binders (Inl t) in
   univ_names, binders, BU.left tc

let elim_uvars_aux_c env univ_names binders c =
   let univ_names, binders, tc = elim_uvars_aux_tc env univ_names binders (Inr c) in
   univ_names, binders, BU.right tc

let rec elim_uvars (env:Env.env) (s:sigelt) =
    match s.sigel with
    | Sig_inductive_typ (lid, univ_names, binders, typ, lids, lids') ->
      let univ_names, binders, typ = elim_uvars_aux_t env univ_names binders typ in
      {s with sigel = Sig_inductive_typ(lid, univ_names, binders, typ, lids, lids')}

    | Sig_bundle (sigs, lids) ->
      {s with sigel = Sig_bundle(List.map (elim_uvars env) sigs, lids)}

    | Sig_datacon (lid, univ_names, typ, lident, i, lids) ->
      let univ_names, _, typ = elim_uvars_aux_t env univ_names [] typ in
      {s with sigel = Sig_datacon(lid, univ_names, typ, lident, i, lids)}

    | Sig_declare_typ (lid, univ_names, typ) ->
      let univ_names, _, typ = elim_uvars_aux_t env univ_names [] typ in
      {s with sigel = Sig_declare_typ(lid, univ_names, typ)}

    | Sig_let((b, lbs), lids) ->
      let lbs = lbs |> List.map (fun lb ->
        let opening, lbunivs = Subst.univ_var_opening lb.lbunivs in
        let elim t = elim_delayed_subst_term (Subst.close_univ_vars lbunivs (remove_uvar_solutions env (Subst.subst opening t))) in
        let lbtyp = elim lb.lbtyp in
        let lbdef = elim lb.lbdef in
        {lb with lbunivs = lbunivs;
                 lbtyp   = lbtyp;
                 lbdef   = lbdef})
      in
      {s with sigel = Sig_let((b, lbs), lids)}

    | Sig_main t ->
      {s with sigel = Sig_main (remove_uvar_solutions env t)}

    | Sig_assume (l, us, t) ->
      let us, _, t = elim_uvars_aux_t env us [] t in
      {s with sigel = Sig_assume (l, us, t)}

    | Sig_new_effect_for_free _ -> failwith "Impossible: should have been desugared already"

    | Sig_new_effect ed ->
      let univs, binders, signature = elim_uvars_aux_t env ed.univs ed.binders ed.signature in
      let univs_opening, univs_closing =
        let univs_opening, univs = SS.univ_var_opening univs in
        univs_opening, SS.univ_var_closing univs
      in
      let b_opening, b_closing =
        let binders = SS.open_binders binders in
        SS.opening_of_binders binders,
        SS.closing_of_binders binders
      in
      let n = List.length univs in
      let n_binders = List.length binders in
      let elim_tscheme (us, t) =
        let n_us = List.length us in
        let us, t = SS.open_univ_vars us t in
        let b_opening, b_closing =
            b_opening |> SS.shift_subst n_us,
            b_closing |> SS.shift_subst n_us in
        let univs_opening, univs_closing =
            univs_opening |> SS.shift_subst n_us,
            univs_closing |> SS.shift_subst n_us in
        let t = SS.subst univs_opening (SS.subst b_opening t) in
        let _, _, t = elim_uvars_aux_t env [] [] t in
        let t = SS.subst univs_closing (SS.subst b_closing (SS.close_univ_vars us t)) in
        us, t
      in
      let elim_term t =
        let _, _, t = elim_uvars_aux_t env univs binders t in
        t
      in
      let elim_action a =
        let action_typ_templ =
            let body = S.mk (Tm_ascribed(a.action_defn, (Inl a.action_typ, None), None)) None a.action_defn.pos in
            match a.action_params with
            | [] -> body
            | _ -> S.mk (Tm_abs(a.action_params, body, None)) None a.action_defn.pos in
        let destruct_action_body body =
            match (SS.compress body).n with
            | Tm_ascribed(defn, (Inl typ, None), None) -> defn, typ
            | _ -> failwith "Impossible"
        in
        let destruct_action_typ_templ t =
            match (SS.compress t).n with
            | Tm_abs(pars, body, _) ->
              let defn, typ = destruct_action_body body in
              pars, defn, typ
            | _ ->
              let defn, typ = destruct_action_body t in
              [], defn, typ
        in
        let action_univs, t = elim_tscheme (a.action_univs, action_typ_templ) in
        let action_params, action_defn, action_typ = destruct_action_typ_templ t in
        let a' =
            {a with action_univs = action_univs;
                    action_params = action_params;
                    action_defn = action_defn;
                    action_typ = action_typ} in
        a'
      in
      let ed = { ed with
               univs        = univs;
               binders      = binders;
               signature    = signature;
               ret_wp       = elim_tscheme ed.ret_wp;
               bind_wp      = elim_tscheme ed.bind_wp;
               if_then_else = elim_tscheme ed.if_then_else;
               ite_wp       = elim_tscheme ed.ite_wp;
               stronger     = elim_tscheme ed.stronger;
               close_wp     = elim_tscheme ed.close_wp;
               assert_p     = elim_tscheme ed.assert_p;
               assume_p     = elim_tscheme ed.assume_p;
               null_wp      = elim_tscheme ed.null_wp;
               trivial      = elim_tscheme ed.trivial;
               repr         = elim_term    ed.repr;
               return_repr  = elim_tscheme ed.return_repr;
               bind_repr    = elim_tscheme ed.bind_repr;
               actions       = List.map elim_action ed.actions } in
      {s with sigel=Sig_new_effect ed}

    | Sig_sub_effect sub_eff ->
      let elim_tscheme_opt = function
        | None -> None
        | Some (us, t) -> let us, _, t = elim_uvars_aux_t env us [] t in Some (us, t)
      in
      let sub_eff = {sub_eff with lift    = elim_tscheme_opt sub_eff.lift;
                                  lift_wp = elim_tscheme_opt sub_eff.lift_wp} in
      {s with sigel=Sig_sub_effect sub_eff}

    | Sig_effect_abbrev(lid, univ_names, binders, comp, flags) ->
      let univ_names, binders, comp = elim_uvars_aux_c env univ_names binders comp in
      {s with sigel = Sig_effect_abbrev (lid, univ_names, binders, comp, flags)}

    | Sig_pragma _ ->
      s

    (* This should never happen, it should have been run by now *)
    | Sig_splice _ ->
      s

let erase_universes env t =
    normalize [EraseUniverses; AllowUnboundUniverses] env t<|MERGE_RESOLUTION|>--- conflicted
+++ resolved
@@ -622,12 +622,8 @@
     let as_primitive_step is_strong (l, arity, f) = {
         name=l;
         arity=arity;
-<<<<<<< HEAD
         auto_reflect=None;
-        strong_reduction_ok=true;
-=======
         strong_reduction_ok=is_strong;
->>>>>>> 3733676e
         requires_binder_substitution=false;
         interpretation=f
     } in
