--- conflicted
+++ resolved
@@ -805,70 +805,6 @@
         | _ -> None in
     let simplify arg = (simp_t (fst arg), arg) in
     match tm.n with
-<<<<<<< HEAD
-            | Tm_app({n=Tm_uinst({n=Tm_fvar fv}, _)}, args)
-            | Tm_app({n=Tm_fvar fv}, args) ->
-              if S.fv_eq_lid fv PC.and_lid
-              then match args |> List.map simplify with
-                     | [(Some true, _); (_, (arg, _))]
-                     | [(_, (arg, _)); (Some true, _)] -> arg
-                     | [(Some false, _); _]
-                     | [_; (Some false, _)] -> w U.t_false
-                     | _ -> tm
-              else if S.fv_eq_lid fv PC.or_lid
-              then match args |> List.map simplify with
-                     | [(Some true, _); _]
-                     | [_; (Some true, _)] -> w U.t_true
-                     | [(Some false, _); (_, (arg, _))]
-                     | [(_, (arg, _)); (Some false, _)] -> arg
-                     | _ -> tm
-              else if S.fv_eq_lid fv PC.imp_lid
-              then match args |> List.map simplify with
-                     | [_; (Some true, _)]
-                     | [(Some false, _); _] -> w U.t_true
-                     | [(Some true, _); (_, (arg, _))] -> arg
-                     | [(_, (p, _)); (_, (q, _))] ->
-                        if U.term_eq p q
-                        then w U.t_true
-                        else tm
-                     | _ -> tm
-              else if S.fv_eq_lid fv PC.not_lid
-              then match args |> List.map simplify with
-                     | [(Some true, _)] ->  w U.t_false
-                     | [(Some false, _)] -> w U.t_true
-                     | _ -> tm
-              else if S.fv_eq_lid fv PC.forall_lid
-              then match args with
-                     | [(t, _)]
-                     | [(_, Some (Implicit _)); (t, _)] ->
-                       begin match (SS.compress t).n with
-                                | Tm_abs([_], body, _) ->
-                                   (match simp_t body with
-                                        | Some true ->  w U.t_true
-                                        | _ -> tm)
-                                | _ -> tm
-                       end
-                    | _ -> tm
-              else if S.fv_eq_lid fv PC.exists_lid
-              then match args with
-                     | [(t, _)]
-                     | [(_, Some (Implicit _)); (t, _)] ->
-                       begin match (SS.compress t).n with
-                                | Tm_abs([_], body, _) ->
-                                   (match simp_t body with
-                                        | Some false -> w U.t_false
-                                        | _ -> tm)
-                                | _ -> tm
-                       end
-                    | _ -> tm
-              else if S.fv_eq_lid fv PC.b2t_lid
-              then match args with
-                     | [{n=Tm_constant (Const_bool true)}, _] -> w U.t_true
-                     | [{n=Tm_constant (Const_bool false)}, _] -> w U.t_false
-                     | _ -> tm
-              else reduce_equality cfg tm
-            | _ -> tm
-=======
     | Tm_app({n=Tm_uinst({n=Tm_fvar fv}, _)}, args)
     | Tm_app({n=Tm_fvar fv}, args) ->
       if S.fv_eq_lid fv PC.and_lid
@@ -924,9 +860,13 @@
                    | _ -> tm
              end
            | _ -> tm
+      else if S.fv_eq_lid fv PC.b2t_lid
+      then match args with
+           | [{n=Tm_constant (Const_bool true)}, _] -> w U.t_true
+           | [{n=Tm_constant (Const_bool false)}, _] -> w U.t_false
+           | _ -> tm
       else reduce_equality cfg env stack tm
     | _ -> tm
->>>>>>> 84188741
 
 (********************************************************************************************************************)
 (* Main normalization function of the abstract machine                                                              *)
