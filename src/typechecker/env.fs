(*
   Copyright 2008-2014 Nikhil Swamy and Microsoft Research

   Licensed under the Apache License, Version 2.0 (the "License");
   you may not use this file except in compliance with the License.
   You may obtain a copy of the License at

       http://www.apache.org/licenses/LICENSE-2.0

   Unless required by applicable law or agreed to in writing, software
   distributed under the License is distributed on an "AS IS" BASIS,
   WITHOUT WARRANTIES OR CONDITIONS OF ANY KIND, either express or implied.
   See the License for the specific language governing permissions and
   limitations under the License.
*)
#light "off"

module FStar.TypeChecker.Env

open FStar
open FStar.Syntax
open FStar.Syntax.Syntax
open FStar.Syntax.Subst
open FStar.Syntax.Util
open FStar.Util
open FStar.Ident
open FStar.Range
open FStar.TypeChecker.Common

type binding =
  | Binding_var      of bv
  | Binding_lid      of lident * tscheme
  | Binding_sig      of list<lident> * sigelt
  | Binding_univ     of univ_name
  | Binding_sig_inst of list<lident> * sigelt * universes //the first component should always be a Sig_inductive

type delta_level = 
  | NoDelta
  | OnlyInline
  | Unfold of delta_depth

type mlift = typ -> typ -> typ

type edge = {
  msource :lident;
  mtarget :lident;
  mlift   :typ -> typ -> typ;
}
type effects = {
  decls :list<eff_decl>;
  order :list<edge>;                                       (* transitive closure of the order in the signature *)
  joins :list<(lident * lident * lident * mlift * mlift)>; (* least upper bounds *)
}
type cached_elt = either<(universes * typ), (sigelt * option<universes>)>
type env = {
  solver         :solver_t;                     (* interface to the SMT solver *)
  range          :Range.range;                  (* the source location of the term being checked *)
  curmodule      :lident;                       (* Name of this module *)
  gamma          :list<binding>;                (* Local typing environment and signature elements *)
  gamma_cache    :Util.smap<cached_elt>;        (* Memo table for the local environment *)
  modules        :list<modul>;                  (* already fully type checked modules *)
  expected_typ   :option<typ>;                  (* type expected by the context *)
  sigtab         :Util.smap<sigelt>;            (* a dictionary of long-names to sigelts *)
  is_pattern     :bool;                         (* is the current term being checked a pattern? *)
  instantiate_imp:bool;                         (* instantiate implicit arguments? default=true *)
  effects        :effects;                      (* monad lattice *)
  generalize     :bool;                         (* should we generalize let bindings? *)
  letrecs        :list<(lbname * typ)>;         (* mutually recursive names and their types (for termination checking) *)
  top_level      :bool;                         (* is this a top-level term? if so, then discharge guards *)
  check_uvars    :bool;                         (* paranoid: re-typecheck unification variables *)
  use_eq         :bool;                         (* generate an equality constraint, rather than subtyping/subkinding *)
  is_iface       :bool;                         (* is the module we're currently checking an interface? *)
  admit          :bool;                         (* admit VCs in the current module *)
  lax            :bool;                         (* don't even generate VCs *)
  type_of        :env -> term -> term*typ*guard_t;   (* a callback to the type-checker; g |- e : Tot t *)
  universe_of    :env -> term -> universe;           (* a callback to the type-checker; g |- e : Tot (Type u) *)
  use_bv_sorts   :bool;                              (* use bv.sort for a bound-variable's type rather than consulting gamma *)
}
and solver_t = {
    init         :env -> unit;
    push         :string -> unit;
    pop          :string -> unit;
    mark         :string -> unit;
    reset_mark   :string -> unit;
    commit_mark  :string -> unit;
    encode_modul :env -> modul -> unit;
    encode_sig   :env -> sigelt -> unit;
    solve        :option<(unit -> string)> -> env -> typ -> unit;
    is_trivial   :env -> typ -> bool;
    finish       :unit -> unit;
    refresh      :unit -> unit;
}
and guard_t = {
  guard_f:    guard_formula;
  deferred:   deferred;
  univ_ineqs: list<univ_ineq>;
  implicits:  list<(string * env * uvar * term * typ * Range.range)>;
}
type env_t = env
type implicits = list<(env * uvar * term * typ * Range.range)>

type sigtable = Util.smap<sigelt>

// VALS_HACK_HERE

let should_verify env = 
    not env.lax
    && not env.admit
    && Options.should_verify env.curmodule.str

let visible_at d q = match d, q with 
  | NoDelta,    _         
  | OnlyInline, Inline 
  | Unfold _,   Inline 
  | Unfold _,   Unfoldable -> true
  | _ -> false 

let glb_delta d1 d2 = match d1, d2 with 
    | NoDelta, _
    | _, NoDelta -> NoDelta
    | OnlyInline, _
    | _, OnlyInline -> OnlyInline
    | Unfold l1, Unfold l2 -> 
        let rec aux l1 l2 = match l1, l2 with
            | Delta_constant, _
            | _, Delta_constant -> Delta_constant
            | Delta_equational, l
            | l, Delta_equational -> l
            | Delta_unfoldable i, Delta_unfoldable j ->
              let k = if i < j then i else j in
              Delta_unfoldable k
            | Delta_abstract l1, _ -> aux l1 l2
            | _, Delta_abstract l2 -> aux l1 l2 in
        Unfold (aux l1 l2)

let default_table_size = 200
let new_sigtab () = Util.smap_create default_table_size
let new_gamma_cache () = Util.smap_create 100

let initial_env type_of universe_of solver module_lid =
  { solver=solver;
    range=dummyRange;
    curmodule=module_lid;
    gamma= [];
    gamma_cache=new_gamma_cache();
    modules= [];
    expected_typ=None;
    sigtab=new_sigtab();
    is_pattern=false;
    instantiate_imp=true;
    effects={decls=[]; order=[]; joins=[]};
    generalize=true;
    letrecs=[];
    top_level=false;
    check_uvars=false;
    use_eq=false;
    is_iface=false;
    admit=false;
<<<<<<< HEAD
    lax=false;
    type_of=tc;
    universe_of=(fun g e -> U_zero); //TODO: FIXME!
=======
    type_of=type_of;
    universe_of=universe_of;
>>>>>>> 563f79b9
    use_bv_sorts=false;
  }

(* Marking and resetting the environment, for the interactive mode *)
let sigtab env = env.sigtab
let gamma_cache env = env.gamma_cache
type env_stack_ops = { 
    es_push: env -> env;
    es_mark: env -> env;
    es_reset_mark: env -> env;
    es_commit_mark: env -> env;
    es_pop:env -> env
}

let stack_ops = 
    let stack = Util.mk_ref [] in 
    let push env = 
        stack := env::!stack;
        {env with sigtab=Util.smap_copy (sigtab env);
                  gamma_cache=Util.smap_copy (gamma_cache env)} in
    let pop env = match !stack with 
        | env::tl -> 
         stack := tl;
         env
        | _ -> failwith "Impossible: Too many pops" in
    let mark env = 
        push env in
    let commit_mark env = 
        ignore (pop env); env in
    let reset_mark env =
        pop env in
    { es_push=push; 
      es_pop=pop;
      es_mark=push;
      es_reset_mark=pop;
      es_commit_mark=commit_mark; }

let push env msg =
    env.solver.push msg;
    stack_ops.es_push env
let mark env =
    env.solver.mark "USER MARK";
    stack_ops.es_mark env 
let commit_mark env =
    env.solver.commit_mark "USER MARK";
    stack_ops.es_commit_mark env
let reset_mark env =
    env.solver.reset_mark "USER MARK";
    stack_ops.es_reset_mark env
let pop env msg =
    env.solver.pop msg;
    stack_ops.es_pop env

////////////////////////////////////////////////////////////
// Checking the per-module debug level and position info  //
////////////////////////////////////////////////////////////
let debug env (l:Options.debug_level_t) =
    Options.debug_at_level env.curmodule.str l
let set_range e r = if r=dummyRange then e else {e with range=r}
let get_range e = e.range

////////////////////////////////////////////////////////////
// Private utilities                                      //
////////////////////////////////////////////////////////////
let modules env = env.modules
let current_module env = env.curmodule
let set_current_module env lid = {env with curmodule=lid}
let has_interface env l = env.modules |> Util.for_some (fun m -> m.is_interface && lid_equals m.name l)
let find_in_sigtab env lid = Util.smap_try_find (sigtab env) (text_of_lid lid)

let name_not_found (l:lid) =
  format1 "Name \"%s\" not found" l.str

let variable_not_found v =
  format1 "Variable \"%s\" not found" (Print.bv_to_string v)

//Construct a new universe unification variable
let new_u_univ () = U_unif (Unionfind.fresh None)

//Instantiate the universe variables in a type scheme with provided universes
let inst_tscheme_with : tscheme -> universes -> universes * term = fun ts us -> 
    match ts, us with
    | ([], t), [] -> [], t
    | (formals, t), _ -> 
      assert (List.length us = List.length formals);
      let n = List.length formals - 1 in 
      let vs = us |> List.mapi (fun i u -> UN (n - i, u)) in
      us, Subst.subst vs t

//Instantiate the universe variables in a type scheme with new unification variables
let inst_tscheme : tscheme -> universes * term = function 
    | [], t -> [], t
    | us, t -> 
      let us' = us |> List.map (fun _ -> new_u_univ()) in
      inst_tscheme_with (us, t) us'

let inst_effect_fun_with (insts:universes) (env:env) (ed:eff_decl) (us, t)  =
    match ed.binders with
        | [] -> 
          let univs = ed.univs@us in
          if List.length insts <> List.length univs
          then failwith (Util.format4 "Expected %s instantiations; got %s; failed universe instantiation in effect %s\n\t%s\n" 
                            (string_of_int <| List.length univs) (string_of_int <| List.length insts) 
                            (Print.lid_to_string ed.mname) (Print.term_to_string t));
          snd (inst_tscheme_with (ed.univs@us, t) insts)
        | _  -> failwith (Util.format1 "Unexpected use of an uninstantiated effect: %s\n" (Print.lid_to_string ed.mname))

type tri = 
    | Yes
    | No 
    | Maybe

let in_cur_mod env (l:lident) : tri = (* TODO: need a more efficient namespace check! *)
    let cur = current_module env in
    if l.nsstr = cur.str then Yes (* fast case; works for everything except records *)
    else if Util.starts_with l.nsstr cur.str
    then let lns = l.ns@[l.ident] in
         let cur = cur.ns@[cur.ident] in
         let rec aux c l = match c, l with
            | [], _ -> Maybe
            | _, [] -> No
            | hd::tl, hd'::tl' when (hd.idText=hd'.idText) -> aux tl tl'
            | _ -> No in
         aux cur lns
    else No 

let lookup_qname env (lid:lident) : option<either<(universes * typ), (sigelt * option<universes>)>>  =
  let cur_mod = in_cur_mod env lid in
  let cache t = Util.smap_add (gamma_cache env) lid.str t; Some t in
  let found = if cur_mod<>No
              then match Util.smap_try_find (gamma_cache env) lid.str with 
                    | None -> 
                      Util.find_map env.gamma (function
                        | Binding_lid(l,t) -> if lid_equals lid l then Some (Inl (inst_tscheme t)) else None
                        | Binding_sig (_, Sig_bundle(ses, _, _, _)) ->
                            Util.find_map ses (fun se ->
                                if lids_of_sigelt se |> Util.for_some (lid_equals lid)
                                then cache (Inr (se, None))
                                else None)
                        | Binding_sig (lids, s) ->
                          let maybe_cache t = match s with 
                            | Sig_declare_typ _ -> Some t
                            | _ -> cache t in
                          if lids |> Util.for_some (lid_equals lid) then maybe_cache (Inr (s, None)) else None
                        | Binding_sig_inst (lids, s, us) ->
                          if lids |> Util.for_some (lid_equals lid) then Some (Inr (s, Some us)) else None
                        | _ -> None)
                    | se -> se
               else None in
  if is_some found
  then found
  else if cur_mod <> Yes || has_interface env env.curmodule
  then match find_in_sigtab env lid with
        | Some se -> Some (Inr (se, None))
        | None -> None
  else None

let lid_exists env l = match lookup_qname env l with 
    | None -> false
    | Some _ -> true

let rec add_sigelt env se = match se with
    | Sig_bundle(ses, _, _, _) -> add_sigelts env ses
    | _ ->
    let lids = lids_of_sigelt se in
    List.iter (fun l -> Util.smap_add (sigtab env) l.str se) lids;
    match se with 
    | Sig_new_effect(ne, _) ->
      ne.actions |> List.iter (fun a ->
          let se_let = Util.action_as_lb a in
          Util.smap_add (sigtab env) a.action_name.str se_let)
    | _ -> ()

and add_sigelts env ses =
    ses |> List.iter (add_sigelt env) 

////////////////////////////////////////////////////////////
// Lookup up various kinds of identifiers                 //
////////////////////////////////////////////////////////////
let try_lookup_bv env (bv:bv) =
  Util.find_map env.gamma (function
    | Binding_var id when bv_eq id bv -> 
      Some id.sort
    | _ -> None)

let lookup_univ env x = 
    List.find (function
        | Binding_univ y -> x.idText=y.idText
        | _ -> false) env.gamma
    |> Option.isSome

let lookup_type_of_let se lid = match se with 
    | Sig_let((_, [lb]), _, _, _) -> 
      Some (inst_tscheme (lb.lbunivs, lb.lbtyp))

    | Sig_let((_, lbs), _, _, _) ->
        Util.find_map lbs (fun lb -> match lb.lbname with
          | Inl _ -> failwith "impossible"
          | Inr fv ->
            if fv_eq_lid fv lid
            then Some (inst_tscheme (lb.lbunivs, lb.lbtyp))
            else None)

    | _ -> None

let lookup_bv env bv = 
    match try_lookup_bv env bv with 
        | None -> raise (Error(variable_not_found bv, range_of_bv bv))
        | Some t -> t

let effect_signature se = 
    match se with
        | Sig_new_effect(ne, _) ->
          Some (inst_tscheme (ne.univs, Util.arrow ne.binders (mk_Total ne.signature)))

        | Sig_effect_abbrev (lid, us, binders, _, _, _) ->
          Some (inst_tscheme (us, Util.arrow binders (mk_Total teff)))

        | _ -> None

let try_lookup_effect_lid env (ftv:lident) : option<typ> =
  match lookup_qname env ftv with
    | Some (Inr (se, None)) -> 
      begin match effect_signature se with 
        | None -> None
        | Some (_, t) -> Some t
      end
    | _ -> None

let try_lookup_lid env lid =
  let mapper = function
    | Inl t -> 
      Some t
    
    | Inr (Sig_datacon(_, uvs, t, _, _, _, _, _), None) -> 
      Some (inst_tscheme (uvs, t))
 
    | Inr (Sig_declare_typ (l, uvs, t, qs, _), None) -> 
      if in_cur_mod env l = Yes
      then if qs |> List.contains Assumption || env.is_iface
           then Some (inst_tscheme (uvs, t))
           else None
      else Some (inst_tscheme (uvs, t))

    | Inr (Sig_inductive_typ (lid, uvs, tps, k, _, _, _, _), None) ->
      begin match tps with 
        | [] -> Some <| inst_tscheme (uvs, k)
        | _ ->  Some <| inst_tscheme (uvs, Util.arrow tps (mk_Total k))
      end

    | Inr (Sig_inductive_typ (lid, uvs, tps, k, _, _, _, _), Some us) ->
      begin match tps with 
        | [] -> Some <| inst_tscheme_with (uvs, k) us
        | _ ->  Some <| inst_tscheme_with (uvs, Util.arrow tps (mk_Total k)) us
      end

    | Inr se -> 
      begin match se with 
        | Sig_let _, None -> 
          lookup_type_of_let (fst se) lid
        | _ -> effect_signature (fst se)
      end
  in
    match Util.bind_opt (lookup_qname env lid) mapper with
      | Some (us, t) -> Some (us, {t with pos=range_of_lid lid})
      | None -> None

let is_type_constructor env lid = 
    let mapper = function
        | Inl _ -> Some false
        | Inr (se, _) -> 
           begin match se with 
            | Sig_declare_typ (_, _, _, qs, _) -> 
              Some (List.contains New qs)
            | Sig_inductive_typ _ ->
              Some true
            | _ -> Some false
           end in
    match Util.bind_opt (lookup_qname env lid) mapper with
      | Some b -> b
      | None -> false

      
let lookup_lid env l =  
    match try_lookup_lid env l with 
        | None -> raise (Error(name_not_found l, range_of_lid l))
        | Some x -> x

let lookup_val_decl env lid =
  match lookup_qname env lid with
    | Some (Inr (Sig_declare_typ(_, uvs, t, _, _), None)) -> inst_tscheme (uvs, t)
    | _ -> raise (Error(name_not_found lid, range_of_lid lid))

let lookup_datacon env lid =
  match lookup_qname env lid with
    | Some (Inr (Sig_datacon (_, uvs, t, _, _, _, _, _), None)) -> inst_tscheme (uvs, t) 
    | _ -> raise (Error(name_not_found lid, range_of_lid lid))

let lookup_definition delta_level env lid = 
  match lookup_qname env lid with
    | Some (Inr (se, None)) -> 
      begin match se with 
        | Sig_let((_, lbs), _, _, quals) when Util.for_some (visible_at delta_level) quals ->
            Util.find_map lbs (fun lb -> 
                let fv = right lb.lbname in
                if fv_eq_lid fv lid 
                then Some (lb.lbunivs, Util.unascribe lb.lbdef)
                else None)
        | _ -> None
      end
    | _ -> None

let lookup_effect_lid env (ftv:lident) : typ =
  match try_lookup_effect_lid env ftv with
    | None -> raise (Error(name_not_found ftv, range_of_lid ftv))
    | Some k -> k

let lookup_projector env lid i =
    let fail () = failwith (Util.format2 "Impossible: projecting field #%s from constructor %s is undefined" (Util.string_of_int i) (Print.lid_to_string lid)) in
    let _, t = lookup_datacon env lid in
    match (compress t).n with
        | Tm_arrow(binders, _) ->
          if ((i < 0) || i >= List.length binders) //this has to be within bounds!
          then fail ()
          else let b = List.nth binders i in
               Util.mk_field_projector_name lid (fst b) i |> fst
        | _ -> fail ()

let try_lookup_val_decl env lid =
  match lookup_qname env lid with
    | Some (Inr (Sig_declare_typ(_, uvs, t, q, _), None)) -> Some ((uvs,t),q)
    | _ -> None

let lookup_effect_abbrev env (univ:universe) lid =
  match lookup_qname env lid with
    | Some (Inr (Sig_effect_abbrev (lid, univs, binders, c, quals, _), None)) ->
      if quals |> Util.for_some (function Irreducible -> true | _ -> false)
      then None
      else let insts = if Ident.lid_equals lid Const.effect_Lemma_lid //TODO: Lemma is a hack! It is more universe polymorphic than expected, because of the SMTPats ... which should be irrelevant, but unfortunately are not 
                       then univ::[U_zero]
                       else [univ] in
           begin match binders, univs with
             | [], _ -> failwith "Unexpected effect abbreviation with no arguments"
             | _, _::_::_ when not (Ident.lid_equals lid Const.effect_Lemma_lid) -> 
                failwith (Util.format2 "Unexpected effect abbreviation %s; polymorphic in %s universes"
                           (Print.lid_to_string lid) (string_of_int <| List.length univs))
             | _ -> let _, t = inst_tscheme_with (univs, Util.arrow binders c) insts in 
                    begin match (Subst.compress t).n with 
                        | Tm_arrow(binders, c) -> 
                          Some (binders, c)
                        | _ -> failwith "Impossible"
                    end
          end
    | _ -> None

let norm_eff_name =
   let cache = Util.smap_create 20 in
   fun env (l:lident) ->
       let rec find l =
           match lookup_effect_abbrev env U_unknown l with //universe doesn't matter here; we're just normalizing the name
            | None -> None
            | Some (_, c) ->
                let l = (Util.comp_to_comp_typ c).effect_name in
                match find l with
                    | None -> Some l
                    | Some l' -> Some l' in
       let res = match Util.smap_try_find cache l.str with
            | Some l -> l
            | None ->
              begin match find l with
                        | None -> l
                        | Some m -> Util.smap_add cache l.str m;
                                    m
              end in
       res

let datacons_of_typ env lid = 
  match lookup_qname env lid with
    | Some (Inr(Sig_inductive_typ(_, _, _, _, _, dcs, _, _), _)) -> dcs
    | _ -> []

let typ_of_datacon env lid = 
  match lookup_qname env lid with
    | Some (Inr (Sig_datacon (_, _, _, l, _, _, _, _), _)) -> l
    | _ -> failwith (Util.format1 "Not a datacon: %s" (Print.lid_to_string lid))

let is_datacon env lid =
  match lookup_qname env lid with
    | Some (Inr (Sig_datacon (_, _, _, _, _, _, _, _), _)) -> true
    | _ -> false

let is_record env lid =
  match lookup_qname env lid with
    | Some (Inr (Sig_inductive_typ(_, _, _, _, _, _, tags, _), _)) ->
        Util.for_some (function RecordType _ | RecordConstructor _ -> true | _ -> false) tags
    | _ -> false

let is_projector env (l:lident) : bool =
    match lookup_qname env l with
        | Some (Inr (Sig_declare_typ(_, _, _, quals, _), _)) ->
          Util.for_some (function Projector _ -> true | _ -> false) quals
        | _ -> false

let interpreted_symbols = 
       [Const.op_Eq; 
        Const.op_notEq;
        Const.op_LT;   
        Const.op_LTE;  
        Const.op_GT;   
        Const.op_GTE;  
        Const.op_Subtraction; 
        Const.op_Minus;       
        Const.op_Addition;    
        Const.op_Multiply;    
        Const.op_Division;    
        Const.op_Modulus;     
        Const.op_And;         
        Const.op_Or;          
        Const.op_Negation]  

let is_interpreted (env:env) head : bool = 
    match (Util.un_uinst head).n with 
        | Tm_fvar fv -> 
          fv.fv_delta=Delta_equational
          //Util.for_some (Ident.lid_equals fv.fv_name.v) interpreted_symbols
        | _ -> false

////////////////////////////////////////////////////////////
// Operations on the monad lattice                        //
////////////////////////////////////////////////////////////
let effect_decl_opt env l =
  env.effects.decls |> Util.find_opt (fun d -> lid_equals d.mname l)

let get_effect_decl env l =
  match effect_decl_opt env l with
    | None -> raise (Error(name_not_found l, range_of_lid l))
    | Some md -> md

let join env l1 l2 : (lident * (typ -> typ -> typ) * (typ -> typ -> typ)) =
  if lid_equals l1 l2
  then l1, (fun t wp -> wp), (fun t wp -> wp)
  else if lid_equals l1 Const.effect_GTot_lid && lid_equals l2 Const.effect_Tot_lid
       || lid_equals l2 Const.effect_GTot_lid && lid_equals l1 Const.effect_Tot_lid
  then Const.effect_GTot_lid, (fun t wp -> wp), (fun t wp -> wp)
  else match env.effects.joins |> Util.find_opt (fun (m1, m2, _, _, _) -> lid_equals l1 m1 && lid_equals l2 m2) with
        | None -> raise (Error(Util.format2 "Effects %s and %s cannot be composed" (Print.lid_to_string l1) (Print.lid_to_string l2), env.range))
        | Some (_, _, m3, j1, j2) -> m3, j1, j2

let monad_leq env l1 l2 : option<edge> =
  if lid_equals l1 l2
  || (lid_equals l1 Const.effect_Tot_lid && lid_equals l2 Const.effect_GTot_lid)
  then Some ({msource=l1; mtarget=l2; mlift=(fun t wp -> wp)})
  else env.effects.order |> Util.find_opt (fun e -> lid_equals l1 e.msource && lid_equals l2 e.mtarget)

let wp_sig_aux decls m =
  match decls |> Util.find_opt (fun d -> lid_equals d.mname m) with
  | None -> failwith (Util.format1 "Impossible: declaration for monad %s not found" m.str)
  | Some md ->
    let _, s = inst_tscheme (md.univs, md.signature) in
    let s = Subst.compress s in
    match md.binders, s.n with
      | [], Tm_arrow([(a, _); (wp, _)], c) when (is_teff (comp_result c)) -> a, wp.sort
      | _ -> failwith "Impossible"

let wp_signature env m = wp_sig_aux env.effects.decls m

let build_lattice env se = match se with
  | Sig_new_effect(ne, _) ->
    let effects = {env.effects with decls=ne::env.effects.decls} in
    {env with effects=effects}

  | Sig_sub_effect(sub, _) ->
    let compose_edges e1 e2 : edge =
       {msource=e1.msource;
        mtarget=e2.mtarget;
        mlift=(fun r wp1 -> e2.mlift r (e1.mlift r wp1))} in

    let mk_lift lift_t r wp1 = 
        let _, lift_t = inst_tscheme lift_t in
        mk (Tm_app(lift_t, [as_arg r; as_arg wp1])) None wp1.pos in

    let edge =
      {msource=sub.source;
       mtarget=sub.target;
       mlift=mk_lift sub.lift_wp} in
    let id_edge l = {
       msource=sub.source;
       mtarget=sub.target;
       mlift=(fun t wp -> wp)
    } in
    let print_mlift l =
        let arg = lid_as_fv (lid_of_path ["ARG"] dummyRange) Delta_constant None in
        let wp = lid_as_fv (lid_of_path  ["WP"]  dummyRange) Delta_constant None in //A couple of bogus constants, just for printing
        Print.term_to_string (l arg wp) in
    let order = edge::env.effects.order in

    let ms = env.effects.decls |> List.map (fun (e:eff_decl) -> e.mname) in

    let find_edge order (i, j) =
      if lid_equals i j
      then id_edge i |> Some
      else order |> Util.find_opt (fun e -> lid_equals e.msource i && lid_equals e.mtarget j) in

    (* basically, this is Warshall's algorithm for transitive closure,
       except it's ineffcient because find_edge is doing a linear scan.
       and it's not incremental.
       Could be made better. But these are really small graphs (~ 4-8 vertices) ... so not worth it *)
    let order =
        ms |> List.fold_left (fun order k ->
        order@(ms |> List.collect (fun i ->
               if lid_equals i k then []
               else ms |> List.collect (fun j ->
                    if lid_equals j k
                    then []
                    else match find_edge order (i, k), find_edge order (k, j) with
                            | Some e1, Some e2 -> [compose_edges e1 e2]
                            | _ -> []))))
        order in
    let order = Util.remove_dups (fun e1 e2 -> lid_equals e1.msource e2.msource
                                            && lid_equals e1.mtarget e2.mtarget) order in
    let joins =
        ms |> List.collect (fun i ->
        ms |> List.collect (fun j ->
        let join_opt = ms |> List.fold_left (fun bopt k ->
          match find_edge order (i, k), find_edge order (j, k) with
            | Some ik, Some jk ->
              begin match bopt with
                | None -> Some (k, ik, jk) //we don't have a current candidate as the upper bound; so we may as well use k

                | Some (ub, _, _) ->
                  if Util.is_some (find_edge order (k, ub))
                  && not (Util.is_some (find_edge order (ub, k)))
                  then Some (k, ik, jk) //k is less than ub
                  else bopt
              end
            | _ -> bopt) None in
        match join_opt with
            | None -> []
            | Some (k, e1, e2) -> [(i, j, k, e1.mlift, e2.mlift)])) in

    let effects = {env.effects with order=order; joins=joins} in
//    order |> List.iter (fun o -> Printf.printf "%s <: %s\n\t%s\n" o.msource.str o.mtarget.str (print_mlift o.mlift));
//    joins |> List.iter (fun (e1, e2, e3, l1, l2) -> if lid_equals e1 e2 then () else Printf.printf "%s join %s = %s\n\t%s\n\t%s\n" e1.str e2.str e3.str (print_mlift l1) (print_mlift l2));
    {env with effects=effects}

  | _ -> env

////////////////////////////////////////////////////////////
// Introducing identifiers and updating the environment   //
////////////////////////////////////////////////////////////    

// The environment maintains the invariant that gamma is of the form:
//   l_1 ... l_n val_1 ... val_n
// where l_i is a local binding and val_i is a top-level binding.
//
// This function assumes that, in the case that the environment contains local
// bindings _and_ we push a top-level binding, then the top-level binding does
// not capture any of the local bindings (duh).
let push_in_gamma env s =
  let rec push x rest =
    match rest with
    | Binding_sig _ :: _
    | Binding_sig_inst _ :: _ ->
        x :: rest
    | [] ->
        [ x ]
    | local :: rest ->
        local :: push x rest
  in
  { env with gamma = push s env.gamma }

let push_sigelt env s =
  let env = push_in_gamma env (Binding_sig(lids_of_sigelt s, s)) in
  build_lattice env s

let push_sigelt_inst env s us =
  let env = push_in_gamma env (Binding_sig_inst(lids_of_sigelt s,s,us)) in
  build_lattice env s

let push_local_binding env b = {env with gamma=b::env.gamma}

let push_bv env x = push_local_binding env (Binding_var x)

let push_binders env (bs:binders) = 
    List.fold_left (fun env (x, _) -> push_bv env x) env bs

let binding_of_lb (x:lbname) t = match x with
  | Inl x -> 
    assert (fst t = []);
    let x = {x with sort=snd t} in
    Binding_var x
  | Inr fv -> 
    Binding_lid(fv.fv_name.v, t)

let push_let_binding env lb ts = 
    push_local_binding env (binding_of_lb lb ts)
let push_module env (m:modul) =
    add_sigelts env m.exports;
    {env with
      modules=m::env.modules;
      gamma=[];
      expected_typ=None}

let push_univ_vars (env:env_t) (xs:univ_names) : env_t = 
    List.fold_left (fun env x -> push_local_binding env (Binding_univ x)) env xs

let set_expected_typ env t =
  {env with expected_typ = Some t; use_eq=false}

let expected_typ env = match env.expected_typ with
  | None -> None
  | Some t -> Some t

let clear_expected_typ env = 
    {env with expected_typ=None; use_eq=false}, expected_typ env

let finish_module =
    let empty_lid = lid_of_ids [id_of_text ""] in
    fun env m ->
      let sigs =
        if lid_equals m.name Const.prims_lid
        then env.gamma |> List.collect (function
                | Binding_sig (_, se) -> [se]
                | _ -> []) |> List.rev
        else m.exports  in
      add_sigelts env sigs;
      {env with
        curmodule=empty_lid;
        gamma=[];
        modules=m::env.modules}

////////////////////////////////////////////////////////////
// Collections from the environment                       //
////////////////////////////////////////////////////////////
let uvars_in_env env =
  let no_uvs = new_uv_set () in
  let ext out uvs = Util.set_union out uvs in
  let rec aux out g = match g with
    | [] -> out
    | Binding_univ _ :: tl -> aux out tl
    | Binding_lid(_, (_, t))::tl
    | Binding_var({sort=t})::tl -> aux (ext out (Free.uvars t)) tl
    | Binding_sig _::_ 
    | Binding_sig_inst _::_ -> out in (* this marks a top-level scope ... no more uvars beyond this *)
  aux no_uvs env.gamma

let univ_vars env = 
    let no_univs = Syntax.no_universe_uvars in
    let ext out uvs = Util.set_union out uvs in
    let rec aux out g = match g with
      | [] -> out
      | Binding_sig_inst _::tl
      | Binding_univ _ :: tl -> aux out tl
      | Binding_lid(_, (_, t))::tl
      | Binding_var({sort=t})::tl -> aux (ext out (Free.univs t)) tl
      | Binding_sig _::_ -> out in (* this marks a top-level scope ...  no more uvars beyond this *)
    aux no_univs env.gamma

let bound_vars_of_bindings bs = 
  bs |> List.collect (function
        | Binding_var x -> [x]
        | Binding_lid _ 
        | Binding_sig _ 
        | Binding_univ _
        | Binding_sig_inst _ -> [])

let binders_of_bindings bs = bound_vars_of_bindings bs |> List.map Syntax.mk_binder |> List.rev

let bound_vars env = bound_vars_of_bindings env.gamma

let all_binders env = binders_of_bindings env.gamma

let fold_env env f a = List.fold_right (fun e a -> f a e) env.gamma a

let lidents env : list<lident> =
  let keys = List.fold_left (fun keys -> function
    | Binding_sig(lids, _) -> lids@keys
    | _ -> keys) [] env.gamma in
  Util.smap_fold (sigtab env) (fun _ v keys -> Util.lids_of_sigelt v@keys) keys


(* <Move> this out of here *)
let dummy_solver = {
    init=(fun _ -> ());
    push=(fun _ -> ());
    pop=(fun _ -> ());
    mark=(fun _ -> ());
    reset_mark=(fun _ -> ());
    commit_mark=(fun _ -> ());
    encode_sig=(fun _ _ -> ());
    encode_modul=(fun _ _ -> ());
    solve=(fun _ _ _ -> ());
    is_trivial=(fun _ _ -> false);
    finish=(fun () -> ());
    refresh=(fun () -> ());
}

let no_solver_env tc = initial_env tc (fun _ _ -> U_zero) 
                        dummy_solver (lid_of_path ["dummy"] dummyRange)
(* </Move> *)<|MERGE_RESOLUTION|>--- conflicted
+++ resolved
@@ -156,14 +156,9 @@
     use_eq=false;
     is_iface=false;
     admit=false;
-<<<<<<< HEAD
     lax=false;
-    type_of=tc;
-    universe_of=(fun g e -> U_zero); //TODO: FIXME!
-=======
     type_of=type_of;
     universe_of=universe_of;
->>>>>>> 563f79b9
     use_bv_sorts=false;
   }
 
