(*
   Copyright 2008-2014 Nikhil Swamy and Microsoft Research

   Licensed under the Apache License, Version 2.0 (the "License");
   you may not use this file except in compliance with the License.
   You may obtain a copy of the License at

       http://www.apache.org/licenses/LICENSE-2.0

   Unless required by applicable law or agreed to in writing, software
   distributed under the License is distributed on an "AS IS" BASIS,
   WITHOUT WARRANTIES OR CONDITIONS OF ANY KIND, either express or implied.
   See the License for the specific language governing permissions and
   limitations under the License.
*)
#light "off"
// (c) Microsoft Corporation. All rights reserved

module FStar.TypeChecker.Util
open FStar
open FStar.Util
open FStar.TypeChecker
open FStar.Syntax
open FStar.TypeChecker.Env
open FStar.TypeChecker.Rel
open FStar.Syntax.Syntax
open FStar.Ident
open FStar.Syntax.Subst
open FStar.TypeChecker.Common

type lcomp_with_binder = option<bv> * lcomp

// VALS_HACK_HERE

module SS = FStar.Syntax.Subst
module S = FStar.Syntax.Syntax
module U = FStar.Syntax.Util
module N = FStar.TypeChecker.Normalize
module P = FStar.Syntax.Print

//Reporting errors
let report env errs =
    Errors.report (Env.get_range env)
                  (Errors.failed_to_prove_specification errs)

(************************************************************************)
(* Unification variables *)
(************************************************************************)
let is_type t = match (compress t).n with
    | Tm_type _ -> true
    | _ -> false

let t_binders env =
    Env.all_binders env |> List.filter (fun (x, _) -> is_type x.sort)

//new unification variable
let new_uvar_aux env k =
    let bs = if (Options.full_context_dependency())
             || Ident.lid_equals Const.prims_lid (Env.current_module env)
             then Env.all_binders env
             else t_binders env in
    Rel.new_uvar (Env.get_range env) bs k

let new_uvar env k = fst (new_uvar_aux env k)

let as_uvar : typ -> uvar = function
    | {n=Tm_uvar(uv, _)} -> uv
    | _ -> failwith "Impossible"

let new_implicit_var reason r env k =
    match Util.destruct k Const.range_of_lid with
     | Some [_; (tm, _)] ->
       let t = S.mk (S.Tm_constant (FStar.Const.Const_range tm.pos)) None tm.pos in
       t, [], Rel.trivial_guard

     | _ ->
       let t, u = new_uvar_aux env k in
       let g = {Rel.trivial_guard with implicits=[(reason, env, as_uvar u, t, k, r)]} in
       t, [(as_uvar u, r)], g

let check_uvars r t =
  let uvs = Free.uvars t in
  if not (Util.set_is_empty uvs)
  then
    let us = List.map (fun (x, _) -> Print.uvar_to_string x) (Util.set_elements uvs) |> String.concat ", " in
    (* ignoring the hide_uvar_nums and print_implicits flags here *)
    Options.push();
    Options.set_option "hide_uvar_nums" (Options.Bool false);
    Options.set_option "print_implicits" (Options.Bool true);
    Errors.report r
      (Util.format2 "Unconstrained unification variables %s in type signature %s; \
       please add an annotation" us (Print.term_to_string t));
    Options.pop()

(************************************************************************)
(* Extracting annotations from a term *)
(************************************************************************)
let force_sort' s = match !s.tk with
    | None -> failwith (Util.format2 "(%s) Impossible: Forced tk not present on %s" (Range.string_of_range s.pos) (Print.term_to_string s))
    | Some tk -> tk

let force_sort s = mk (force_sort' s) None s.pos

let extract_let_rec_annotation env {lbunivs=univ_vars; lbtyp=t; lbdef=e} =
  let rng = t.pos in
  let t = SS.compress t in
  match t.n with
   | Tm_unknown ->
     if univ_vars <> [] then failwith "Impossible: non-empty universe variables but the type is unknown";
     let r = Env.get_range env in
     let mk_binder scope a =
        match (SS.compress a.sort).n with
        | Tm_unknown ->
          let k, _ = U.type_u() in
          let t =  Rel.new_uvar e.pos scope k |> fst in
          {a with sort=t}, false
        | _ -> a, true in

    let rec aux vars e : either<typ,comp> * bool =
      let e = SS.compress e in
      match e.n with
      | Tm_meta(e, _) -> aux vars e
      | Tm_ascribed(e, t, _) -> t, true

      | Tm_abs(bs, body, _) ->
        let scope, bs, check = bs |> List.fold_left (fun (scope, bs, check) (a, imp) ->
              let tb, c = mk_binder scope a in
              let b = (tb, imp) in
              let bs = bs@[b] in
              let scope = scope@[b] in
              scope, bs, c || check)
           (vars,[],false) in

        let res, check_res = aux scope body in
        let c = match res with
            | Inl t -> Util.ml_comp t r //let rec without annotations default to being in the ML monad; TODO: revisit this
            | Inr c -> c in
        let t = Util.arrow bs c in
        if debug env Options.High
        then Util.print2 "(%s) Using type %s\n"
                (Range.string_of_range r) (Print.term_to_string t);
        Inl t, check_res || check

      | _ -> Inl (Rel.new_uvar r vars Util.ktype0 |> fst), false in

     let t, b = aux (t_binders env) e in
     let t = match t with
        | Inr c ->
          raise (Error(Util.format1 "Expected a 'let rec' to be annotated with a value type; got a computation type %s"
                        (Print.comp_to_string c),
                       rng))
        | Inl t -> t in
     [], t, b

  | _ ->
    let univ_vars, t = open_univ_vars univ_vars t in
    univ_vars, t, false

(************************************************************************)
(* Utilities on patterns  *)
(************************************************************************)

(*
  pat_as_exps allow_implicits env p:
    Turns a (possibly disjunctive) pattern p into a triple:
*)
let pat_as_exps allow_implicits env p
                        : (list<bv>          (* pattern-bound variables (which may appear in the branch of match) *)
                         * list<term>        (* expressions corresponding to each arm of the disjunct *)
                         * pat)   =          (* decorated pattern, with all the missing implicit args in p filled in *)

      let rec pat_as_arg_with_env allow_wc_dependence env (p:pat) :
                                    (list<bv>    //all pattern-bound vars including wild-cards, in proper order
                                    * list<bv>   //just the accessible vars, for the disjunctive pattern test
                                    * list<bv>   //just the wildcards
                                    * Env.env    //env extending with the pattern-bound variables
                                    * term       //the pattern as a term/typ
                                    * pat) =     //the elaborated pattern itself
        match p.v with
           | Pat_constant c ->
             let e = mk (Tm_constant c) None p.p in
             ([], [], [], env, e, p)

           | Pat_dot_term(x, _) ->
             let k, _ = Util.type_u () in
             let t = new_uvar env k in
             let x = {x with sort=t} in
             let e, u = Rel.new_uvar p.p (Env.all_binders env) t in
             let p = {p with v=Pat_dot_term(x, e)} in
             ([], [], [], env, e, p)

           | Pat_wild x ->
             let t, _ = Util.type_u() in
             let x = {x with sort=new_uvar env t} in
             let env = if allow_wc_dependence then Env.push_bv env x else env in
             let e = mk (Tm_name x) None p.p in
             ([x], [], [x], env, e, p)

           | Pat_var x ->
             let t, _ = Util.type_u() in
             let x = {x with sort=new_uvar env t} in
             let env = Env.push_bv env x in
             let e = mk (Tm_name x) None p.p in
             ([x], [x], [], env, e, p)

           | Pat_cons(fv, pats) ->
               let (b, a, w, env, args, pats) = pats |> List.fold_left (fun (b, a, w, env, args, pats) (p, imp) ->
                   let (b', a', w', env, te, pat) = pat_as_arg_with_env allow_wc_dependence env p in
                   let arg = if imp then iarg te else as_arg te in
                   (b'::b, a'::a, w'::w, env, arg::args, (pat, imp)::pats))
                 ([], [], [], env, [], []) in
               let e = mk (Tm_meta(mk_Tm_app (Syntax.fv_to_tm fv) (args |> List.rev) None p.p, Meta_desugared Data_app)) None p.p in
               (List.rev b |> List.flatten,
                List.rev a |> List.flatten,
                List.rev w |> List.flatten,
                env,
                e,
                {p with v=Pat_cons(fv, List.rev pats)})

           | Pat_disj _ -> failwith "impossible" in

    let rec elaborate_pat env p = //Adds missing implicit patterns to constructor patterns
        let maybe_dot inaccessible a r =
            if allow_implicits && inaccessible
            then withinfo (Pat_dot_term(a, tun)) tun.n r
            else withinfo (Pat_var a) tun.n r in
        match p.v with
           | Pat_cons(fv, pats) ->
               let pats = List.map (fun (p, imp) -> elaborate_pat env p, imp) pats in
               let _, t = Env.lookup_datacon env fv.fv_name.v in
               let f, _ = Util.arrow_formals t in
               let rec aux formals pats = match formals, pats with
                | [], [] -> []
                | [], _::_ -> raise (Error("Too many pattern arguments", range_of_lid fv.fv_name.v))
                | _::_, [] -> //fill the rest with dot patterns (if allowed), if all the remaining formals are implicit
                    formals |> List.map (fun (t, imp) -> match imp with
                        | Some (Implicit inaccessible) ->
                          let a = Syntax.new_bv (Some (Syntax.range_of_bv t)) tun in
                          let r = range_of_lid fv.fv_name.v in
                          maybe_dot inaccessible a r, true

                        | _ ->
                          raise (Error(Util.format1 "Insufficient pattern arguments (%s)" (Print.pat_to_string p), range_of_lid fv.fv_name.v)))

                | f::formals', (p, p_imp)::pats' ->
                    begin match f with
                        | (_, Some (Implicit _)) when p_imp ->
                            (p, true)::aux formals' pats'

                        | (_, Some (Implicit inaccessible)) ->
                            let a = Syntax.new_bv (Some p.p) tun in
                            let p = maybe_dot inaccessible a (range_of_lid fv.fv_name.v) in
                            (p, true)::aux formals' pats

                        | (_, imp) ->
                            (p, S.is_implicit imp)::aux formals' pats'
                    end in
               {p with v=Pat_cons(fv, aux f pats)}

        | _ -> p in

    let one_pat allow_wc_dependence env p =
        let p = elaborate_pat env p in
        let b, a, w, env, arg, p = pat_as_arg_with_env allow_wc_dependence env p in
        match b |> Util.find_dup bv_eq with
            | Some x -> raise (Error(Errors.nonlinear_pattern_variable x, p.p))
            | _ -> b, a, w, arg, p in

   let top_level_pat_as_args env (p:pat) : (list<bv>                    (* pattern bound variables *)
                                            * list<arg>                 (* pattern sub-terms *)
                                            * pat)  =                   (* decorated pattern *)
        match p.v with
           | Pat_disj [] -> failwith "impossible"

           | Pat_disj (q::pats) ->
              let b, a, _, te, q = one_pat false env q in //in disjunctive patterns, the wildcards are not accessible even for typing
              let w, args, pats = List.fold_right (fun p (w, args, pats) ->
                  let b', a', w', arg, p = one_pat false env p in
                  if not (Util.multiset_equiv bv_eq a a')
                  then raise (Error(Errors.disjunctive_pattern_vars a a', Env.get_range env))
                  else (w'@w, S.as_arg arg::args, p::pats))
                  pats ([], [], []) in
              b@w, S.as_arg te::args, {p with v=Pat_disj(q::pats)}

           | _ ->
             let b, _, _, arg, p = one_pat true env p in //in single pattersn, the wildcards are available, at least for typing
             b, [S.as_arg arg], p in

    let b, args, p = top_level_pat_as_args env p in
    let exps = args |> List.map fst in
    b, exps, p

let decorate_pattern env p exps =
    let qq = p in
    let rec aux p e : pat  =
        let pkg q t = withinfo q t p.p in
        let e = Util.unmeta e in
        match p.v, e.n with
            | _, Tm_uinst(e, _) -> aux p e

            | Pat_constant _, Tm_constant _ ->
              pkg p.v (force_sort' e)

            | Pat_var x, Tm_name y ->
              if not (bv_eq x y)
              then failwith (Util.format2 "Expected pattern variable %s; got %s" (Print.bv_to_string x) (Print.bv_to_string y));
              if Env.debug env <| Options.Other "Pat"
              then Util.print2 "Pattern variable %s introduced at type %s\n" (Print.bv_to_string x) (Normalize.term_to_string env y.sort);
              let s = Normalize.normalize [Normalize.Beta] env y.sort in
              let x = {x with sort=s} in
              pkg (Pat_var x) s.n

            | Pat_wild x, Tm_name y ->
              if bv_eq x y |> not
              then failwith (Util.format2 "Expected pattern variable %s; got %s" (Print.bv_to_string x) (Print.bv_to_string y));
              let s = Normalize.normalize [Normalize.Beta] env y.sort in
              let x = {x with sort=s} in
              pkg (Pat_wild x) s.n

            | Pat_dot_term(x, _), _ ->
              let s = force_sort e in
              let x = {x with sort=s} in
              pkg (Pat_dot_term(x, e)) s.n

            | Pat_cons(fv, []), Tm_fvar fv' ->
              if not (Syntax.fv_eq fv fv')
              then failwith (Util.format2 "Expected pattern constructor %s; got %s" fv.fv_name.v.str fv'.fv_name.v.str);
              pkg (Pat_cons(fv', [])) (force_sort' e)

            | Pat_cons(fv, argpats), Tm_app({n=Tm_fvar(fv')}, args)
            | Pat_cons(fv, argpats), Tm_app({n=Tm_uinst({n=Tm_fvar(fv')}, _)}, args) ->

              if fv_eq fv fv' |> not
              then failwith (Util.format2 "Expected pattern constructor %s; got %s" fv.fv_name.v.str fv'.fv_name.v.str);

              let fv = fv' in
              let rec match_args matched_pats args argpats = match args, argpats with
                | [], [] -> pkg (Pat_cons(fv, List.rev matched_pats)) (force_sort' e)
                | arg::args, (argpat, _)::argpats ->
                  begin match arg, argpat.v with
                        | (e, Some (Implicit true)), Pat_dot_term _ ->
                          let x = Syntax.new_bv (Some p.p) (force_sort e) in
                          let q = withinfo (Pat_dot_term(x, e)) x.sort.n p.p in
                          match_args ((q, true)::matched_pats) args argpats

                        | (e, imp), _ ->
                          let pat = aux argpat e, S.is_implicit imp in
                          match_args (pat::matched_pats) args argpats
                 end

                | _ -> failwith (Util.format2 "Unexpected number of pattern arguments: \n\t%s\n\t%s\n" (Print.pat_to_string p) (Print.term_to_string e)) in

              match_args [] args argpats

           | _ -> failwith (Util.format3 "(%s) Impossible: pattern to decorate is %s; expression is %s\n" (Range.string_of_range qq.p) (Print.pat_to_string qq)
                    (exps |> List.map Print.term_to_string |> String.concat "\n\t")) in

    match p.v, exps with
        | Pat_disj ps, _ when (List.length ps = List.length exps) ->
          let ps = List.map2 aux ps exps in
          withinfo (Pat_disj ps) tun.n p.p

        | _, [e] ->
          aux p e

        | _ -> failwith "Unexpected number of patterns"

 let rec decorated_pattern_as_term (pat:pat) : list<bv> * term =
    let topt = Some pat.ty in
    let mk f : term = mk f topt pat.p in

    let pat_as_arg (p, i) =
        let vars, te = decorated_pattern_as_term p in
        vars, (te, as_implicit i) in

    match pat.v with
        | Pat_disj _ -> failwith "Impossible" (* these are only on top-level patterns *)

        | Pat_constant c ->
          [], mk (Tm_constant c)

        | Pat_wild x
        | Pat_var x  ->
          [x], mk (Tm_name x)

        | Pat_cons(fv, pats) ->
            let vars, args = pats |> List.map pat_as_arg |> List.unzip in
            let vars = List.flatten vars in
            vars,  mk (Tm_app(Syntax.fv_to_tm fv, args))

        | Pat_dot_term(x, e) ->
            [], e


(*********************************************************************************************)
(* Utils related to monadic computations *)
(*********************************************************************************************)
let destruct_comp c : (universe * typ * typ) =
  let wp = match c.effect_args with
    | [(wp, _)] -> wp
    | _ -> failwith (Util.format2 "Impossible: Got a computation %s with effect args [%s]" c.effect_name.str
      (List.map (fun (x, _) -> Print.term_to_string x) c.effect_args |> String.concat ", ")) in
  List.hd c.comp_univs, c.result_typ, wp

let lift_comp c m lift =
  let u, _, wp = destruct_comp c in
  {comp_univs=[u];
   effect_name=m;
   result_typ=c.result_typ;
   effect_args=[as_arg (lift c.result_typ wp)];
   flags=[]}

let join_effects env l1 l2 =
  let m, _, _ = Env.join env (norm_eff_name env l1) (norm_eff_name env l2) in
  m

let join_lcomp env c1 c2 =
  if Util.is_total_lcomp c1
  && Util.is_total_lcomp c2
  then Const.effect_Tot_lid
  else join_effects env c1.eff_name c2.eff_name

let lift_and_destruct env c1 c2 =
  let c1 = Normalize.unfold_effect_abbrev env c1 in
  let c2 = Normalize.unfold_effect_abbrev env c2 in
  let m, lift1, lift2 = Env.join env c1.effect_name c2.effect_name in
  let m1 = lift_comp c1 m lift1 in
  let m2 = lift_comp c2 m lift2 in
  let md = Env.get_effect_decl env m in
  let a, kwp = Env.wp_signature env md.mname in
  (md, a, kwp), destruct_comp m1, destruct_comp m2

let is_pure_effect env l =
  let l = norm_eff_name env l in
  lid_equals l Const.effect_PURE_lid

let is_pure_or_ghost_effect env l =
  let l = norm_eff_name env l in
  lid_equals l Const.effect_PURE_lid
  || lid_equals l Const.effect_GHOST_lid

let mk_comp md u_result result wp flags =
  mk_Comp ({ comp_univs=[u_result];
             effect_name=md.mname;
             result_typ=result;
             effect_args=[S.as_arg wp];
             flags=flags})

let subst_lcomp subst lc =
    {lc with res_typ=SS.subst subst lc.res_typ;
             comp=fun () -> SS.subst_comp subst (lc.comp())}

let is_function t = match (compress t).n with
    | Tm_arrow _ -> true
    | _ -> false

let return_value env t v =
//  if is_function t then failwith (Util.format1 "(%s): Returning a function!" (Range.string_of_range (Env.get_range env)));
  let c =
    if not <| Env.lid_exists env Const.effect_GTot_lid
    then mk_Total t //we're still in prims, not yet having fully defined the primitive effects
    else let m = must (Env.effect_decl_opt env Const.effect_PURE_lid) in //if Tot isn't fully defined in prims yet, then just return (Total t)
         let a, kwp = Env.wp_signature env Const.effect_PURE_lid in
         let k = SS.subst [NT(a, t)] kwp in
         let u_t = env.universe_of env t in
         let wp = N.normalize [N.Beta] env (mk_Tm_app (inst_effect_fun_with [u_t] env m m.ret_wp) [S.as_arg t; S.as_arg v] (Some k.n) v.pos) in
         mk_comp m u_t t wp [RETURN] in
  if debug env <| Options.Other "Return"
  then Util.print3 "(%s) returning %s at comp type %s\n"
                    (Range.string_of_range v.pos)  (P.term_to_string v) (N.comp_to_string env c);
  c

let bind r1 env e1opt (lc1:lcomp) ((b, lc2):lcomp_with_binder) : lcomp =
  let lc1 = N.ghost_to_pure_lcomp env lc1 in //downgrade from ghost to pure, if possible
  let lc2 = N.ghost_to_pure_lcomp env lc2 in
  if debug env Options.Extreme
  then
    (let bstr = match b with
      | None -> "none"
      | Some x -> Print.bv_to_string x in
    Util.print4 "Before lift: Making bind (e1=%s)@c1=%s\nb=%s\t\tc2=%s\n"
        (match e1opt with | None -> "None" | Some e -> Print.term_to_string e)
        (Print.lcomp_to_string lc1) bstr (Print.lcomp_to_string lc2));
  let bind_it () =
      let c1 = lc1.comp () in
      let c2 = lc2.comp () in
      if debug env Options.Extreme
      then Util.print5 "b=%s,Evaluated %s to %s\n And %s to %s\n"
            (match b with
              | None -> "none"
              | Some x -> Print.bv_to_string x)
            (Print.lcomp_to_string lc1)
            (Print.comp_to_string c1)
            (Print.lcomp_to_string lc2)
            (Print.comp_to_string c2);
      let try_simplify () =
        let aux () =
            if Util.is_trivial_wp c1
            then match b with
                    | None -> Some (c2, "trivial no binder")
                    | Some _ ->
                        if Util.is_ml_comp c2 //|| not (Util.is_free [Inr x] (Util.freevars_comp c2))
                        then Some (c2, "trivial ml")
                        else None
            else if Util.is_ml_comp c1 && Util.is_ml_comp c2
            then Some (c2, "both ml")
<<<<<<< HEAD
            else None
        in
=======
            else None in
>>>>>>> 8d02be60
        let subst_c2 reason =
            match e1opt, b with
                | Some e, Some x ->
                  Some (SS.subst_comp [NT(x,e)] c2, reason)
<<<<<<< HEAD
                | _ -> aux()
        in
=======
                | _ -> aux() in
>>>>>>> 8d02be60
        if Util.is_total_comp c1
        && Util.is_total_comp c2
        then subst_c2 "both total"
        else if Util.is_tot_or_gtot_comp c1
             && Util.is_tot_or_gtot_comp c2
        then Some (S.mk_GTotal (Util.comp_result c2), "both gtot")
        else match e1opt, b with
            | Some e, Some x ->
                if Util.is_total_comp c1 && not (Syntax.is_null_bv x)
                then subst_c2 "substituted e"
                else aux ()
            | _ -> aux ()
      in
      match try_simplify () with
        | Some (c, reason) ->
          c
        | None ->
          let (md, a, kwp), (u_t1, t1, wp1), (u_t2, t2, wp2) = lift_and_destruct env c1 c2 in
          let bs = match b with
            | None -> [null_binder t1]
            | Some x -> [S.mk_binder x] in
          let mk_lam wp = U.abs bs wp (Some (Inr (Const.effect_Tot_lid, [TOTAL]))) in //we know it's total; let the normalizer reduce it
          let r1 = S.mk (S.Tm_constant (FStar.Const.Const_range r1)) None r1 in
          let wp_args = [S.as_arg r1; S.as_arg t1; S.as_arg t2; S.as_arg wp1; S.as_arg (mk_lam wp2)] in
          let k = SS.subst [NT(a, t2)] kwp in
          let wp = mk_Tm_app  (inst_effect_fun_with [u_t1;u_t2] env md md.bind_wp)  wp_args None t2.pos in
          let c = mk_comp md u_t2 t2 wp [] in
          c
  in {eff_name=join_lcomp env lc1 lc2;
      res_typ=lc2.res_typ;
      (* TODO : these cflags might be inconsistent with the one returned by bind_it  !!! *)
      cflags=[];
      comp=bind_it}

let lift_formula env t mk_wp f =
  let md_pure = Env.get_effect_decl env Const.effect_PURE_lid in
  let a, kwp = Env.wp_signature env md_pure.mname in
  let k = SS.subst [NT(a, t)] kwp in
  let wp = mk_Tm_app mk_wp   [S.as_arg t; S.as_arg f] (Some k.n) f.pos in
  mk_comp md_pure U_zero Common.t_unit wp []

let label reason r f : term =
    mk (Tm_meta(f, Meta_labeled(reason, r, false))) None f.pos

let label_opt env reason r f = match reason with
    | None -> f
    | Some reason ->
        if not <| Env.should_verify env
        then f
        else label (reason()) r f

let label_guard r reason (g:guard_t) = match g.guard_f with
    | Trivial -> g
    | NonTrivial f -> {g with guard_f=NonTrivial (label reason r f)}

let weaken_guard g1 g2 = match g1, g2 with
    | NonTrivial f1, NonTrivial f2 ->
      let g = (Util.mk_imp f1 f2) in
      NonTrivial g
    | _ -> g2

let weaken_precondition env lc (f:guard_formula) : lcomp =
  let weaken () =
      let c = lc.comp () in
      match f with
      | Trivial -> c
      | NonTrivial f ->
        if Util.is_ml_comp c
        then c
        else let c = Normalize.unfold_effect_abbrev env c in
             let u_res_t, res_t, wp = destruct_comp c in
             let md = Env.get_effect_decl env c.effect_name in
             let wp = mk_Tm_app (inst_effect_fun_with [u_res_t] env md md.assume_p)  [S.as_arg res_t; S.as_arg f; S.as_arg wp]  None wp.pos in
             mk_comp md u_res_t res_t wp c.flags in
  {lc with comp=weaken}

let strengthen_precondition (reason:option<(unit -> string)>) env (e:term) (lc:lcomp) (g0:guard_t) : lcomp * guard_t =
    if Rel.is_trivial g0
    then lc, g0
    else let _ = if Env.debug env <| Options.Extreme
                 then Util.print2 "+++++++++++++Strengthening pre-condition of term %s with guard %s\n"
                                (N.term_to_string env e)
                                (Rel.guard_to_string env g0) in
         let flags = lc.cflags |> List.collect (function RETURN | PARTIAL_RETURN -> [PARTIAL_RETURN] | _ -> []) in
         let strengthen () =
            let c = lc.comp () in
            let g0 = Rel.simplify_guard env g0 in
            match guard_form g0 with
                | Trivial -> c
                | NonTrivial f ->
                let c =
                    if (Util.is_pure_or_ghost_comp c
                       && not (Util.is_partial_return c))
                    then let x = S.gen_bv "strengthen_pre_x" None (Util.comp_result c) in
                         let xret = Util.comp_set_flags (return_value env x.sort (S.bv_to_name x)) [PARTIAL_RETURN] in
                         let lc = bind e.pos env (Some e) (Util.lcomp_of_comp c) (Some x, Util.lcomp_of_comp xret) in
                         lc.comp()
                    else c in

                if Env.debug env <| Options.Extreme
                then Util.print2 "-------------Strengthening pre-condition of term %s with guard %s\n"
                                (N.term_to_string env e)
                                (N.term_to_string env f);

                let c = Normalize.unfold_effect_abbrev env c in
                let u_res_t, res_t, wp = destruct_comp c in
                let md = Env.get_effect_decl env c.effect_name in
                let wp =  mk_Tm_app (inst_effect_fun_with [u_res_t] env md md.assert_p) [S.as_arg res_t; S.as_arg <| label_opt env reason (Env.get_range env) f; S.as_arg wp] None wp.pos in

                if Env.debug env <| Options.Extreme
                then Util.print1 "-------------Strengthened pre-condition is %s\n"
                                (Print.term_to_string wp);

                let c2 = mk_comp md u_res_t res_t wp flags in
                c2 in
       {lc with eff_name=norm_eff_name env lc.eff_name;
                cflags=(if Util.is_pure_lcomp lc && not <| Util.is_function_typ lc.res_typ then flags else []);
                comp=strengthen},
       {g0 with guard_f=Trivial}

let add_equality_to_post_condition env (comp:comp) (res_t:typ) =
    let md_pure = Env.get_effect_decl env Const.effect_PURE_lid in
    let x = S.new_bv None res_t in
    let y = S.new_bv None res_t in
    let xexp, yexp = S.bv_to_name x, S.bv_to_name y in
    let u_res_t = env.universe_of env res_t in
    let yret = mk_Tm_app (inst_effect_fun_with [u_res_t] env md_pure md_pure.ret_wp) [S.as_arg res_t; S.as_arg yexp] None res_t.pos in
    let x_eq_y_yret = mk_Tm_app (inst_effect_fun_with [u_res_t] env md_pure md_pure.assume_p) [S.as_arg res_t; S.as_arg <| Util.mk_eq res_t res_t xexp yexp; S.as_arg <| yret] None res_t.pos in
    let forall_y_x_eq_y_yret =
        mk_Tm_app (inst_effect_fun_with [u_res_t;u_res_t] env md_pure md_pure.close_wp)
                  [S.as_arg res_t;
                   S.as_arg res_t;
<<<<<<< HEAD
                   S.as_arg <| U.abs [mk_binder y] x_eq_y_yret (Some (Inr (Const.effect_Tot_lid, [TOTAL])))] //mark it as Tot for the normalizer
=======
                   S.as_arg <| U.abs [mk_binder y] x_eq_y_yret (Some (Inr Const.effect_Tot_lid))] //mark it as Tot for the normalizer
>>>>>>> 8d02be60
                   None res_t.pos in
    let lc2 = mk_comp md_pure u_res_t res_t forall_y_x_eq_y_yret [PARTIAL_RETURN] in
    let lc = bind (Env.get_range env) env None (Util.lcomp_of_comp comp) (Some x, Util.lcomp_of_comp lc2) in
    lc.comp()

let ite env (guard:formula) lcomp_then lcomp_else =
  let comp () =
      let (md, _, _), (u_res_t, res_t, wp_then), (_, _, wp_else) = lift_and_destruct env (lcomp_then.comp()) (lcomp_else.comp()) in
      let ifthenelse md res_t g wp_t wp_e = mk_Tm_app (inst_effect_fun_with [u_res_t] env md md.if_then_else) [S.as_arg res_t; S.as_arg g; S.as_arg wp_t; S.as_arg wp_e] None (Range.union_ranges wp_t.pos wp_e.pos) in
      let wp = ifthenelse md res_t guard wp_then wp_else in
      if (Options.split_cases()) > 0
      then let comp = mk_comp md u_res_t res_t wp [] in
           add_equality_to_post_condition env comp res_t
      else let wp = mk_Tm_app  (inst_effect_fun_with [u_res_t] env md md.ite_wp)  [S.as_arg res_t; S.as_arg wp] None wp.pos in
           mk_comp md u_res_t res_t wp [] in
    {eff_name=join_effects env lcomp_then.eff_name lcomp_else.eff_name;
     res_typ=lcomp_then.res_typ;
     cflags=[];
     comp=comp}

let fvar_const env lid =  S.fvar (Ident.set_lid_range lid (Env.get_range env)) Delta_constant None

let bind_cases env (res_t:typ) (lcases:list<(formula * lcomp)>) : lcomp =
    let eff = List.fold_left (fun eff (_, lc) -> join_effects env eff lc.eff_name) Const.effect_PURE_lid lcases in
    let bind_cases () =
        let u_res_t = env.universe_of env res_t in
        let ifthenelse md res_t g wp_t wp_e =
            mk_Tm_app (inst_effect_fun_with [u_res_t] env md md.if_then_else) [S.as_arg res_t; S.as_arg g; S.as_arg wp_t; S.as_arg wp_e] None (Range.union_ranges wp_t.pos wp_e.pos) in
        let default_case =
            let post_k = U.arrow [null_binder res_t] (S.mk_Total U.ktype0) in
            let kwp    = U.arrow [null_binder post_k] (S.mk_Total U.ktype0) in
            let post   = S.new_bv None post_k in
            let wp     = U.abs [mk_binder post]
                               (label Errors.exhaustiveness_check (Env.get_range env) <| fvar_const env Const.false_lid)
<<<<<<< HEAD
                               (Some (Inr (Const.effect_Tot_lid, [TOTAL]))) in
=======
                               (Some (Inr Const.effect_Tot_lid)) in
>>>>>>> 8d02be60
            let md     = Env.get_effect_decl env Const.effect_PURE_lid in
            mk_comp md u_res_t res_t wp [] in
        let comp = List.fold_right (fun (g, cthen) celse ->
            let (md, _, _), (_, _, wp_then), (_, _, wp_else) = lift_and_destruct env (cthen.comp()) celse in
            mk_comp md u_res_t res_t (ifthenelse md res_t g wp_then wp_else)  []) lcases default_case in
        if (Options.split_cases()) > 0
        then add_equality_to_post_condition env comp res_t
        else let comp = N.comp_to_comp_typ env comp in
             let md = Env.get_effect_decl env comp.effect_name in
             let _, _, wp = destruct_comp comp in
             let wp = mk_Tm_app  (inst_effect_fun_with [u_res_t] env md md.ite_wp)  [S.as_arg res_t; S.as_arg wp] None wp.pos in
             mk_comp md u_res_t res_t wp [] in
    {eff_name=eff;
     res_typ=res_t;
     cflags=[];
     comp=bind_cases}

let close_comp env bvs (lc:lcomp) =
  let close () =
      let c = lc.comp() in
      if Util.is_ml_comp c then c
      else
        let close_wp u_res md res_t bvs wp0 =
          List.fold_right (fun x wp ->
              let bs = [mk_binder x] in
              let us = u_res::[env.universe_of env x.sort] in
              let wp = U.abs bs wp (Some (Inr (Const.effect_Tot_lid, [TOTAL]))) in
              mk_Tm_app (inst_effect_fun_with us env md md.close_wp) [S.as_arg res_t; S.as_arg x.sort; S.as_arg wp] None wp0.pos)
          bvs wp0 in
        let c = Normalize.unfold_effect_abbrev env c in
        let u_res_t, res_t, wp = destruct_comp c in
        let md = Env.get_effect_decl env c.effect_name in
        let wp = close_wp u_res_t md res_t bvs wp in
        mk_comp md u_res_t c.result_typ wp c.flags in
  {lc with comp=close}

let maybe_assume_result_eq_pure_term env (e:term) (lc:lcomp) : lcomp =
  let refine () =
      let c = lc.comp() in
      if not (is_pure_or_ghost_effect env lc.eff_name)
      then c
      else if Util.is_partial_return c then c
      else if Util.is_tot_or_gtot_comp c
           && not (Env.lid_exists env Const.effect_GTot_lid)
      then failwith (Util.format2 "%s: %s\n" (Range.string_of_range e.pos) (Print.term_to_string e))
      else
           let c = Normalize.unfold_effect_abbrev env c in
           let t = c.result_typ in
           let c = mk_Comp c in
           let x = S.new_bv (Some t.pos) t in
           let xexp = S.bv_to_name x in
           let ret = Util.lcomp_of_comp <| (Util.comp_set_flags (return_value env t xexp) [PARTIAL_RETURN]) in
           let eq = (Util.mk_eq t t xexp e) in
           let eq_ret = weaken_precondition env ret (NonTrivial eq) in

           let c = U.comp_set_flags ((bind e.pos env None (Util.lcomp_of_comp c) (Some x, eq_ret)).comp()) (PARTIAL_RETURN::U.comp_flags c) in
           c in

  let flags =
    if not (Util.is_function_typ lc.res_typ)
    && Util.is_pure_or_ghost_lcomp lc
    && not (Util.is_lcomp_partial_return lc)
    then PARTIAL_RETURN::lc.cflags
    else lc.cflags in
  {lc with comp=refine; cflags=flags}

let check_comp env (e:term) (c:comp) (c':comp) : term * comp * guard_t =
  //printfn "Checking sub_comp:\n%s has type %s\n\t<:\n%s\n" (Print.exp_to_string e) (Print.comp_to_string c) (Print.comp_to_string c');
  match Rel.sub_comp env c c' with
    | None -> raise (Error(Errors.computed_computation_type_does_not_match_annotation env e c c', Env.get_range env))
    | Some g -> e, c', g

let maybe_coerce_bool_to_type env (e:term) (lc:lcomp) (t:term) : term * lcomp =
    match (SS.compress t).n with
        | Tm_type _ ->
          begin match (SS.compress lc.res_typ).n with
            | Tm_fvar fv when S.fv_eq_lid fv Const.bool_lid ->
              let _ = Env.lookup_lid env Const.b2t_lid in  //check that we have Prims.b2t in the context
              let b2t = S.fvar (Ident.set_lid_range Const.b2t_lid e.pos) (Delta_defined_at_level 1) None in
              let lc = bind e.pos env (Some e) lc (None, Util.lcomp_of_comp <| S.mk_Total (Util.ktype0)) in
              let e = mk_Tm_app b2t [S.as_arg e] (Some Util.ktype0.n) e.pos in
              e, lc
            | _ -> e, lc
          end

        | _ -> e, lc

let weaken_result_typ env (e:term) (lc:lcomp) (t:typ) : term * lcomp * guard_t =
  let gopt = if env.use_eq
             then Rel.try_teq env lc.res_typ t, false
             else Rel.try_subtype env lc.res_typ t, true in
  match gopt with
    | None, _ ->
      subtype_fail env e lc.res_typ t; //log a sub-typing error
      e, {lc with res_typ=t}, Rel.trivial_guard //and keep going to type-check the result of the program
    | Some g, apply_guard ->
      match guard_form g with
        | Trivial ->
          let lc = {lc with res_typ = t} in
          (e, lc, g)

        | NonTrivial f ->
          let g = {g with guard_f=Trivial} in
          let strengthen () =
<<<<<<< HEAD
              //try to normalize one more time, since more unification variables may be resolved now
              let f = N.normalize [N.Beta; N.Eager_unfolding; N.Simplify] env f in
              match (SS.compress f).n with
                  | Tm_abs(_, {n=Tm_fvar fv}, _) when S.fv_eq_lid fv Const.true_lid ->
                    //it's trivial
                    let lc = {lc with res_typ=t} in
                    lc.comp()

                  | _ ->
                      let c = lc.comp() in
                      if Env.debug env <| Options.Extreme
                      then Util.print4 "Weakened from %s to %s\nStrengthening %s with guard %s\n"
                              (N.term_to_string env lc.res_typ)
                              (N.term_to_string env t)
                              (N.comp_to_string env c)
                              (N.term_to_string env f);

                      let ct = Normalize.unfold_effect_abbrev env c in
                      let a, kwp = Env.wp_signature env Const.effect_PURE_lid in
                      let k = SS.subst [NT(a, t)] kwp in
                      let md = Env.get_effect_decl env ct.effect_name in
                      let x = S.new_bv (Some t.pos) t in
                      let xexp = S.bv_to_name x in
                      let u_t, _, _ = destruct_comp ct in
                      let wp = mk_Tm_app (inst_effect_fun_with [u_t] env md md.ret_wp)
                                         [S.as_arg t; S.as_arg xexp]
                                         (Some k.n) xexp.pos
                      in
                      let cret = Util.lcomp_of_comp <| mk_comp md u_t t wp [RETURN] in
                      let guard = if apply_guard
                                  then mk_Tm_app f [S.as_arg xexp] (Some U.ktype0.n) f.pos
                                  else f
                      in
                      let eq_ret, _trivial_so_ok_to_discard =
                          strengthen_precondition (Some <| Errors.subtyping_failed env lc.res_typ t)
                                                  (Env.set_range env e.pos) e cret
                                                  (guard_of_guard_formula <| NonTrivial guard)
                      in
                      let x = {x with sort=lc.res_typ} in
                      let c = bind e.pos env (Some e) (Util.lcomp_of_comp <| mk_Comp ct) (Some x, eq_ret) in
                      let c = c.comp () in
                      if Env.debug env <| Options.Extreme
                      then Util.print1 "Strengthened to %s\n" (Normalize.comp_to_string env c);
                      c
          in
          let flags = lc.cflags |> List.collect (function
                                                 | RETURN | PARTIAL_RETURN -> [PARTIAL_RETURN]
                                                 | CPS -> [CPS] // KM : Not exactly sure if it is necessary
                                                 | _ -> [])
          in
=======
                //try to normalize one more time, since more unification variables may be resolved now
                let f = N.normalize [N.Beta; N.Eager_unfolding; N.Simplify] env f in
                match (SS.compress f).n with
                    | Tm_abs(_, {n=Tm_fvar fv}, _) when S.fv_eq_lid fv Const.true_lid ->
                      //it's trivial
                      let lc = {lc with res_typ=t} in
                      lc.comp()

                    | _ ->
                        let c = lc.comp() in
                        if Env.debug env <| Options.Extreme
                        then Util.print4 "Weakened from %s to %s\nStrengthening %s with guard %s\n"
                                (N.term_to_string env lc.res_typ)
                                (N.term_to_string env t)
                                (N.comp_to_string env c)
                                (N.term_to_string env f);

                        let ct = Normalize.unfold_effect_abbrev env c in
                        let a, kwp = Env.wp_signature env Const.effect_PURE_lid in
                        let k = SS.subst [NT(a, t)] kwp in
                        let md = Env.get_effect_decl env ct.effect_name in
                        let x = S.new_bv (Some t.pos) t in
                        let xexp = S.bv_to_name x in
                        let u_t, _, _ = destruct_comp ct in
                        let wp = mk_Tm_app (inst_effect_fun_with [u_t] env md md.ret_wp) [S.as_arg t; S.as_arg xexp] (Some k.n) xexp.pos in
                        let cret = Util.lcomp_of_comp <| mk_comp md u_t t wp [RETURN] in
                        let guard = if apply_guard then mk_Tm_app f [S.as_arg xexp] (Some U.ktype0.n) f.pos else f in
                        let eq_ret, _trivial_so_ok_to_discard =
                            strengthen_precondition (Some <| Errors.subtyping_failed env lc.res_typ t)
                                                    (Env.set_range env e.pos) e cret
                                                    (guard_of_guard_formula <| NonTrivial guard) in
                        let x = {x with sort=lc.res_typ} in
                        let c = bind e.pos env (Some e) (Util.lcomp_of_comp <| mk_Comp ct) (Some x, eq_ret) in
                        let c = c.comp () in
                        if Env.debug env <| Options.Extreme
                        then Util.print1 "Strengthened to %s\n" (Normalize.comp_to_string env c);
                        c in
              let flags = lc.cflags |> List.collect (function RETURN | PARTIAL_RETURN -> [PARTIAL_RETURN] | _ -> []) in
>>>>>>> 8d02be60
          let lc = {lc with res_typ=t; comp=strengthen; cflags=flags; eff_name=norm_eff_name env lc.eff_name} in
          let g = {g with guard_f=Trivial} in
          (e, lc, g)

let pure_or_ghost_pre_and_post env comp =
    let mk_post_type res_t ens =
        let x = S.new_bv None res_t in
        U.refine x (S.mk_Tm_app ens [S.as_arg (S.bv_to_name x)] None res_t.pos) in
    let norm t = Normalize.normalize [N.Beta;N.Eager_unfolding;N.EraseUniverses] env t in
    if Util.is_tot_or_gtot_comp comp
    then None, Util.comp_result comp
    else begin match comp.n with
            | GTotal _
            | Total _ -> failwith "Impossible"
            | Comp ct ->
              if lid_equals ct.effect_name Const.effect_Pure_lid
              || lid_equals ct.effect_name Const.effect_Ghost_lid
              then begin match ct.effect_args with
                      | (req, _)::(ens, _)::_ ->
                         Some (norm req), (norm <| mk_post_type ct.result_typ ens)
                      | _ ->
                        raise (Error ("Effect constructor is not fully applied", comp.pos))
                   end
              else let ct = Normalize.unfold_effect_abbrev env comp in
                   begin match ct.effect_args with
                            | (wp, _)::_ ->
                              let us_r, _ = Env.lookup_lid env Const.as_requires in
                              let us_e, _ = Env.lookup_lid env Const.as_ensures in
                              let r = ct.result_typ.pos in
                              let as_req = S.mk_Tm_uinst (S.fvar (Ident.set_lid_range Const.as_requires r) Delta_equational None) us_r in
                              let as_ens = S.mk_Tm_uinst (S.fvar (Ident.set_lid_range Const.as_ensures r) Delta_equational None) us_e in
                              let req = mk_Tm_app as_req [(ct.result_typ, Some S.imp_tag); S.as_arg wp] (Some U.ktype0.n) ct.result_typ.pos in
                              let ens = mk_Tm_app as_ens [(ct.result_typ, Some S.imp_tag); S.as_arg wp] None ct.result_typ.pos in
                              Some (norm req), norm (mk_post_type ct.result_typ ens)
                            | _ -> failwith "Impossible"
                  end

         end

(*********************************************************************************************)
(* Instantiation and generalization *)
(*********************************************************************************************)
let maybe_instantiate (env:Env.env) e t =
  let torig = SS.compress t in
  if not env.instantiate_imp
  then e, torig, Rel.trivial_guard
  else match torig.n with
    | Tm_arrow(bs, c) ->
      let bs, c = SS.open_comp bs c in
      let rec aux subst = function
        | (x, Some (Implicit dot))::rest ->
          let t = SS.subst subst x.sort in
          let v, _, g = new_implicit_var "Instantiation of implicit argument" e.pos env t in
          let subst = NT(x, v)::subst in
          let args, bs, subst, g' = aux subst rest in
          (v, Some (Implicit dot))::args, bs, subst, Rel.conj_guard g g'
        | bs -> [], bs, subst, Rel.trivial_guard in

     let args, bs, subst, guard = aux [] bs in
     begin match args, bs with
        | [], _ -> //no implicits were instantiated
          e, torig, guard

        | _, [] when not (Util.is_total_comp c) ->
          //don't instantiate implicitly, if it has an effect
          e, torig, Rel.trivial_guard

        | _ ->

          let t = match bs with
            | [] -> Util.comp_result c
            | _ -> U.arrow bs c in
          let t = SS.subst subst t in
          let e = S.mk_Tm_app e args (Some t.n) e.pos in
          e, t, guard
      end

  | _ -> e, t, Rel.trivial_guard


(**************************************************************************************)
(* Generalizing types *)
(**************************************************************************************)
let string_of_univs univs =
  Util.set_elements univs
  |> List.map (fun u -> Unionfind.uvar_id u |> string_of_int) |> String.concat ", "

let gen_univs env (x:Util.set<universe_uvar>) : list<univ_name> =
    if Util.set_is_empty x then []
    else let s = Util.set_difference x (Env.univ_vars env) |> Util.set_elements in
         if Env.debug env <| Options.Other "Gen" then
         Util.print1 "univ_vars in env: %s\n" (string_of_univs (Env.univ_vars env));
         let r = Some (Env.get_range env) in
         let u_names = s |> List.map (fun u ->
            let u_name = Syntax.new_univ_name r in
            if Env.debug env <| Options.Other "Gen"
            then Util.print3 "Setting ?%s (%s) to %s\n" (string_of_int <| Unionfind.uvar_id u) (Print.univ_to_string (U_unif u)) (Print.univ_to_string (U_name u_name));
            Unionfind.change u (Some (U_name u_name));
            u_name) in
         u_names
<<<<<<< HEAD
=======

let gather_free_univnames env t : list<univ_name> =
    let ctx_univnames = Env.univnames env in
    let tm_univnames = Free.univnames t in
    let univnames = Util.fifo_set_difference tm_univnames ctx_univnames |> Util.fifo_set_elements in
    // Util.print4 "Closing universe variables in term %s : %s in ctx, %s in tm, %s globally\n"
    //     (Print.term_to_string t)
    //     (Print.set_to_string Ident.text_of_id ctx_univnames)
    //     (Print.set_to_string Ident.text_of_id tm_univnames)
    //     (Print.list_to_string Ident.text_of_id univnames);
    univnames

>>>>>>> 8d02be60

let maybe_set_tk ts = function
    | None -> ts
    | Some t ->
      let t = S.mk t None Range.dummyRange in
      let t = SS.close_univ_vars (fst ts) t in
      (snd ts).tk := Some t.n;
      ts

<<<<<<< HEAD
let generalize_universes (env:env) (t0:term) : tscheme =
    let t = N.normalize [N.NoFullNorm; N.Beta] env t0 in
=======
let check_universe_generalization (explicit_univ_names : list<univ_name>)
                         (generalized_univ_names : list<univ_name>)
                         (t : term) : list<univ_name> =
                             match explicit_univ_names, generalized_univ_names with
                                 | [], _ -> generalized_univ_names
                                 | _, [] -> explicit_univ_names
                                 | _ -> raise (Error("Generalized universe in a term containing explicit universe annotation : "^ Print.term_to_string t, t.pos))

let generalize_universes (env:env) (t0:term) : tscheme =
    let t = N.normalize [N.NoFullNorm; N.Beta] env t0 in
    let univnames = gather_free_univnames env t in
>>>>>>> 8d02be60
    let univs = Free.univs t in
    if Env.debug env <| Options.Other "Gen"
    then Util.print1 "univs to gen : %s\n" (string_of_univs univs);
    let gen = gen_univs env univs in
    if Env.debug env <| Options.Other "Gen"
    then Util.print1 "After generalization: %s\n"  (Print.term_to_string t);
    let univs = check_universe_generalization univnames gen t0 in
    let ts = SS.close_univ_vars univs t in
    maybe_set_tk (univs, ts) (!t0.tk)

let gen env (ecs:list<(term * comp)>) : option<list<(list<univ_name> * term * comp)>> =
  if not <| (Util.for_all (fun (_, c) -> Util.is_pure_or_ghost_comp c) ecs) //No value restriction in F*---generalize the types of pure computations
  then None
  else
     let norm c =
        if debug env Options.Medium
        then Util.print1 "Normalizing before generalizing:\n\t %s\n" (Print.comp_to_string c);
         let c = if Env.should_verify env
                 then Normalize.normalize_comp [N.Beta; N.Eager_unfolding; N.NoFullNorm] env c
                 else Normalize.normalize_comp [N.Beta; N.NoFullNorm] env c in
         if debug env Options.Medium then
            Util.print1 "Normalized to:\n\t %s\n" (Print.comp_to_string c);
         c in
     let env_uvars = Env.uvars_in_env env in
     let gen_uvars uvs = Util.set_difference uvs env_uvars |> Util.set_elements in
     let univs, uvars = ecs |> List.map (fun (e, c) ->
          let t = Util.comp_result c |> SS.compress in
          let c = norm c in
          let t = Util.comp_result c in
          let univs = Free.univs t in
          let uvt = Free.uvars t in
          let uvs = gen_uvars uvt in
         univs, (uvs, e, c)) |> List.unzip in

     let univs = List.fold_left Util.set_union S.no_universe_uvars univs in
     let gen_univs = gen_univs env univs in
     if debug env Options.Medium then gen_univs |> List.iter (fun x -> Util.print1 "Generalizing uvar %s\n" x.idText);

     let ecs = uvars |> List.map (fun (uvs, e, c) ->
          let tvars = uvs |> List.map (fun (u, k) ->
            match Unionfind.find u with
              | Fixed ({n=Tm_name a})
              | Fixed ({n=Tm_abs(_, {n=Tm_name a}, _)}) -> a, Some S.imp_tag
              | Fixed _ -> failwith "Unexpected instantiation of mutually recursive uvar"
              | _ ->
                  let k = N.normalize [N.Beta] env k in
                  let bs, kres = Util.arrow_formals k in
                  let a = S.new_bv (Some <| Env.get_range env) kres in
                  let t = U.abs bs (S.bv_to_name a) (Some (Inl (Util.lcomp_of_comp (S.mk_Total kres)))) in
                  U.set_uvar u t;//t clearly has a free variable; this is the one place we break the
                                 //invariant of a uvar always being resolved to a closed term ... need to be careful, see below
                  a, Some S.imp_tag) in

          let e, c = match tvars, gen_univs with
            | [], [] -> //nothing generalized
              e, c

            | [], _ ->
              //nothing generalized, or
              //only universes generalized, still need to compress out invariant-broken uvars
              let c = N.normalize_comp [N.Beta; N.NoDeltaSteps; N.NoFullNorm] env c in
              let e = N.normalize [N.Beta; N.NoDeltaSteps; N.NoFullNorm] env e in
              e, c

            | _ ->
              //before we manipulate the term further, we must normalize it to get rid of the invariant-broken uvars
              let e0, c0 = e, c in
              let c = N.normalize_comp [N.Beta; N.NoDeltaSteps; N.CompressUvars; N.NoFullNorm] env c in
              let e = N.normalize [N.Beta; N.NoDeltaSteps; N.CompressUvars; N.Exclude N.Zeta; N.Exclude N.Iota; N.NoFullNorm] env e in
              //now, with the uvars gone, we can close over the newly introduced type names
              let t = match (SS.compress (U.comp_result c)).n with
                    | Tm_arrow(bs, cod) ->
                      let bs, cod = SS.open_comp bs cod in
                      U.arrow (tvars@bs) cod

                    | _ ->
                      U.arrow tvars c in
              let e' = U.abs tvars e (Some (Inl (Util.lcomp_of_comp c))) in
              e', S.mk_Total t in
          (gen_univs, e, c)) in
     Some ecs

let generalize env (lecs:list<(lbname*term*comp)>) : (list<(lbname*univ_names*term*comp)>) =
  if debug env Options.Low
  then Util.print1 "Generalizing: %s\n"
       (List.map (fun (lb, _, _) -> Print.lbname_to_string lb) lecs |> String.concat ", ");
<<<<<<< HEAD
  match gen env (lecs |> List.map (fun (_, e, c) -> (e, c))) with
    | None -> lecs |> List.map (fun (l,t,c) -> l,[],t,c)
    | Some ecs ->
      List.map2 (fun (l, _, _) (us, e, c) ->
         if debug env Options.Medium
         then Util.print4 "(%s) Generalized %s at type %s\n%s\n"
                    (Range.string_of_range e.pos)
                    (Print.lbname_to_string l)
                    (Print.term_to_string (Util.comp_result c))
                    (Print.term_to_string e);
      (l, us, e, c)) lecs ecs
=======
  let univnames_lecs = List.map (fun (l, t, c) -> gather_free_univnames env t) lecs in
  let generalized_lecs =
      match gen env (lecs |> List.map (fun (_, e, c) -> (e, c))) with
          | None -> lecs |> List.map (fun (l,t,c) -> l,[],t,c)
          | Some ecs ->
              List.map2 (fun (l, _, _) (us, e, c) ->
                         if debug env Options.Medium
                         then Util.print4 "(%s) Generalized %s at type %s\n%s\n"
                                          (Range.string_of_range e.pos)
                                          (Print.lbname_to_string l)
                                          (Print.term_to_string (Util.comp_result c))
                                          (Print.term_to_string e);
                         (l, us, e, c)) lecs ecs
   in
   List.map2 (fun univnames (l,generalized_univs, t, c) ->
              (l, check_universe_generalization univnames generalized_univs t, t, c))
             univnames_lecs
             generalized_lecs
>>>>>>> 8d02be60

(************************************************************************)
(* Convertibility *)
(************************************************************************)
//check_and_ascribe env e t1 t2
//checks is e:t1 is convertible to t2, subject to some guard.
//e is ascribed the type t2 and the guard is returned'
let check_and_ascribe env (e:term) (t1:typ) (t2:typ) : term * guard_t =
  let env = Env.set_range env e.pos in
  let check env t1 t2 =
    if env.use_eq
    then Rel.try_teq env t1 t2
    else match Rel.try_subtype env t1 t2 with
            | None -> None
            | Some f -> Some <| apply_guard f e in
  let is_var e = match (SS.compress e).n with
    | Tm_name _ -> true
    | _ -> false in
  let decorate e t =
    let e = compress e in
    match e.n with
        | Tm_name x -> mk (Tm_name ({x with sort=t2})) (Some t2.n) e.pos
        | _ -> {e with tk=Util.mk_ref (Some t2.n)} in
  let env = {env with use_eq=env.use_eq || (env.is_pattern && is_var e)} in
  match check env t1 t2 with
    | None -> raise (Error(Errors.expected_expression_of_type env t2 e t1, Env.get_range env))
    | Some g ->
        if debug env <| Options.Other "Rel"
        then Util.print1 "Applied guard is %s\n" <| guard_to_string env g;
        decorate e t2, g

/////////////////////////////////////////////////////////////////////////////////
let check_top_level env g lc : (bool * comp) =
  let discharge g =
    force_trivial_guard env g;
    Util.is_pure_lcomp lc in
  let g = Rel.solve_deferred_constraints env g in
  if Util.is_total_lcomp lc
  then discharge g, lc.comp()
  else let c = lc.comp() in
       let steps = [Normalize.Beta] in
       let c = Normalize.unfold_effect_abbrev env c
              |> S.mk_Comp
              |> Normalize.normalize_comp steps env
              |> N.comp_to_comp_typ env in
       let md = Env.get_effect_decl env c.effect_name in
       let u_t, t, wp = destruct_comp c in
       let vc = mk_Tm_app (inst_effect_fun_with [u_t] env md md.trivial) [S.as_arg t; S.as_arg wp] (Some U.ktype0.n) (Env.get_range env) in
       if Env.debug env <| Options.Other "Simplification"
       then Util.print1 "top-level VC: %s\n" (Print.term_to_string vc);
       let g = Rel.conj_guard g (Rel.guard_of_guard_formula <| NonTrivial vc) in
       discharge g, mk_Comp c

(* Having already seen_args to head (from right to left),
   compute the guard, if any, for the next argument,
   if head is a short-circuiting operator *)
let short_circuit (head:term) (seen_args:args) : guard_formula =
    let short_bin_op f : args -> guard_formula = function
        | [] -> (* no args seen yet *) Trivial
        | [(fst, _)] -> f fst
        | _ -> failwith "Unexpexted args to binary operator" in

    let op_and_e e = U.b2t e   |> NonTrivial in
    let op_or_e e  = U.mk_neg (U.b2t e) |> NonTrivial in
    let op_and_t t = t |> NonTrivial in
    let op_or_t t  = t |> Util.mk_neg |> NonTrivial in
    let op_imp_t t = t |> NonTrivial in

    let short_op_ite : args -> guard_formula = function
        | [] -> Trivial
        | [(guard, _)] -> NonTrivial guard
        | [_then;(guard, _)] -> Util.mk_neg guard |> NonTrivial
        | _ -> failwith "Unexpected args to ITE" in
    let table =
        [(Const.op_And,  short_bin_op op_and_e);
         (Const.op_Or,   short_bin_op op_or_e);
         (Const.and_lid, short_bin_op op_and_t);
         (Const.or_lid,  short_bin_op op_or_t);
         (Const.imp_lid, short_bin_op op_imp_t);
         (Const.ite_lid, short_op_ite);] in

     match head.n with
        | Tm_fvar fv ->
          let lid = fv.fv_name.v in
          begin match Util.find_map table (fun (x, mk) -> if lid_equals x lid then Some (mk seen_args) else None) with
            | None ->   Trivial
            | Some g -> g
          end
        | _ -> Trivial

let short_circuit_head l =
    match (Util.un_uinst l).n with
        | Tm_fvar fv ->
           Util.for_some (S.fv_eq_lid fv)
                   [Const.op_And;
                    Const.op_Or;
                    Const.and_lid;
                    Const.or_lid;
                    Const.imp_lid;
                    Const.ite_lid]
        | _ -> false



(************************************************************************)
(* maybe_add_implicit_binders (env:env) (bs:binders)                    *)
(* Adding implicit binders for ticked variables                         *)
(* in case the expected type is of the form #'a1 -> ... -> #'an -> t    *)
(* and bs does not begin with any implicit binders                      *)
(* add #'a1 ... #'an to bs                                              *)
(************************************************************************)
let maybe_add_implicit_binders (env:env) (bs:binders)  : binders =
    let pos bs = match bs with
        | (hd, _)::_ -> S.range_of_bv hd
        | _ -> Env.get_range env in
    match bs with
        | (_, Some (Implicit _))::_ -> bs //bs begins with an implicit binder; don't add any
        | _ ->
          match Env.expected_typ env with
            | None -> bs
            | Some t ->
                match (SS.compress t).n with
                    | Tm_arrow(bs', _) ->
                      begin match Util.prefix_until (function (_, Some (Implicit _)) -> false | _ -> true) bs' with
                        | None -> bs
                        | Some ([], _, _) -> bs //no implicits
                        | Some (imps, _,  _) ->
                          if imps |> Util.for_all (fun (x, _) -> Util.starts_with x.ppname.idText "'")
                          then let r = pos bs in
                               let imps = imps |> List.map (fun (x, i) -> (S.set_range_of_bv x r, i)) in
                               imps@bs //we have a prefix of ticked variables
                          else bs
                      end

                    | _ -> bs


//Decorating terms with monadic operators
let maybe_lift env e c1 c2 =
    let m1 = Env.norm_eff_name env c1 in
    let m2 = Env.norm_eff_name env c2 in
    if Ident.lid_equals m1 m2
    || (Util.is_pure_effect c1 && Util.is_ghost_effect c2)
    || (Util.is_pure_effect c2 && Util.is_ghost_effect c1)
    then e
    else mk (Tm_meta(e, Meta_monadic_lift(m1, m2))) !e.tk e.pos

let maybe_monadic env e c t =
    let m = Env.norm_eff_name env c in
    if is_pure_or_ghost_effect env m
    || Ident.lid_equals m Const.effect_Tot_lid
    || Ident.lid_equals m Const.effect_GTot_lid //for the cases in prims where Pure is not yet defined
    then e
    else mk (Tm_meta(e, Meta_monadic (m, t))) !e.tk e.pos

let effect_repr_aux only_reifiable env c u_c =
    match Env.effect_decl_opt env (Env.norm_eff_name env (Util.comp_effect_name c)) with
    | None -> None
    | Some ed ->
        if only_reifiable && not (ed.qualifiers |> List.contains Reifiable)
        then None
        else match ed.repr.n with
        | Tm_unknown -> None
        | _ ->
          let c = N.unfold_effect_abbrev env c in
          let res_typ, wp = c.result_typ, List.hd c.effect_args in
          let repr = Env.inst_effect_fun_with [u_c] env ed ([], ed.repr) in
          Some (mk (Tm_app(repr, [as_arg res_typ; wp])) None (Env.get_range env))

let effect_repr env c u_c : option<term> = effect_repr_aux false env c u_c

let reify_comp env c u_c : term =
    let no_reify l = raise (Error(Util.format1 "Effect %s cannot be reified" l.str, Env.get_range env)) in
    match effect_repr_aux true env (c.comp()) u_c with
    | None -> no_reify c.eff_name
    | Some tm -> tm

let d s = Util.print1 "\x1b[01;36m%s\x1b[00m\n" s

// Takes care of creating the [fv], generating the top-level let-binding, and
// return a term that's a suitable reference (a [Tm_fv]) to the definition
let mk_toplevel_definition (env: env_t) lident (def: term): sigelt * term =
  // Debug
  if Env.debug env (Options.Other "ED") then begin
    d (text_of_lid lident);
    Util.print2 "Registering top-level definition: %s\n%s\n" (text_of_lid lident) (Print.term_to_string def)
  end;
  // Allocate a new top-level name.
  let fv = S.lid_as_fv lident (Syntax.Util.incr_delta_qualifier def) None in
  let lbname: lbname = Inr fv in
  let lb: letbindings = false, [{
     lbname = lbname;
     lbunivs = [];
     lbtyp = S.tun;
     lbdef = def;
     lbeff = Const.effect_Tot_lid; //this will be recomputed correctly
  }] in
  // [Inline] triggers a "Impossible: locally nameless" error
  let sig_ctx = Sig_let (lb, Range.dummyRange, [ lident ], [ Unfold_for_unification_and_vcgen ]) in
  sig_ctx, mk (Tm_fvar fv) None Range.dummyRange


/////////////////////////////////////////////////////////////////////////////
//Checks that the qualifiers on this sigelt are legal for it
/////////////////////////////////////////////////////////////////////////////
let check_sigelt_quals (env:FStar.TypeChecker.Env.env) se =
    let visibility = function Private -> true | _ -> false in
    let reducibility = function
        | Abstract | Irreducible
        | Unfold_for_unification_and_vcgen | Visible_default
        | Inline_for_extraction -> true
        | _ -> false in
    let assumption = function Assumption | New -> true | _ -> false in
    let reification = function Reifiable | Reflectable _ -> true | _ -> false in
    let inferred = function
      | Discriminator _
      | Projector _
      | RecordType _
      | RecordConstructor _
      | ExceptionConstructor
      | HasMaskedEffect
      | Effect -> true
      | _ -> false in
    let has_eq = function Noeq | Unopteq -> true | _ -> false in
    let quals_combo_ok quals q =
        match q with
        | Assumption ->
          quals
          |> List.for_all (fun x -> x=q || x=Logic || inferred x || visibility x || assumption x || (env.is_iface && x=Inline_for_extraction))

        | New -> //no definition provided
          quals
          |> List.for_all (fun x -> x=q || inferred x || visibility x || assumption x)

        | Inline_for_extraction ->
          quals |> List.for_all (fun x -> x=q || x=Logic || visibility x || reducibility x
                                              || reification x || inferred x
                                              || (env.is_iface && x=Assumption))

        | Unfold_for_unification_and_vcgen
        | Visible_default
        | Irreducible
        | Abstract
        | Noeq
        | Unopteq ->
          quals
          |> List.for_all (fun x -> x=q || x=Logic || x=Abstract || x=Inline_for_extraction || has_eq x || inferred x || visibility x)

        | TotalEffect ->
          quals
          |> List.for_all (fun x -> x=q || inferred x || visibility x || reification x)

        | Logic ->
          quals
          |> List.for_all (fun x -> x=q || x=Assumption || inferred x || visibility x || reducibility x)

        | Reifiable
        | Reflectable _ ->
          quals
          |> List.for_all (fun x -> reification x || inferred x || visibility x || x=TotalEffect)

        | Private ->
          true //only about visibility; always legal in combination with others

        | _ -> //inferred
          true
    in
    let quals = Util.quals_of_sigelt se in
    let r = Util.range_of_sigelt se in
    let no_dup_quals = Util.remove_dups (fun x y -> x=y) quals in
    let err' msg =
        raise (Error(Util.format2
                        "The qualifier list \"[%s]\" is not permissible for this element%s"
                        (Print.quals_to_string quals) msg
                        , r)) in
    let err msg = err' (": " ^ msg) in
    let err' () = err' "" in
    if List.length quals <> List.length no_dup_quals
    then err "duplicate qualifiers";
    if not (quals |> List.for_all (quals_combo_ok quals))
    then err "ill-formed combination";
    match se with
    | Sig_let((is_rec, _), _, _, _) -> //let rec
      if is_rec && quals |> List.contains Unfold_for_unification_and_vcgen
      then err "recursive definitions cannot be marked inline";
      if quals |> Util.for_some (fun x -> assumption x || has_eq x)
      then err "definitions cannot be assumed or marked with equality qualifiers"
    | Sig_bundle _ ->
      if not (quals |> Util.for_all (fun x ->
            x=Abstract
            || inferred x
            || visibility x
            || has_eq x))
      then err' ()
    | Sig_declare_typ _ ->
      if quals |> Util.for_some has_eq
      then err' ()
    | Sig_assume _ ->
      if not (quals |> Util.for_all (fun x -> visibility x || x=Assumption))
      then err' ()
    | Sig_new_effect _ ->
      if not (quals |> Util.for_all (fun x ->
            x=TotalEffect
            || inferred x
            || visibility x
            || reification x))
      then err' ()
    | Sig_new_effect_for_free _ ->
      if not (quals |> Util.for_all (fun x ->
            x=TotalEffect
            || inferred x
            || visibility x
            || reification x))
      then err' ()
    | Sig_effect_abbrev _ ->
      if not (quals |> Util.for_all (fun x -> inferred x || visibility x))
      then err' ()
    | _ -> ()<|MERGE_RESOLUTION|>--- conflicted
+++ resolved
@@ -504,22 +504,14 @@
                         else None
             else if Util.is_ml_comp c1 && Util.is_ml_comp c2
             then Some (c2, "both ml")
-<<<<<<< HEAD
             else None
         in
-=======
-            else None in
->>>>>>> 8d02be60
         let subst_c2 reason =
             match e1opt, b with
                 | Some e, Some x ->
                   Some (SS.subst_comp [NT(x,e)] c2, reason)
-<<<<<<< HEAD
                 | _ -> aux()
         in
-=======
-                | _ -> aux() in
->>>>>>> 8d02be60
         if Util.is_total_comp c1
         && Util.is_total_comp c2
         then subst_c2 "both total"
@@ -652,11 +644,7 @@
         mk_Tm_app (inst_effect_fun_with [u_res_t;u_res_t] env md_pure md_pure.close_wp)
                   [S.as_arg res_t;
                    S.as_arg res_t;
-<<<<<<< HEAD
                    S.as_arg <| U.abs [mk_binder y] x_eq_y_yret (Some (Inr (Const.effect_Tot_lid, [TOTAL])))] //mark it as Tot for the normalizer
-=======
-                   S.as_arg <| U.abs [mk_binder y] x_eq_y_yret (Some (Inr Const.effect_Tot_lid))] //mark it as Tot for the normalizer
->>>>>>> 8d02be60
                    None res_t.pos in
     let lc2 = mk_comp md_pure u_res_t res_t forall_y_x_eq_y_yret [PARTIAL_RETURN] in
     let lc = bind (Env.get_range env) env None (Util.lcomp_of_comp comp) (Some x, Util.lcomp_of_comp lc2) in
@@ -691,11 +679,7 @@
             let post   = S.new_bv None post_k in
             let wp     = U.abs [mk_binder post]
                                (label Errors.exhaustiveness_check (Env.get_range env) <| fvar_const env Const.false_lid)
-<<<<<<< HEAD
                                (Some (Inr (Const.effect_Tot_lid, [TOTAL]))) in
-=======
-                               (Some (Inr Const.effect_Tot_lid)) in
->>>>>>> 8d02be60
             let md     = Env.get_effect_decl env Const.effect_PURE_lid in
             mk_comp md u_res_t res_t wp [] in
         let comp = List.fold_right (fun (g, cthen) celse ->
@@ -800,7 +784,6 @@
         | NonTrivial f ->
           let g = {g with guard_f=Trivial} in
           let strengthen () =
-<<<<<<< HEAD
               //try to normalize one more time, since more unification variables may be resolved now
               let f = N.normalize [N.Beta; N.Eager_unfolding; N.Simplify] env f in
               match (SS.compress f).n with
@@ -851,46 +834,6 @@
                                                  | CPS -> [CPS] // KM : Not exactly sure if it is necessary
                                                  | _ -> [])
           in
-=======
-                //try to normalize one more time, since more unification variables may be resolved now
-                let f = N.normalize [N.Beta; N.Eager_unfolding; N.Simplify] env f in
-                match (SS.compress f).n with
-                    | Tm_abs(_, {n=Tm_fvar fv}, _) when S.fv_eq_lid fv Const.true_lid ->
-                      //it's trivial
-                      let lc = {lc with res_typ=t} in
-                      lc.comp()
-
-                    | _ ->
-                        let c = lc.comp() in
-                        if Env.debug env <| Options.Extreme
-                        then Util.print4 "Weakened from %s to %s\nStrengthening %s with guard %s\n"
-                                (N.term_to_string env lc.res_typ)
-                                (N.term_to_string env t)
-                                (N.comp_to_string env c)
-                                (N.term_to_string env f);
-
-                        let ct = Normalize.unfold_effect_abbrev env c in
-                        let a, kwp = Env.wp_signature env Const.effect_PURE_lid in
-                        let k = SS.subst [NT(a, t)] kwp in
-                        let md = Env.get_effect_decl env ct.effect_name in
-                        let x = S.new_bv (Some t.pos) t in
-                        let xexp = S.bv_to_name x in
-                        let u_t, _, _ = destruct_comp ct in
-                        let wp = mk_Tm_app (inst_effect_fun_with [u_t] env md md.ret_wp) [S.as_arg t; S.as_arg xexp] (Some k.n) xexp.pos in
-                        let cret = Util.lcomp_of_comp <| mk_comp md u_t t wp [RETURN] in
-                        let guard = if apply_guard then mk_Tm_app f [S.as_arg xexp] (Some U.ktype0.n) f.pos else f in
-                        let eq_ret, _trivial_so_ok_to_discard =
-                            strengthen_precondition (Some <| Errors.subtyping_failed env lc.res_typ t)
-                                                    (Env.set_range env e.pos) e cret
-                                                    (guard_of_guard_formula <| NonTrivial guard) in
-                        let x = {x with sort=lc.res_typ} in
-                        let c = bind e.pos env (Some e) (Util.lcomp_of_comp <| mk_Comp ct) (Some x, eq_ret) in
-                        let c = c.comp () in
-                        if Env.debug env <| Options.Extreme
-                        then Util.print1 "Strengthened to %s\n" (Normalize.comp_to_string env c);
-                        c in
-              let flags = lc.cflags |> List.collect (function RETURN | PARTIAL_RETURN -> [PARTIAL_RETURN] | _ -> []) in
->>>>>>> 8d02be60
           let lc = {lc with res_typ=t; comp=strengthen; cflags=flags; eff_name=norm_eff_name env lc.eff_name} in
           let g = {g with guard_f=Trivial} in
           (e, lc, g)
@@ -991,8 +934,6 @@
             Unionfind.change u (Some (U_name u_name));
             u_name) in
          u_names
-<<<<<<< HEAD
-=======
 
 let gather_free_univnames env t : list<univ_name> =
     let ctx_univnames = Env.univnames env in
@@ -1005,7 +946,6 @@
     //     (Print.list_to_string Ident.text_of_id univnames);
     univnames
 
->>>>>>> 8d02be60
 
 let maybe_set_tk ts = function
     | None -> ts
@@ -1015,10 +955,6 @@
       (snd ts).tk := Some t.n;
       ts
 
-<<<<<<< HEAD
-let generalize_universes (env:env) (t0:term) : tscheme =
-    let t = N.normalize [N.NoFullNorm; N.Beta] env t0 in
-=======
 let check_universe_generalization (explicit_univ_names : list<univ_name>)
                          (generalized_univ_names : list<univ_name>)
                          (t : term) : list<univ_name> =
@@ -1030,7 +966,6 @@
 let generalize_universes (env:env) (t0:term) : tscheme =
     let t = N.normalize [N.NoFullNorm; N.Beta] env t0 in
     let univnames = gather_free_univnames env t in
->>>>>>> 8d02be60
     let univs = Free.univs t in
     if Env.debug env <| Options.Other "Gen"
     then Util.print1 "univs to gen : %s\n" (string_of_univs univs);
@@ -1117,19 +1052,6 @@
   if debug env Options.Low
   then Util.print1 "Generalizing: %s\n"
        (List.map (fun (lb, _, _) -> Print.lbname_to_string lb) lecs |> String.concat ", ");
-<<<<<<< HEAD
-  match gen env (lecs |> List.map (fun (_, e, c) -> (e, c))) with
-    | None -> lecs |> List.map (fun (l,t,c) -> l,[],t,c)
-    | Some ecs ->
-      List.map2 (fun (l, _, _) (us, e, c) ->
-         if debug env Options.Medium
-         then Util.print4 "(%s) Generalized %s at type %s\n%s\n"
-                    (Range.string_of_range e.pos)
-                    (Print.lbname_to_string l)
-                    (Print.term_to_string (Util.comp_result c))
-                    (Print.term_to_string e);
-      (l, us, e, c)) lecs ecs
-=======
   let univnames_lecs = List.map (fun (l, t, c) -> gather_free_univnames env t) lecs in
   let generalized_lecs =
       match gen env (lecs |> List.map (fun (_, e, c) -> (e, c))) with
@@ -1148,7 +1070,6 @@
               (l, check_universe_generalization univnames generalized_univs t, t, c))
              univnames_lecs
              generalized_lecs
->>>>>>> 8d02be60
 
 (************************************************************************)
 (* Convertibility *)
