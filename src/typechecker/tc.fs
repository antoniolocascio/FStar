﻿(*
   Copyright 2008-2014 Nikhil Swamy and Microsoft Research

   Licensed under the Apache License, Version 2.0 (the "License");
   you may not use this file except in compliance with the License.
   You may obtain a copy of the License at

       http://www.apache.org/licenses/LICENSE-2.0

   Unless required by applicable law or agreed to in writing, software
   distributed under the License is distributed on an "AS IS" BASIS,
   WITHOUT WARRANTIES OR CONDITIONS OF ANY KIND, either express or implied.
   See the License for the specific language governing permissions and
   limitations under the License.
*)
#light "off"
module FStar.TypeChecker.Tc

open FStar
open FStar.TypeChecker
open FStar.TypeChecker.Env
open FStar.Util
open FStar.Ident
open FStar.Syntax
open FStar.Syntax.Syntax
open FStar.Syntax.Subst
open FStar.Syntax.Util
open FStar.Const
open FStar.TypeChecker.Rel
open FStar.TypeChecker.Common
module S  = FStar.Syntax.Syntax
module SS = FStar.Syntax.Subst
module N  = FStar.TypeChecker.Normalize
module TcUtil = FStar.TypeChecker.Util
module U  = FStar.Syntax.Util

// VALS_HACK_HERE

let log env = !Options.log_types && not(lid_equals Const.prims_lid (Env.current_module env))
let rng env = Env.get_range env
let instantiate_both env = {env with Env.instantiate_imp=true}
let no_inst env = {env with Env.instantiate_imp=false}
let mk_lex_list vs =
    List.fold_right (fun v tl ->
        let r = if tl.pos = Range.dummyRange then v.pos else Range.union_ranges v.pos tl.pos in
        mk_Tm_app lex_pair [as_arg v; as_arg tl] (Some lex_t.n) r)
    vs lex_top
let is_eq = function
    | Some Equality -> true
    | _ -> false
let steps env =
    if Options.should_verify env.curmodule.str
    then [N.Beta; N.Inline; N.SNComp]
    else [N.Beta; N.Inline]
let unfold_whnf env t = N.normalize [N.WHNF; N.UnfoldUntil Delta_constant; N.Beta] env t
let norm   env t = N.normalize (steps env) env t
let norm_c env c = N.normalize_comp (steps env) env c
let check_no_escape head_opt env (fvs:list<bv>) kt =
    let rec aux try_norm t = match fvs with
        | [] -> ()
        | _ ->
          let fvs' = Free.names (if try_norm then norm env t else t) in
          begin match List.tryFind (fun x -> Util.set_mem x fvs') fvs with
            | None -> ()
            | Some x ->
              if not try_norm
              then aux true t
              else let fail () =
                       let msg = match head_opt with
                        | None -> Util.format1 "Bound variables '%s' escapes; add a type annotation" (Print.bv_to_string x)
                        | Some head -> Util.format2 "Bound variables '%s' in the type of '%s' escape because of impure applications; add explicit let-bindings"
                                        (Print.bv_to_string x) (N.term_to_string env head) in
                       raise (Error(msg, Env.get_range env)) in
                   let s = TcUtil.new_uvar env (fst <| U.type_u()) in
                   match Rel.try_teq env t s with
                    | Some g -> Rel.force_trivial_guard env g
                    | _ -> fail ()
         end in
    aux false kt

let maybe_push_binding env b =
  if is_null_binder b then env
  else (if Env.debug env Options.High
        then Util.print2 "Pushing binder %s at type %s\n" (Print.bv_to_string (fst b)) (Print.term_to_string (fst b).sort);
        Env.push_bv env (fst b))

let maybe_make_subst = function
  | Inr(Some x, e) -> [NT(x,e)]
  | _ -> []

let maybe_extend_subst s b v : subst_t =
    if is_null_binder b then s
    else NT(fst b, v)::s

let set_lcomp_result lc t =
    {lc with res_typ=t; comp=fun () -> Util.set_result_typ (lc.comp()) t}

let value_check_expected_typ env e tlc guard : term * lcomp * guard_t =
  let lc = match tlc with
    | Inl t -> U.lcomp_of_comp (if not (Util.is_pure_or_ghost_function t)
                                      then mk_Total t
                                      else TcUtil.return_value env t e)
    | Inr lc -> lc in
  let t = lc.res_typ in
  let e, lc, g = match Env.expected_typ env with
   | None -> e, lc, guard
   | Some t' ->
     if debug env Options.High
     then Util.print2 "Computed return type %s; expected type %s\n" (Print.term_to_string t) (Print.term_to_string t');
     let e, lc = Util.maybe_coerce_bool_to_type env e lc t' in //add a b2t coercion is e:bool and t'=Type
     let t = lc.res_typ in
     let e, g = TcUtil.check_and_ascribe env e t t' in
     if debug env Options.High
     then Util.print2 "check_and_ascribe: type is %s\n\tguard is %s\n" (Print.term_to_string t) (Rel.guard_to_string env g);
     let g = Rel.conj_guard g guard in
     let lc, g = TcUtil.strengthen_precondition (Some <| Errors.subtyping_failed env t t') env e lc g in
     e, set_lcomp_result lc t', g in
  if debug env Options.Low
  then Util.print1 "Return comp type is %s\n" (Print.lcomp_to_string lc);
  e, lc, g

let comp_check_expected_typ env e lc : term * lcomp * guard_t =
  match Env.expected_typ env with
   | None -> e, lc, Rel.trivial_guard
   | Some t ->
     let e, lc = Util.maybe_coerce_bool_to_type env e lc t in //Add a b2t coercion if e:bool and t=Type
     TcUtil.weaken_result_typ env e lc t

let check_expected_effect env (copt:option<comp>) (e, c) : term * comp * guard_t =
  let expected_c_opt = match copt with
    | Some _ -> copt
    | None  ->
        if !Options.ml_ish && Ident.lid_equals Const.effect_ALL_lid (Util.comp_effect_name c)
        then Some (Util.ml_comp (Util.comp_result c) e.pos)
        else if (*	env.top_level  || *)
                Util.is_tot_or_gtot_comp c //these are already the defaults for their particular effects
        then None
        else if Util.is_pure_comp c
             then Some (mk_Total (Util.comp_result c))
             else if Util.is_pure_or_ghost_comp c
             then Some (mk_GTotal (Util.comp_result c))
             else None in
  match expected_c_opt with
    | None -> e, norm_c env c, Rel.trivial_guard
    | Some expected_c -> //expected effects should already be normalized
       if debug env Options.Low
       then Util.print3 "\n\n(%s) About to check\n\t%s\nagainst expected effect\n\t%s\n"
               (Print.term_to_string e) (Print.comp_to_string c) (Print.comp_to_string expected_c);
       let c = norm_c env c in
       if debug env Options.Low
       then Util.print3 "\n\nAfter normalization (%s) About to check\n\t%s\nagainst expected effect\n\t%s\n"
               (Print.term_to_string e) (Print.comp_to_string c) (Print.comp_to_string expected_c);

       //let expected_c' = TcUtil.refresh_comp_label env true (U.lcomp_of_comp <| expected_c) in
       let e, _, g = TcUtil.check_comp env e c expected_c in
       let g = TcUtil.label_guard (Env.get_range env) "could not prove post-condition" g in
       if debug env Options.Low then Util.print2 "(%s) DONE check_expected_effect; guard is: %s\n" (Range.string_of_range e.pos) (guard_to_string env g);
       e, expected_c, g

let no_logical_guard env (te, kt, f) =
  match guard_form f with
    | Trivial -> te, kt, f
    | NonTrivial f -> raise (Error(Errors.unexpected_non_trivial_precondition_on_term env f, Env.get_range env))

let print_expected_ty env = match Env.expected_typ env with
    | None -> Util.print_string "Expected type is None"
    | Some t -> Util.print1 "Expected type is %s" (Print.term_to_string t)

(************************************************************************************************************)
(* check the patterns in an SMT lemma to make sure all bound vars are mentiond *)
(************************************************************************************************************)
let check_smt_pat env t bs c =
    if Util.is_smt_lemma t //check patterns cover the bound vars
    then match c.n with
        | Comp ({effect_args=[_pre; _post; (pats, _)]}) ->
            let pat_vars = Free.names pats in
            begin match bs |> Util.find_opt (fun (b, _) -> not(Util.set_mem b pat_vars)) with
                | None -> ()
                | Some (x,_) -> Errors.warn t.pos (Util.format1 "Pattern misses at least one bound variables: %s" (Print.bv_to_string x))
            end
        | _ -> failwith "Impossible"

(************************************************************************************************************)
(* Building the environment for the body of a let rec;                                                      *)
(* guards the recursively bound names with a termination check                                              *)
(************************************************************************************************************)
let guard_letrecs env actuals expected_c : list<(lbname*typ)> =
    match env.letrecs with
    | [] -> []
    | letrecs ->
      let r = Env.get_range env in
      let env = {env with letrecs=[]} in
      let precedes = TcUtil.fvar_const env Const.precedes_lid in

      let decreases_clause bs c =
          //exclude types and function-typed arguments from the decreases clause
          let filter_types_and_functions (bs:binders)  =
            bs |> List.collect (fun (b, _) ->
                    let t = unfold_whnf env (Util.unrefine b.sort) in
                    match t.n with
                        | Tm_type _
                        | Tm_arrow _ -> []
                        | _ -> [S.bv_to_name b]) in
          let as_lex_list dec =
                let head, _ = Util.head_and_args dec in
                match head.n with (* The decreases clause is always an expression of type lex_t; promote if it isn't *)
                    | Tm_fvar fv when S.fv_eq_lid fv Const.lexcons_lid -> dec
                    | _ -> mk_lex_list [dec] in
          let ct = Util.comp_to_comp_typ c in
          match ct.flags |> List.tryFind (function DECREASES _ -> true | _ -> false) with
                | Some (DECREASES dec) -> as_lex_list dec
                | _ ->
                    let xs = bs |> filter_types_and_functions in
                    match xs with
                        | [x] -> x //NS: why no promotion here?
                        | _ -> mk_lex_list xs in

        let previous_dec = decreases_clause actuals expected_c in
        let guard_one_letrec (l, t) =
            match (SS.compress t).n with
                | Tm_arrow(formals, c) ->
                  //make sure they all have non-null names
                  let formals = formals |> List.map (fun (x, imp) -> if S.is_null_bv x then (S.new_bv (Some (S.range_of_bv x)) x.sort, imp) else x,imp) in
        (*open*)  let formals, c = SS.open_comp formals c in
                  let dec = decreases_clause formals c in
                  let precedes = mk_Tm_app precedes [as_arg dec; as_arg previous_dec] None r in
                  let bs, (last, imp) = Util.prefix formals in
                  let last = {last with sort=Util.refine last precedes} in
                  let refined_formals = bs@[(last,imp)] in
        (*close*) let t' = Util.arrow refined_formals c in
                  if debug env Options.Low
                  then Util.print3 "Refined let rec %s\n\tfrom type %s\n\tto type %s\n"
                        (Print.lbname_to_string l) (Print.term_to_string t) (Print.term_to_string t');
                  l,t'

                | _ -> failwith "Impossible: Annotated type of 'let rec' is not an arrow" in

        letrecs |> List.map guard_one_letrec

(************************************************************************************************************)
(* Main type-checker begins here                                                                            *)
(************************************************************************************************************)
let rec tc_term env e = tc_maybe_toplevel_term ({env with top_level=false}) e

and tc_maybe_toplevel_term env (e:term) : term                  (* type-checked and elaborated version of e            *)
                                        * lcomp                 (* computation type where the WPs are lazily evaluated *)
                                        * guard_t =             (* well-formedness condition                           *)
  let env = if e.pos=Range.dummyRange then env else Env.set_range env e.pos in
  if debug env Options.Low then Util.print2 "%s (%s)\n" (Range.string_of_range <| Env.get_range env) (Print.tag_of_term e);
  let top = e in
  match e.n with
  | Tm_delayed _ -> tc_term env (SS.compress e)

  | Tm_uinst _
  | Tm_uvar _
  | Tm_bvar _
  | Tm_name _
  | Tm_fvar _
  | Tm_constant _
  | Tm_abs _
  | Tm_arrow _
  | Tm_refine _
  | Tm_type _
  | Tm_unknown -> tc_value env e

  | Tm_meta(e, Meta_desugared Meta_smt_pat) ->
    let e, c, g = tc_tot_or_gtot_term env e in
    let g = {g with guard_f=Trivial} in //VC's in SMT patterns are irrelevant
    e, c, g //strip the Meta going up

  | Tm_meta(e, Meta_pattern pats) ->
    let t, u = U.type_u () in
    let e, c, g = tc_check_tot_or_gtot_term env e t in
    let pats, g' =
        let env, _ = Env.clear_expected_typ env in
        tc_pats env pats in
    let g' = {g' with guard_f=Trivial} in //The pattern may have some VCs associated with it, but these are irrelevant.
    mk (Tm_meta(e, Meta_pattern pats)) (Some t.n) top.pos,
    c,
    Rel.conj_guard g g' //but don't drop g' altogether, since it also contains unification constraints

  | Tm_meta(e, Meta_desugared Sequence) ->
    begin match (SS.compress e).n with
        | Tm_let((_,[{lbname=x; lbdef=e1}]), e2) -> //NS: Why not handle this specially in the deugaring phase, adding a unit annotation on x?
          let e1, c1, g1 = tc_term (Env.set_expected_typ env Common.t_unit) e1 in
          let e2, c2, g2 = tc_term env e2 in
          let c = TcUtil.bind env (Some e1) c1 (None, c2) in
          let e = mk (Tm_let((false, [mk_lb (x, [], c1.eff_name, Common.t_unit, e1)]), e2)) (Some c.res_typ.n) e.pos in
          let e = mk (Tm_meta(e, Meta_desugared Sequence)) (Some c.res_typ.n) top.pos in
          e, c, Rel.conj_guard g1 g2
        | _ ->
          let e, c, g = tc_term env e in
          let e = mk (Tm_meta(e, Meta_desugared Sequence)) (Some c.res_typ.n) top.pos in
          e, c, g
    end

  | Tm_meta(e, m) ->
    let e, c, g = tc_term env e in
    let e = mk (Tm_meta(e, m)) (Some c.res_typ.n) top.pos in
    e, c, g

  | Tm_ascribed (e, Inr expected_c, _) ->
    let expected_c, _, g = tc_comp env expected_c in
    let e, c', g' = tc_term env e in
    let e, expected_c, g'' = check_expected_effect env (Some expected_c) (e, c'.comp()) in
    let t_res = Util.comp_result expected_c in
    mk (Tm_ascribed(e, Inl t_res, Some (Util.comp_effect_name expected_c))) (Some t_res.n) top.pos,
    Util.lcomp_of_comp expected_c,
    Rel.conj_guard g (Rel.conj_guard g' g'')

  | Tm_ascribed (e, Inl t, _) ->
    let k, u = U.type_u () in
    let t, _, f = tc_check_tot_or_gtot_term env t k in
    let e, c, g = tc_term (Env.set_expected_typ env t) e in
    let c, f = TcUtil.strengthen_precondition (Some (fun () -> Errors.ill_kinded_type)) (Env.set_range env t.pos) e c f in
    let e, c, f2 = comp_check_expected_typ env (mk (Tm_ascribed(e, Inl t, Some c.eff_name)) (Some t.n) top.pos) c in
    e, c, Rel.conj_guard f (Rel.conj_guard g f2)

  | Tm_app(head, args) ->
    let env0 = env in
    let env = Env.clear_expected_typ env |> fst |> instantiate_both in
    if debug env Options.High then Util.print2 "(%s) Checking app %s\n" (Range.string_of_range top.pos) (Print.term_to_string top);


    //Don't instantiate head; instantiations will be computed below, accounting for implicits/explicits
    let head, chead, g_head = tc_term (no_inst env) head in
    let e, c, g = if TcUtil.short_circuit_head head
                  then check_short_circuit_args env head chead g_head args (Env.expected_typ env0)
                  else check_application_args env head chead g_head args (Env.expected_typ env0) in
    if Env.debug env Options.Extreme
    then Util.print1 "Introduced {%s} implicits in application\n" (Rel.print_pending_implicits g);
    let c = if Options.should_verify env.curmodule.str
            && not (Util.is_lcomp_partial_return c)
            && Util.is_pure_or_ghost_lcomp c //ADD_EQ_REFINEMENT for pure applications
            then TcUtil.maybe_assume_result_eq_pure_term env e c
            else c in
    if debug env Options.Low
    then Util.print3 "(%s) About to check %s against expected typ %s\n"
            (Print.term_to_string e)
            (Print.comp_to_string <| c.comp())
            (Env.expected_typ env0 |> (fun x -> match x with | None -> "None" | Some t -> Print.term_to_string t));
    let e, c, g' = comp_check_expected_typ env0 e c in
    if debug env Options.Low
    then Util.print2 "(%s) checked ... got %s\n"
            (Print.term_to_string e)
            (Print.comp_to_string <| c.comp());
    let gimp =
        match (SS.compress head).n with
            | Tm_uvar(u, _) ->
              let imp = ("head of application is a uvar", env0, u, e, c.res_typ, head.pos) in
              {Rel.trivial_guard with implicits=[imp]}
            | _ -> Rel.trivial_guard in
    let gres = Rel.conj_guard g (Rel.conj_guard g' gimp) in
    if Env.debug env Options.Extreme
    then Util.print1 "Guard from application node is %s\n" (Rel.guard_to_string env gres);
    e, c, gres

  | Tm_match(e1, eqns) ->
    let env1, topt = Env.clear_expected_typ env in
    let env1 = instantiate_both env1 in
    let e1, c1, g1 = tc_term env1 e1 in
    let env_branches, res_t = match topt with
      | Some t -> env, t
      | None ->
        let k, _ = U.type_u() in
        let res_t = TcUtil.new_uvar env k in
        Env.set_expected_typ env res_t, res_t in

    let guard_x = S.gen_bv "scrutinee" (Some e1.pos) c1.res_typ in
    let t_eqns = eqns |> List.map (tc_eqn guard_x env_branches) in
    let c_branches, g_branches =
      let cases, g = List.fold_right (fun (_, f, c, g) (caccum, gaccum) ->
        (f, c)::caccum, Rel.conj_guard g gaccum) t_eqns ([], Rel.trivial_guard) in
      TcUtil.bind_cases env res_t cases, g in (* bind_cases adds an exhaustiveness check *)

    let cres = TcUtil.bind env (Some e1) c1 (Some guard_x, c_branches) in
    let e = mk (Tm_match(e1, List.map (fun (f, _, _, _) -> f) t_eqns)) (Some cres.res_typ.n) top.pos in
    //NS: TODO remove ascription below? used to be important to ascribe, for recomputing types
    let e = mk (Tm_ascribed(e, Inl cres.res_typ, Some cres.eff_name)) None e.pos in
    if debug env Options.Extreme
    then Util.print2 "(%s) comp type = %s\n"
                      (Range.string_of_range top.pos) (Print.comp_to_string <| cres.comp());

    e, cres, Rel.conj_guard g1 g_branches

  | Tm_let ((false, [{lbname=Inr _}]), _) ->
    if Env.debug env Options.Low then Util.print1 "%s\n" (Print.term_to_string top);
    check_top_level_let env top

  | Tm_let ((false, _), _) ->
    check_inner_let env top

  | Tm_let ((true, {lbname=Inr _}::_), _) ->
    if Env.debug env Options.Low then Util.print1 "%s\n" (Print.term_to_string top);
    check_top_level_let_rec env top

  | Tm_let ((true, _), _) ->
    check_inner_let_rec env top

(************************************************************************************************************)
(* Type-checking values:                                                                                    *)
(*   Values have no special status, except that we structure the code to promote a value type t to a Tot t  *)
(************************************************************************************************************)
and tc_value env (e:term) : term
                          * lcomp
                          * guard_t =
  let check_instantiated_fvar env v dc e t =
    let e, t, implicits = TcUtil.maybe_instantiate env e t in
    //printfn "Instantiated type of %s to %s\n" (Print.term_to_string e) (Print.term_to_string t);
    let tc = if Options.should_verify env.curmodule.str then Inl t else Inr (U.lcomp_of_comp <| mk_Total t) in
    let is_data_ctor = function
        | Some Data_ctor
        | Some (Record_ctor _) -> true
        | _ -> false in
    if is_data_ctor dc && not(Env.is_datacon env v.v)
    then raise (Error(Util.format1 "Expected a data constructor; got %s" v.v.str, Env.get_range env))
    else value_check_expected_typ env e tc implicits in

  //As a general naming convention, we use e for the term being analyzed and its subterms as e1, e2, etc.
  //We use t and its variants for the type of the term being analyzed
  let env = Env.set_range env e.pos in
  let top = SS.compress e in
  match top.n with
  | Tm_bvar x ->
    failwith "Impossible: Violation of locally nameless convention"

  | Tm_uvar(u, t1) -> //the type of a uvar is given directly with it; we do not recheck the type
    let g = match (SS.compress t1).n with
        | Tm_arrow _ -> Rel.trivial_guard
        | _ -> let imp = ("uvar in term", env, u, top, t1, top.pos) in
               {Rel.trivial_guard with implicits=[imp]} in
//    let g = Rel.trivial_guard in
    value_check_expected_typ env e (Inl t1) g

  | Tm_unknown -> //only occurs where type annotations are missing in source programs
    let k, u = U.type_u () in
    let t = TcUtil.new_uvar env k in
    let e = TcUtil.new_uvar env t in
    value_check_expected_typ env e (Inl t) Rel.trivial_guard

  | Tm_name x ->
    let t = if env.use_bv_sorts then x.sort else Env.lookup_bv env x in
    let e = S.bv_to_name ({x with sort=t}) in
    let e, t, implicits = TcUtil.maybe_instantiate env e t in
    let tc = if Options.should_verify env.curmodule.str then Inl t else Inr (U.lcomp_of_comp <| mk_Total t) in
    value_check_expected_typ env e tc implicits

  | Tm_uinst({n=Tm_fvar fv}, us) ->
    let us = List.map (tc_universe env) us in
    let us', t = Env.lookup_lid env fv.fv_name.v in
    if List.length us <> List.length us'
    then raise (Error("Unexpected number of universe instantiations", Env.get_range env))
    else List.iter2 (fun u' u -> match u' with
            | U_unif u'' -> Unionfind.change u'' (Some u)
            | _ -> failwith "Impossible") us' us;
    let fv' = {fv with fv_name={fv.fv_name with ty=t}} in
    let e = S.mk_Tm_uinst (mk (Tm_fvar fv') (Some t.n) e.pos) us in
    check_instantiated_fvar env fv'.fv_name fv'.fv_qual e t

  | Tm_fvar fv ->
    let us, t = Env.lookup_lid env fv.fv_name.v in
    let fv' = {fv with fv_name={fv.fv_name with ty=t}} in
    let e = S.mk_Tm_uinst (mk (Tm_fvar fv') (Some t.n) e.pos) us in
    check_instantiated_fvar env fv'.fv_name fv'.fv_qual e t

  | Tm_constant c ->
    let t = tc_constant env top.pos c in
    let e = mk (Tm_constant c) (Some t.n) e.pos in
    value_check_expected_typ env e (Inl t) Rel.trivial_guard

  | Tm_arrow(bs, c) ->
    let bs, c = SS.open_comp bs c in
    let env0 = env in
    let env, _ = Env.clear_expected_typ env in
    let bs, env, g, us = tc_binders env bs in
    let c, uc, f = tc_comp env c in
    let e = {Util.arrow bs c with pos=top.pos} in
    check_smt_pat env e bs c;
    let u = S.U_max (uc::us) in
    let t = mk (Tm_type u) None top.pos in
    let g = Rel.conj_guard g (Rel.close_guard bs f) in
    value_check_expected_typ env0 e (Inl t) g

  | Tm_type u ->
    let u = tc_universe env u in
    let t = mk (Tm_type(S.U_succ u)) None top.pos in
    let e = mk (Tm_type u) (Some t.n) top.pos in
    value_check_expected_typ env e (Inl t) Rel.trivial_guard

  | Tm_refine(x, phi) ->
    let x, phi = SS.open_term [S.mk_binder x] phi in
    let env0 = env in
    let env, _ = Env.clear_expected_typ env in
    let x, env, f1, u = tc_binder env (List.hd x) in
    if debug env Options.High
    then Util.print3 "(%s) Checking refinement formula %s; binder is %s\n"
        (Range.string_of_range top.pos) (Print.term_to_string phi) (Print.bv_to_string (fst x));
    let t_phi, _ = U.type_u () in
    let phi, _, f2 = tc_check_tot_or_gtot_term env phi t_phi in
    let e = {Util.refine (fst x) phi with pos=top.pos} in
    let t = mk (Tm_type u) None top.pos in
    let g = Rel.conj_guard f1 (Rel.close_guard [x] f2) in
    value_check_expected_typ env0 e (Inl t) g

  | Tm_abs(bs, body, _) ->
    let bs = Util.maybe_add_implicit_binders env bs in
    if Env.debug env Options.Low
    then Util.print1 "Abstraction is: %s\n" (Print.term_to_string ({top with n=Tm_abs(bs, body, None)}));
    let bs, body = SS.open_term bs body in
    tc_abs env top bs body

  | _ ->
    failwith (Util.format1 "Unexpected value: %s" (Print.term_to_string top))

and tc_constant env r (c:sconst) : typ =
     match c with
      | Const_unit -> t_unit
      | Const_bool _ -> t_bool
      | Const_int (_, None) -> t_int
      | Const_int (_, Some (Unsigned, Int8)) -> t_uint8
      | Const_int (_, Some (Signed, Int8)) -> t_int8
      | Const_int (_, Some (Unsigned, Int16)) -> t_uint16
      | Const_int (_, Some (Signed, Int16)) -> t_int16
      | Const_int (_, Some (Unsigned, Int32)) -> t_uint32
      | Const_int (_, Some (Signed, Int32)) -> t_int32
      | Const_int (_, Some (Unsigned, Int64)) -> t_uint64
      | Const_int (_, Some (Signed, Int64)) -> t_int64
      | Const_string _ -> t_string
      | Const_float _ -> t_float
      | Const_char _ -> t_char
      | Const_effect -> Util.ktype0 //NS: really?
      | Const_range _ ->
        let fail () =
            raise (Error("Range constant cannot be checked in this context; expected an instance of 'range_of'", r)) in
        begin match Env.expected_typ env with
            | None -> fail ()
            | Some t ->
              if Option.isSome (U.destruct t Const.range_of_lid)
              then t
              else fail()
        end

      | _ -> raise (Error("Unsupported constant", r))


(************************************************************************************************************)
(* Type-checking computation types                                                                          *)
(************************************************************************************************************)
and tc_comp env c : comp                                      (* checked version of c                       *)
                  * universe                                  (* universe of c.result_typ                   *)
                  * guard_t =                             (* logical guard for the well-formedness of c *)
  match c.n with
    | Total t ->
      let k, u = U.type_u () in
      let t, _, g = tc_check_tot_or_gtot_term env t k in
      mk_Total t, u, g

    | GTotal t ->
      let k, u = U.type_u () in
      let t, _, g = tc_check_tot_or_gtot_term env t k in
      mk_GTotal t, u, g

    | Comp c ->
      let head = S.fvar c.effect_name Delta_constant None in
      let tc = mk_Tm_app head ((as_arg c.result_typ)::c.effect_args) None c.result_typ.pos in
      let tc, _, f = tc_check_tot_or_gtot_term env tc S.teff in
      let _, args = Util.head_and_args tc in
      let res, args = List.hd args, List.tl args in
      let flags, guards = c.flags |> List.map (function
        | DECREASES e ->
            let env, _ = Env.clear_expected_typ env in
            let e, _, g = tc_tot_or_gtot_term env e in
            DECREASES e, g
        | f -> f, Rel.trivial_guard) |> List.unzip in
      let u = match !(fst res).tk with //TODO:ugly
        | Some (Tm_type u) -> u
        | _ -> failwith "Impossible" in
      mk_Comp ({c with
          result_typ=fst res;
          effect_args=args}),
      u,
      List.fold_left Rel.conj_guard f guards

and tc_universe env u : universe =
   let rec aux u =
       let u = SS.compress_univ u in
       match u with
        | U_bvar _  -> failwith "Impossible: locally nameless"
        | U_unknown -> failwith "Unknown universe"
        | U_unif _
        | U_zero    -> u
        | U_succ u  -> U_succ (aux u)
        | U_max us  -> U_max (List.map aux us)
        | U_name x  -> if env.use_bv_sorts || Env.lookup_univ env x
                       then u
                       else raise (Error (Util.format1 "Universe variable '%s' not found" x.idText, Env.get_range env)) in
    match u with
        | U_unknown -> U.type_u () |> snd
        | _ -> aux u

(* Several complex cases from the main type-checker are factored in to separate functions below *)

(*******************************************************************************************************************)
(* Type-checking abstractions, aka lambdas                                                                         *)
(*    top = fun bs -> body, although bs and body must already be opened                                            *)
(*******************************************************************************************************************)
and tc_abs env (top:term) (bs:binders) (body:term) : term * lcomp * guard_t =
    let fail :string -> typ -> 'a = fun msg t ->
        raise (Error(Errors.expected_a_term_of_type_t_got_a_function env msg t top, top.pos)) in

    (***************************************************************************************************************)
    (* check_binders checks that the binders bs of top                                                             *)
    (*               are compatible with the binders of the function typ expected by the context                   *)
    (*               If there are more bs than bs_expected, we only check a prefix and the suffix is returned Inl  *)
    (*               If there are more bs_expected than bs, the suffix of bs_expected is returned Inr              *)
    (***************************************************************************************************************)
    let check_binders env bs bs_expected  : Env.env                           (* env extended with a prefix of bs  *)
                                            * binders                         (* a type-checked prefix of bs       *)
                                            * option<either<binders,binders>> (* suffix of either bs or bs_expected*)
                                            * guard_t                         (* accumulated logical guard         *)
                                            * subst_t =                         (* alpha conv. of bs_expected to bs  *)
        let rec aux (env, out, g, subst) (bs:binders) (bs_expected:binders) = match bs, bs_expected with
            | [], [] -> env, List.rev out, None, g, subst

            | (hd, imp)::bs, (hd_expected, imp')::bs_expected ->
               begin match imp, imp' with
                    | None, Some (Implicit _)
                    | Some (Implicit _), None ->
                      raise (Error(Util.format1 "Inconsistent implicit argument annotation on argument %s" (Print.bv_to_string hd),
                                                  S.range_of_bv hd))
                    | _ -> ()
               end;
               let expected_t = SS.subst subst hd_expected.sort in
               let t, g = match (Util.unmeta hd.sort).n with
                    | Tm_unknown -> expected_t, g
                    | _ ->
                      if Env.debug env Options.High then Util.print1 "Checking binder %s\n" (Print.bv_to_string hd);
                      let t, _, g1 = tc_tot_or_gtot_term env hd.sort in
                      let g2 =
                          TcUtil.label_guard (Env.get_range env)
                            "Type annotation on parameter incompatible with the expected type"
                            (Rel.teq env t expected_t) in
                      let g = Rel.conj_guard g (Rel.conj_guard g1 g2) in
                      t, g in
                let hd = {hd with sort=t} in
                let b = hd, imp in
                let b_expected = (hd_expected, imp') in
                let env = maybe_push_binding env b in
                let subst = maybe_extend_subst subst b_expected  (S.bv_to_name hd) in
                aux (env, b::out, g, subst) bs bs_expected

          | rest, [] -> env, List.rev out, Some (Inl rest), g, subst

          | [], rest -> env, List.rev out, Some (Inr rest), g, subst in

        aux (env, [], Rel.trivial_guard, []) bs bs_expected in


    let rec expected_function_typ env t0 body
        : (option<(typ*bool)> (* any remaining expected type to check against; bool signals to check using teq *)
        * binders             (* binders from the abstraction checked against the binders in the corresponding Typ_fun, if any *)
        * binders             (* let rec binders, suitably guarded with termination check, if any *)
        * option<comp>        (* the expected comp type for the body *)
        * Env.env             (* environment for the body *)
        * term                (* the body itself *)
        * guard_t)            (* accumulated guard from checking the binders *)
        =
       match t0 with
        | None -> (* no expected type; just build a function type from the binders in the term *)
            let _ = match env.letrecs with
                | [] -> ()
                | _ -> failwith "Impossible: Can't have a let rec annotation but no expected type" in
            let bs, envbody, g, _ = tc_binders env bs in
            let copt, body, g = match (SS.compress body).n with
                | Tm_ascribed(e, Inr c, _) ->
                  let c, _, g' = tc_comp envbody c in
                  Some c, body, Rel.conj_guard g g'
                | _ -> None, body, g in
            None, bs, [], copt, envbody, body, g

        | Some t ->
           let t = SS.compress t in
           let rec as_function_typ norm t =
               match (SS.compress t).n with
                | Tm_uvar _
                | Tm_app({n=Tm_uvar _}, _) -> (* expected a uvar; build a function type from the term and unify with it *)
                  let _ = match env.letrecs with | [] -> () | _ -> failwith "Impossible" in
                  let bs, envbody, g, _ = tc_binders env bs in
                  let envbody, _ = Env.clear_expected_typ envbody in
                  Some (t, true), bs, [], None, envbody, body, g

                (* CK: add this case since the type may be f:(a -> M b wp){φ}, in which case I drop the refinement *)
                (* NS: 07/21 dropping the refinement is not sound; we need to check that f validates phi. See Bug #284 *)
                | Tm_refine (b, _) ->
                  let _, bs, bs', copt, env, body, g = as_function_typ norm b.sort in
                  Some (t, false), bs, bs', copt, env, body, g

                | Tm_arrow(bs_expected, c_expected) ->
                  let bs_expected, c_expected = SS.open_comp bs_expected c_expected in
                    (* Two main interesting bits here;
                        1. The expected type may have
                             a. more immediate binders, whereas the function may itself return a function
                             b. fewer immediate binders, meaning that the function type is explicitly curried
                        2. If the function is a let-rec, and the expected type is pure, then we need to add termination checks.
                    *)
                  let check_actuals_against_formals env bs bs_expected =
                      let rec handle_more (env, bs, more, guard, subst) c_expected = match more with
                        | None -> //number of binders match up
                          env, bs, guard, SS.subst_comp subst c_expected

                        | Some (Inr more_bs_expected) -> //more formal parameters; expect the body to return a total function
                          let c = S.mk_Total (Util.arrow more_bs_expected c_expected) in
                          env, bs, guard, SS.subst_comp subst c

                        | Some (Inl more_bs) ->  //more actual args
                          let c = SS.subst_comp subst c_expected in
                          (* the expected type is explicitly curried *)
                          if Util.is_total_comp c
                          then let t = unfold_whnf env (Util.comp_result c) in
                               match t.n with
                                | Tm_arrow(bs_expected, c_expected) ->
                                  let (env, bs', more, guard', subst) = check_binders env more_bs bs_expected in
                                  handle_more (env, bs@bs', more, Rel.conj_guard guard guard', subst) c_expected
                                | _ -> fail (Util.format1 "More arguments than annotated type (%s)" (Print.term_to_string t)) t
                          else fail "Function definition takes more arguments than expected from its annotated type" t in

                       handle_more (check_binders env bs bs_expected) c_expected in

                 let mk_letrec_env envbody bs c =
                     let letrecs = guard_letrecs envbody bs c in
                     let envbody = {envbody with letrecs=[]} in
                     letrecs |> List.fold_left (fun (env, letrec_binders) (l,t) ->
//                        let t = N.normalize [N.EraseUniverses; N.Beta] env t in
//                        printfn "Checking let rec annot: %s\n" (Print.term_to_string t);
                        let t, _, _ = tc_term (Env.clear_expected_typ env |> fst) t in
                        let env = Env.push_let_binding env l ([], t) in
                        let lb = match l with
                            | Inl x -> S.mk_binder ({x with sort=t})::letrec_binders
                            | _ -> letrec_binders in
                        env, lb)
                      (envbody, []) in

                 let envbody, bs, g, c = check_actuals_against_formals env bs bs_expected in
                 let envbody, letrecs = if Options.should_verify env.curmodule.str then mk_letrec_env envbody bs c else envbody, [] in
                 let envbody = Env.set_expected_typ envbody (Util.comp_result c) in
                 Some (t, false), bs, letrecs, Some c, envbody, body, g

                | _ -> (* expected type is not a function;
                          try normalizing it first;
                          otherwise synthesize a type and check it against the given type *)
                  if not norm
                  then as_function_typ true (unfold_whnf env t)
                  else let _, bs, _, c_opt, envbody, body, g = expected_function_typ env None body in
                       Some (t, false), bs, [], c_opt, envbody, body, g in
           as_function_typ false t in

    let use_eq = env.use_eq in
    let env, topt = Env.clear_expected_typ env in

    if Env.debug env Options.High
    then Util.print2 "!!!!!!!!!!!!!!!Expected type is %s, top_level=%s\n"
          (match topt with | None -> "None" | Some t -> Print.term_to_string t)
          (if env.top_level then "true" else "false");

    let tfun_opt, bs, letrec_binders, c_opt, envbody, body, g = expected_function_typ env topt body in
    let body, cbody, guard_body = tc_term ({envbody with top_level=false; use_eq=use_eq}) body in

    if Env.debug env Options.Low
    then Util.print3 "!!!!!!!!!!!!!!!body %s has type %s\nguard is %s\n"
          (Print.term_to_string body)
          (Print.comp_to_string <| cbody.comp())
          (guard_to_string env guard_body);

    let guard_body =  //we don't abstract over subtyping constraints; so solve them now
        Rel.solve_deferred_constraints envbody guard_body in

    if Env.debug env <| Options.Other "Implicits"
    then Util.print2 "Introduced %s implicits in body of abstraction\nAfter solving constraints, cbody is %s\n"
        (string_of_int <| List.length guard_body.implicits)
        (Print.comp_to_string <| cbody.comp());

    let body, cbody, guard = check_expected_effect ({envbody with use_eq=use_eq}) c_opt (body, cbody.comp()) in
    let guard = Rel.conj_guard guard_body guard in
    let guard = if env.top_level || not(Options.should_verify env.curmodule.str)
                then Rel.discharge_guard envbody (Rel.conj_guard g guard)
                else let guard = Rel.close_guard (bs@letrec_binders) guard in
                     Rel.conj_guard g guard in

<<<<<<< HEAD
    let tfun_computed = Util.arrow bs cbody in
    let e = Util.abs bs body (Some (Util.lcomp_of_comp cbody)) in
=======
    let tfun_computed = Util.arrow bs cbody in 
    let e = Util.abs bs body (Some (Util.lcomp_of_comp cbody |> Inl)) in
>>>>>>> 480233c0
    let e, tfun, guard = match tfun_opt with
        | Some (t, use_teq) ->
           let t = SS.compress t in
           begin match t.n with
                | Tm_arrow _ ->
                    //we already checked the body to have the expected type; so, no need to check again
                    //just repackage the expression with this type; t is guaranteed to be alpha equivalent to tfun_computed
                    e, t, guard
                | _ ->
                    let e, guard' =
                        if use_teq
                        then e, Rel.teq env t tfun_computed
                        else TcUtil.check_and_ascribe env e tfun_computed t in
                    e, t, Rel.conj_guard guard guard'
           end

        | None -> e, tfun_computed, guard in

    let c = if env.top_level then mk_Total tfun else TcUtil.return_value env tfun e in
    let c, g = TcUtil.strengthen_precondition None env e (U.lcomp_of_comp c) guard in
    e, c, g

(******************************************************************************)
(* Type-checking applications: Tm_app head args                               *)
(*      head is already type-checked has comp type chead, with guard ghead    *)
(******************************************************************************)
and check_application_args env head chead ghead args expected_topt : term * lcomp * guard_t=
    let n_args = List.length args in
    let r = Env.get_range env in
    let thead = chead.res_typ in
    if debug env Options.High then Util.print2 "(%s) Type of head is %s\n" (Range.string_of_range head.pos) (Print.term_to_string thead);
    let rec check_function_app norm tf =
       match (Util.unrefine tf).n with
        | Tm_uvar _
        | Tm_app({n=Tm_uvar _}, _) ->
            let rec tc_args env args : (Syntax.args * list<lcomp> * guard_t) = match args with
                | [] -> ([], [], Rel.trivial_guard)
                | (e, imp)::tl ->
                    let e, c, g_e = tc_term env e in
                    let args, comps, g_rest = tc_args env tl in
                    (e, imp)::args, c::comps, Rel.conj_guard g_e g_rest in
            (* Infer: t1 -> ... -> tn -> C ('u x1...xm),
                    where ti are the result types of each arg
                    and   xi are the free type/term variables in the environment
               where C = GTot, if the expected result type is Type(u)
                else C = Tot,  if the ML monad is not in scope
                else C = ML,   otherwise *)
            let args, comps, g_args = tc_args env args in
            let bs = null_binders_of_tks (comps |> List.map (fun c -> c.res_typ, None)) in
            let ml_or_tot = match Env.try_lookup_effect_lid env Const.effect_ML_lid with
                | None -> fun t r -> S.mk_Total t
                | _ -> Util.ml_comp in
            let ml_or_tot = match expected_topt with
                | None -> ml_or_tot
                | Some t ->
                  match (SS.compress t).n with
                    | Tm_type _ -> fun t r -> S.mk_GTotal t
                    | _ -> ml_or_tot in

            let cres = ml_or_tot (TcUtil.new_uvar env (U.type_u () |> fst)) r in
            let bs_cres = Util.arrow bs cres in
            if Env.debug env <| Options.Extreme
            then Util.print3 "Forcing the type of %s from %s to %s\n"
                            (Print.term_to_string head)
                            (Print.term_to_string tf)
                            (Print.term_to_string bs_cres);
            Rel.force_trivial_guard env <| Rel.teq env tf bs_cres;
            let comp = List.fold_right (fun c out -> TcUtil.bind env None c (None, out)) (chead::comps) (U.lcomp_of_comp <| cres) in
            mk_Tm_app head args (Some comp.res_typ.n) r, comp, Rel.conj_guard ghead g_args

        | Tm_arrow(bs, c) ->
            let bs, c = SS.open_comp bs c in

            let rec tc_args (subst,  (* substituting actuals for formals seen so far, when actual is pure *)
                            outargs, (* type-checked actuals *)
                            arg_rets,(* The results of each argument at the logic level *)
                            comps,   (* computation types for each actual *)
                            g,       (* conjoined guard formula for all the actuals *)
                            fvs)     (* unsubstituted formals, to check that they do not occur free elsewhere in the type of f *)
                            bs       (* formal parameters *)
                            cres     (* function result comp *)
                            args     (* actual arguments  *) : (term * lcomp * guard_t) =
            match bs, args with
            | (x, Some (Implicit _))::rest, (_, None)::_ -> (* instantiate an implicit arg *)
                let t = SS.subst subst x.sort in
                check_no_escape (Some head) env fvs t;
                let varg, _, implicits = TcUtil.new_implicit_var "Instantiating implicit argument in application" head.pos env t in //new_uvar env t in
                let subst = NT(x, varg)::subst in
                let arg = varg, as_implicit true in
                tc_args (subst, arg::outargs, arg::arg_rets, comps, Rel.conj_guard implicits g, fvs) rest cres args

            | (x, aqual)::rest, (e, aq)::rest' -> (* a concrete argument *)
                let _ = match aqual, aq with
                | Some (Implicit _), Some (Implicit _)
                | None, None
                | Some Equality, None -> ()
                | _ -> raise (Error("Inconsistent implicit qualifier", e.pos)) in
                let targ = SS.subst subst x.sort in
                let x = {x with sort=targ} in
                if debug env Options.Extreme then  Util.print1 "\tType of arg (after subst) = %s\n" (Print.term_to_string targ);
                check_no_escape (Some head) env fvs targ;
                let env = Env.set_expected_typ env targ in
                let env = {env with use_eq=is_eq aqual} in
                if debug env Options.High then  Util.print3 "Checking arg (%s) %s at type %s\n" (Print.tag_of_term e) (Print.term_to_string e) (Print.term_to_string targ);
                let e, c, g_e = tc_term env e in
                let g = Rel.conj_guard g g_e in
//                if debug env Options.High then Util.print2 "Guard on this arg is %s;\naccumulated guard is %s\n" (guard_to_string env g_e) (guard_to_string env g);
                let arg = e, aq in
                if Util.is_tot_or_gtot_lcomp c //e is Tot or GTot; we can just substitute it
                then let subst = maybe_extend_subst subst (List.hd bs) e in
                    tc_args (subst, arg::outargs, arg::arg_rets, comps, g, fvs) rest cres rest'
                else if TcUtil.is_pure_or_ghost_effect env c.eff_name //its conditionally pure; can substitute, but must check its WP
                then let subst = maybe_extend_subst subst (List.hd bs) e in
                     let comps, guard =
                        (Some x, c)::comps, g in
                     tc_args (subst, arg::outargs, arg::arg_rets, comps, guard, fvs) rest cres rest'
                else if is_null_binder (List.hd bs) //it's not pure, but the function isn't dependent; just check its WP
                then let newx = S.new_bv (Some e.pos) c.res_typ in
                     let arg' = S.as_arg <| S.bv_to_name newx in
                     tc_args (subst, arg::outargs, arg'::arg_rets, (Some newx, c)::comps, g, fvs) rest cres rest'
                else //e is impure and the function may be dependent...
                     //need to check that the variable does not occur free in the rest of the function type
                     //by adding x to fvs
                     tc_args (subst, arg::outargs, S.as_arg (S.bv_to_name x)::arg_rets,
                             (Some x, c)::comps, g, x::fvs) rest cres rest'

            | _, [] -> (* no more args; full or partial application *)
                check_no_escape (Some head) env fvs cres.res_typ;
                let cres, g =
                  match bs with
                    | [] -> (* full app *)
                        let cres = TcUtil.subst_lcomp subst cres in
                        (* If we have f e1 e2
                            where e1 or e2 is impure but f is a pure function,
                            then refine the result to be equal to f x1 x2,
                            where xi is the result of ei. (See the last two tests in examples/unit-tests/unit1.fst)
                        *)
                        let g = Rel.conj_guard ghead g in

                        let refine_with_equality =
                            //if the function is pure, but its arguments are not, then add an equality refinement here
                            //OW, for pure applications we always add an equality at the end; see ADD_EQ_REFINEMENT below
                            Util.is_pure_or_ghost_lcomp cres
                            && comps |> Util.for_some (fun (_, c) -> not (Util.is_pure_or_ghost_lcomp c)) in
                            (* if the guard is trivial, then strengthen_precondition below will not add an equality; so add it here *)

                        let cres = //NS: Choosing when to add an equality refinement is VERY important for performance.
                                    //Adding it unconditionally impacts run time by >5x
                            if refine_with_equality
                            then Util.maybe_assume_result_eq_pure_term env
                                    (mk_Tm_app head (List.rev arg_rets) (Some cres.res_typ.n) r)
                                    cres
                            else (if Env.debug env Options.Low
                                    then Util.print3 "Not refining result: f=%s; cres=%s; guard=%s\n"
                                        (Print.term_to_string head) (Print.lcomp_to_string cres) (guard_to_string env g);
                                    cres) in

                        (* TODO: relabeling the labeled sub-terms in cres to report failing pre-conditions at this call-site *)
                        cres, g

                    | _ ->  (* partial app *)
                        let g = Rel.conj_guard ghead g |> Rel.solve_deferred_constraints env in
                        U.lcomp_of_comp <| mk_Total  (SS.subst subst <| Util.arrow bs (cres.comp())), g in

                if debug env Options.Low then Util.print1 "\t Type of result cres is %s\n" (Print.lcomp_to_string cres);
                let comp = List.fold_left (fun out c -> TcUtil.bind env None (snd c) (fst c, out)) cres comps in
                let comp = TcUtil.bind env None chead (None, comp) in
                let app =  mk_Tm_app head (List.rev outargs) (Some comp.res_typ.n) r in
                let comp = TcUtil.record_application_site env app comp in
                let comp, g = TcUtil.strengthen_precondition None env app comp g in //Each conjunct in g is already labeled
                if debug env Options.Low
                then Util.print2 "\t Type of app term %s is %s\n" (N.term_to_string env app) (Print.comp_to_string (comp.comp()));
                app, comp, g


            | [], arg::_ -> (* too many args, except maybe c returns a function *)
                let rec aux norm tres =
                let tres = SS.compress tres |> Util.unrefine in
                match tres.n with
                    | Tm_arrow(bs, cres') ->
                        if debug env Options.Low
                        then Util.print1 "%s: Warning: Potentially redundant explicit currying of a function type \n"
                            (Range.string_of_range tres.pos);
                        tc_args (subst, outargs, arg_rets, (None, cres)::comps, g, fvs) bs (U.lcomp_of_comp cres') args
                    | _ when (not norm) ->
                        aux true (unfold_whnf env tres)
                    | _ -> raise (Error(Util.format2 "Too many arguments to function of type %s; got %s arguments"
                                            (N.term_to_string env tf) (Util.string_of_int n_args), argpos arg)) in
                aux false cres.res_typ in

            tc_args ([], [], [], [], Rel.trivial_guard, []) bs (U.lcomp_of_comp c) args

        | _ ->
            if not norm
            then check_function_app true (unfold_whnf env tf)
            else raise (Error(Errors.expected_function_typ env tf, head.pos)) in

    check_function_app false (N.normalize [N.Beta;N.WHNF] env (Util.unrefine thead))

(******************************************************************************)
(* SPECIAL CASE OF CHECKING APPLICATIONS:                                     *)
(*        head symbol is one of &&, ||, /\, \/, ==>                           *)
(*   ALL OF THEM HAVE A LOGICAL SPEC THAT IS BIASED L-to-R,                   *)
(*  aka they are short-circuiting                                             *)
(******************************************************************************)
and check_short_circuit_args env head chead g_head args expected_topt : term * lcomp * guard_t =
    let r = Env.get_range env in
    let tf = SS.compress chead.res_typ in
    match tf.n with
        | Tm_arrow(bs, c) when (Util.is_total_comp c && List.length bs=List.length args) ->
          let res_t = Util.comp_result c in
          let args, guard, ghost = List.fold_left2 (fun (seen, guard, ghost) (e, aq) (b, aq') ->
                if aq<>aq' then raise (Error("Inconsistent implicit qualifiers", e.pos));
                let e, c, g = tc_check_tot_or_gtot_term env e b.sort in //NS: this forbids stuff like !x && y, maybe that's ok
                let short = TcUtil.short_circuit head seen in
                let g = Rel.imp_guard (Rel.guard_of_guard_formula short) g in
                let ghost = ghost
                          || (not (Util.is_total_lcomp c)
                              && not (TcUtil.is_pure_effect env c.eff_name)) in
                seen@[as_arg e], Rel.conj_guard guard g, ghost) ([], g_head, false) args bs in
          let e = mk_Tm_app head args (Some res_t.n) r  in
          let c = if ghost then S.mk_GTotal res_t |> Util.lcomp_of_comp else Util.lcomp_of_comp c in
          let c, g = TcUtil.strengthen_precondition None env e c guard in
          e, c, g

        | _ -> //fallback
          check_application_args env head chead g_head args expected_topt


(********************************************************************************************************************)
(* Type-checking a pattern-matching branch                                                                          *)
(* the pattern, when_clause and branch are closed                                                                   *)
(* scrutinee is the logical name of the expression being matched; it is not in scope in the branch                  *)
(*           but it is in scope for the VC of the branch                                                            *)
(* env does not contain scrutinee, or any of the pattern-bound variables                                            *)
(* the returned terms are well-formed in an environment extended with the scrutinee only                            *)
(********************************************************************************************************************)
and tc_eqn scrutinee env branch
        : (pat * option<term> * term)                                                             (* checked branch *)
        * term       (* the guard condition for taking this branch, used by the caller for the exhaustiveness check *)
        * lcomp                                                                   (* computation type of the branch *)
        * guard_t =                                                                    (* well-formedness condition *)
  let pattern, when_clause, branch_exp = SS.open_branch branch in
  let cpat, _, cbr = branch in

  (*<tc_pat>*)
  let tc_pat (allow_implicits:bool) (pat_t:typ) p0 :
        pat                                (* the type-checked, fully decorated pattern                             *)
      * list<bv>                           (* all its bound variables, used for closing the type of the branch term *)
      * Env.env                            (* the environment extended with all the binders                         *)
      * list<term>                         (* terms corresponding to each clause in the disjunctive pat             *)
      * list<term>                         (* the same terms in normal form                                         *)
      =
    let pat_bvs, exps, p = TcUtil.pat_as_exps allow_implicits env p0 in //an expression for each clause in a disjunctive pattern
    if Env.debug env Options.High
    then Util.print2 "Pattern %s elaborated to %s\n" (Print.pat_to_string p0) (Print.pat_to_string p);
    let pat_env = List.fold_left Env.push_bv env pat_bvs in
    let env1, _ = Env.clear_expected_typ pat_env in
    let env1 = {env1 with Env.is_pattern=true} in  //just a flag for a better error message
    let expected_pat_t = Rel.unrefine env pat_t in
    let exps, norm_exps = exps |> List.map (fun e ->
        if Env.debug env Options.High
        then Util.print2 "Checking pattern expression %s against expected type %s\n" (Print.term_to_string e) (Print.term_to_string pat_t);

        let e, lc, g =  tc_term env1 e in //only keep the unification/subtyping constraints; discard the logical guard for patterns
                                          //Q: where is it being discarded? A: we only use lc.res_typ below, and forget abouts its WP
        if Env.debug env Options.High
        then Util.print2 "Pre-checked pattern expression %s at type %s\n" (N.term_to_string env e) (N.term_to_string env lc.res_typ);

        let g' = Rel.teq env lc.res_typ expected_pat_t in
        let g = Rel.conj_guard g g' in
        let _ = Rel.discharge_guard env ({g with guard_f=Trivial}) |> Rel.resolve_implicits in
        let e' = N.normalize [N.Beta] env e in
        let uvars_to_string uvs = uvs |> Util.set_elements |> List.map (fun (u, _) -> Print.uvar_to_string u) |> String.concat ", " in
        let uvs1 = Free.uvars e' in
        let uvs2 = Free.uvars expected_pat_t in
        if not <| Util.set_is_subset_of uvs1 uvs2
        then (let unresolved = Util.set_difference uvs1 uvs2 |> Util.set_elements in
              raise (Error(Util.format3 "Implicit pattern variables in %s could not be resolved against expected type %s;\
                                         Variables {%s} were unresolved; please bind them explicitly"
                                    (N.term_to_string env e')
                                    (N.term_to_string env expected_pat_t)
                                    (unresolved |> List.map (fun (u, _) -> Print.uvar_to_string u) |> String.concat ", "), p.p)));

        if Env.debug env Options.High
        then Util.print1 "Done checking pattern expression %s\n" (N.term_to_string env e);

        //explicitly return e here, not its normal form, since pattern decoration relies on it
        e,e') |> List.unzip in
    let p = TcUtil.decorate_pattern env p exps in
    p, pat_bvs, pat_env, exps, norm_exps in
  (*</tc_pat>*)

  let pat_t = scrutinee.sort in
  let scrutinee_tm = S.bv_to_name scrutinee in
  let scrutinee_env, _ = Env.push_bv env scrutinee |> Env.clear_expected_typ in

  (* 1. Check the pattern *)
  let pattern, pat_bvs, pat_env, disj_exps, norm_disj_exps = tc_pat true pat_t pattern in //disj_exps, an exp for each arm of a disjunctive pattern

  (* 2. Check the when clause *)
  let when_clause, g_when = match when_clause with
    | None -> None, Rel.trivial_guard
    | Some e ->
        if Options.should_verify (env.curmodule.str)
        then raise (Error("When clauses are not yet supported in --verify mode; they will be some day", e.pos))
        //             let e, c, g = no_logical_guard pat_env <| tc_total_exp (Env.set_expected_typ pat_env TcUtil.t_bool) e in
        //             Some e, g
        else let e, c, g = tc_term (Env.set_expected_typ pat_env Common.t_bool) e in
             Some e, g in

  (* 3. Check the branch *)
  let branch_exp, c, g_branch = tc_term pat_env branch_exp in

  (* 4. Lift the when clause to a logical condition. *)
  (*    It is used in step 5 (a) below, and in step 6 (d) to build the branch guard *)
  let when_condition = match when_clause with
        | None -> None
        | Some w -> Some <| Util.mk_eq Util.t_bool Util.t_bool w Const.exp_true_bool in

  (* 5 (a). Build equality conditions between the pattern and the scrutinee                                   *)
  (*   (b). Weaken the VCs of the branch and when clause with the equalities from 5(a) and the when condition *)
  (*   (c). Close the VCs so that they no longer have the pattern-bound variables occurring free in them      *)
  let c, g_when, g_branch =

    (* (a) eqs are equalities between the scrutinee and the pattern *)
    let eqs = disj_exps |> List.fold_left (fun fopt e ->
        let e = SS.compress e in
        match e.n with
            | Tm_uvar _
            | Tm_constant _
            | Tm_fvar _ -> fopt (* Equation for non-binding forms are handled with the discriminators below *)
            | _ ->
              let clause = Util.mk_eq pat_t pat_t scrutinee_tm e in
              match fopt with
                | None -> Some clause
                | Some f -> Some <| Util.mk_disj clause f) None in

    let c, g_branch = Util.strengthen_precondition None env branch_exp c g_branch in
    //g_branch is trivial, its logical content is now incorporated within c

    (* (b) *)
    let c_weak, g_when_weak =
     match eqs, when_condition with
      | None, None ->
        c, g_when

      | Some f, None ->
        let gf = NonTrivial f in
        let g = Rel.guard_of_guard_formula gf in
        TcUtil.weaken_precondition env c gf,
        Rel.imp_guard g g_when

      | Some f, Some w ->
        let g_f = NonTrivial f in
        let g_fw = NonTrivial (Util.mk_conj f w) in
        TcUtil.weaken_precondition env c g_fw,
        Rel.imp_guard (Rel.guard_of_guard_formula g_f) g_when

      | None, Some w ->
        let g_w = NonTrivial w in
        let g = Rel.guard_of_guard_formula g_w in
        TcUtil.weaken_precondition env c g_w,
        g_when in

    (* (c) *)
    let binders = List.map S.mk_binder pat_bvs in
    TcUtil.close_comp env pat_bvs c_weak,
    Rel.close_guard binders g_when_weak,
    g_branch in

  (* 6. Building the guard for this branch;                                                             *)
  (*        the caller assembles the guards for each branch into an exhaustiveness check.               *)
  (*                                                                                                    *)
  (* (a) Compute the branch guard for each arm of a disjunctive pattern.                                *)
  (*      logically the same as step 5(a),                                                              *)
  (*      but expressed in terms for discriminators and projectors on sub-terms of scrutinee            *)
  (*      for the benefit of the caller, who works in an environment without the pattern-bound vars     *)
  (*                                                                                                    *)
  (* (b) Type-check the condition computed in 6 (a)                                                     *)
  (*                                                                                                    *)
  (* (c) Make a disjunctive formula out of 6(b) for each arm of the pattern                             *)
  (*                                                                                                    *)
  (* (d) Strengthen 6 (c) with the when condition, if there is one                                      *)
  let branch_guard =
      (* 6 (a) *)
      let rec build_branch_guard scrutinee_tm pat_exp : list<typ> =
        let discriminate scrutinee_tm f =
            if List.length (Env.datacons_of_typ env (Env.typ_of_datacon env f.v)) > 1
            then
                let disc = S.fvar (Util.mk_discriminator f.v) Delta_equational None in
                let disc = mk_Tm_app disc [as_arg scrutinee_tm] None scrutinee_tm.pos in
                [Util.mk_eq Util.t_bool Util.t_bool disc Const.exp_true_bool]
            else [] in

        let fail () =
            failwith (Util.format3 "tc_eqn: Impossible (%s) %s (%s)"
                                        (Range.string_of_range pat_exp.pos)
                                        (Print.term_to_string pat_exp)
                                        (Print.tag_of_term pat_exp))  in

        let rec head_constructor t = match t.n with
            | Tm_fvar fv -> fv.fv_name
            | Tm_uinst(t, _) -> head_constructor t
            | _ -> fail () in

        let pat_exp = SS.compress pat_exp |> Util.unmeta in
        match pat_exp.n with
            | Tm_uvar _
            | Tm_app({n=Tm_uvar _}, _)
            | Tm_name _
            | Tm_constant Const_unit -> []
            | Tm_constant _ -> [mk_Tm_app Util.teq [as_arg scrutinee_tm; as_arg pat_exp] None scrutinee_tm.pos]
            | Tm_uinst _
            | Tm_fvar _ ->
              let f = head_constructor pat_exp in
              if not (Env.is_datacon env f.v)
              then [] //A non-pattern sub-term, typically a type constructor unified via a dot-pattern
              else discriminate scrutinee_tm (head_constructor pat_exp)
            | Tm_app(head, args) ->
                let f = head_constructor head in
                if not (Env.is_datacon env f.v) //A non-pattern sub-term of pat_exp
                then []
                else let sub_term_guards = args |> List.mapi (fun i (ei, _) ->
                        let projector = Env.lookup_projector env f.v i in //NS: TODO ... should this be a marked as a record projector? But it doesn't matter for extraction
                        match Env.try_lookup_lid env projector with
                         | None -> []
                         | _ ->
                            let sub_term = mk_Tm_app (S.fvar (Ident.set_lid_range projector f.p) Delta_equational None) [as_arg scrutinee_tm] None f.p in
                            build_branch_guard sub_term ei) |> List.flatten in
                     discriminate scrutinee_tm f @ sub_term_guards
            | _ -> [] in //a non-pattern sub-term: must be from a dot pattern

      (* 6 (b) *)
      let build_and_check_branch_guard scrutinee_tm pat =
         if not (Options.should_verify env.curmodule.str)
         then TcUtil.fvar_const env Const.true_lid //if we're not verifying, then don't even bother building it
         else let t = Util.mk_conj_l <| build_branch_guard scrutinee_tm pat in
              let k, _ = U.type_u() in
              let t, _, _ = tc_check_tot_or_gtot_term scrutinee_env t k in
              t in

      (* 6 (c) *)
     let branch_guard = norm_disj_exps |> List.map (build_and_check_branch_guard scrutinee_tm) |> Util.mk_disj_l  in

      (* 6 (d) *)
      let branch_guard = match when_condition with
        | None -> branch_guard
        | Some w -> Util.mk_conj branch_guard w in

      branch_guard in

  let guard = Rel.conj_guard g_when g_branch in

  if Env.debug env Options.High
  then Util.print1 "Carrying guard from match: %s\n" <| guard_to_string env guard;

  SS.close_branch (pattern, when_clause, branch_exp),
  branch_guard, //expressed in terms of discriminators and projectors on scrutinee---does not contain the pattern-bound variables
  c, //closed already---does not contain free pattern-bound variables
  guard

(******************************************************************************)
(* Checking a top-level, non-recursive let-binding:                           *)
(* top-level let's may be generalized, if they are not annotated              *)
(* the body of a top-level let is always ()---no point in checking it         *)
(******************************************************************************)
and check_top_level_let env e =
   let env = instantiate_both env in
   match e.n with
      | Tm_let((false, [lb]), e2) ->
(*open*) let e1, univ_vars, c1, g1, annotated = check_let_bound_def true env lb in
         (* Maybe generalize its type *)
         let g1, e1, univ_vars, c1 =
            if annotated && not env.generalize
            then g1, e1, univ_vars, c1
            else let g1 = Rel.solve_deferred_constraints env g1 |> Rel.resolve_implicits in
                 let _, univs, e1, c1 = List.hd (TcUtil.generalize env [lb.lbname, e1, c1.comp()]) in
                 g1, e1, univs, Util.lcomp_of_comp c1 in

         (* Check that it doesn't have a top-level effect; warn if it does *)
         let e2, c1 =
            if Options.should_verify env.curmodule.str
            then let ok, c1 = TcUtil.check_top_level env g1 c1 in //check that it has no effect and a trivial pre-condition
                 if ok
                 then e2, c1
                 else (if !Options.warn_top_level_effects //otherwise warn
                       then Errors.warn (Env.get_range env) Errors.top_level_effect;
                       mk (Tm_meta(e2, Meta_desugared Masked_effect)) None e2.pos, c1) //and tag it as masking an effect
            else //even if we're not verifying, still need to solve remaining unification/subtyping constraints
                 (Rel.force_trivial_guard env g1;
                  e2, c1.comp()) in


         (* the result always has type ML unit *)
         let cres = U.lcomp_of_comp <| Util.ml_comp Common.t_unit e.pos in
         e2.tk := Some (Common.t_unit.n);

(*close*)let lb = Util.close_univs_and_mk_letbinding None lb.lbname univ_vars (Util.comp_result c1) (Util.comp_effect_name c1) e1 in
         mk (Tm_let((false, [lb]), e2))
           (Some (Common.t_unit.n))
           e.pos,
         cres,
         Rel.trivial_guard

       | _ -> failwith "Impossible"

(******************************************************************************)
(* Checking an inner non-recursive let-binding:                               *)
(* inner let's are never implicitly generalized                               *)
(* let x = e1 in e2  is logically a bind (lift c1) (\x. lift c2)              *)
(*    except that we also need to strengthen it with well-formedness checks   *)
(*    and a check that x does not escape its scope in the type of c2          *)
(******************************************************************************)
and check_inner_let env e =
   let env = instantiate_both env in
   match e.n with
     | Tm_let((false, [lb]), e2) ->
       let env = {env with top_level=false} in
       let e1, _, c1, g1, annotated = check_let_bound_def false (Env.clear_expected_typ env |> fst) lb in
       let x = {Util.left lb.lbname with sort=c1.res_typ} in
       let lb = Util.mk_letbinding (Inl x) [] c1.res_typ c1.eff_name e1 in
       let xb, e2 = SS.open_term [S.mk_binder x] e2 in
       let xbinder = List.hd xb in
       let x = fst xbinder in
       let e2, c2, g2 = tc_term (Env.push_bv env x) e2 in
       let cres = TcUtil.bind env (Some e1) c1 (Some x, c2) in
       let e = mk (Tm_let((false, [lb]), SS.close xb e2)) (Some cres.res_typ.n) e.pos in
       let x_eq_e1 = NonTrivial <| Util.mk_eq c1.res_typ c1.res_typ (S.bv_to_name x) e1 in
       let g2 = Rel.close_guard xb
                      (Rel.imp_guard (Rel.guard_of_guard_formula x_eq_e1) g2) in
       let guard = Rel.conj_guard g1 g2 in
       if annotated
       then e, cres, guard
       else (* no expected type; check that x doesn't escape it's scope *)
            (check_no_escape None env [x] cres.res_typ;
             e, cres, guard)

    | _ -> failwith "Impossible"

(******************************************************************************)
(* top-level let rec's may be generalized, if they are not annotated          *)
(******************************************************************************)
and check_top_level_let_rec env top =
    let env = instantiate_both env in
    match top.n with
        | Tm_let((true, lbs), e2) ->
(*open*)   let lbs, e2 = SS.open_let_rec lbs e2 in

           let env0, topt = Env.clear_expected_typ env in
           let lbs, rec_env = build_let_rec_env true env0 lbs in
           let lbs, g_lbs = check_let_recs rec_env lbs in
           let g_lbs = Rel.solve_deferred_constraints env g_lbs |> Rel.resolve_implicits in

           let all_lb_names = lbs |> List.map (fun lb -> right lb.lbname) |> Some in

           let lbs =
              if not env.generalize
              then lbs |> List.map (fun lb ->
                    if lb.lbunivs = []
                    then lb
                    else Util.close_univs_and_mk_letbinding all_lb_names lb.lbname lb.lbunivs lb.lbtyp lb.lbeff lb.lbdef)
              else let ecs = TcUtil.generalize env (lbs |> List.map (fun lb ->
                                lb.lbname,
                                lb.lbdef,
                                S.mk_Total lb.lbtyp)) in
                   ecs |> List.map (fun (x, uvs, e, c) ->
                      Util.close_univs_and_mk_letbinding all_lb_names x uvs (Util.comp_result c) (Util.comp_effect_name c) e) in

          let cres = U.lcomp_of_comp <| S.mk_Total Common.t_unit in
          let _ = e2.tk := Some Common.t_unit.n in

(*close*) let lbs, e2 = SS.close_let_rec lbs e2 in
          mk (Tm_let((true, lbs), e2)) (Some Common.t_unit.n) top.pos,
          cres,
          Rel.discharge_guard env g_lbs

        | _ -> failwith "Impossible"

(******************************************************************************)
(* inner let rec's are never implicitly generalized *)
(******************************************************************************)
and check_inner_let_rec env top =
    let env = instantiate_both env in
    match top.n with
        | Tm_let((true, lbs), e2) ->
(*open*)  let lbs, e2 = SS.open_let_rec lbs e2 in

          let env0, topt = Env.clear_expected_typ env in
          let lbs, rec_env = build_let_rec_env false env0 lbs in
          let lbs, g_lbs = check_let_recs rec_env lbs in

          let env, lbs = lbs |> Util.fold_map (fun env lb ->
            let x = {left lb.lbname with sort=lb.lbtyp} in
            let lb = {lb with lbname=Inl x} in
            let env = Env.push_let_binding env lb.lbname ([], lb.lbtyp) in //local let recs are not universe polymorphic
            env, lb) env in

          let bvs = lbs |> List.map (fun lb -> left (lb.lbname)) in

          let e2, cres, g2 = tc_term env e2 in
          let guard = Rel.conj_guard g_lbs g2 in
          let cres = TcUtil.close_comp env bvs cres in
          let tres = norm env cres.res_typ in
          let cres = {cres with res_typ=tres} in

(*close*) let lbs, e2 = SS.close_let_rec lbs e2 in
          let e = mk (Tm_let((true, lbs), e2)) (Some tres.n) top.pos in

          begin match topt with
              | Some _ -> e, cres, guard //we have an annotation
              | None -> check_no_escape None env bvs tres;
                        e, cres, guard
          end

        | _ -> failwith "Impossible"

(******************************************************************************)
(* build an environment with recursively bound names.                         *)
(* refining the types of those names with decreases clauses is done in tc_abs *)
(******************************************************************************)
and build_let_rec_env top_level env lbs : list<letbinding> * env_t =
   let env0 = env in
   let lbs, env = List.fold_left (fun (lbs, env) lb -> //{lbname=x; lbtyp=t; lbdef=e}) ->
        let univ_vars, t, check_t = TcUtil.extract_let_rec_annotation env lb in
        let env = Env.push_univ_vars env univ_vars in //no polymorphic recursion on universes
        let e = Util.unascribe lb.lbdef in
        let t =
            if not check_t
            then t
            else if top_level && not(env.generalize) //t is from an already-checked val decl
            then t
            else (let t, _, g = tc_check_tot_or_gtot_term ({env0 with check_uvars=true}) t (fst <| U.type_u()) in
                  Rel.force_trivial_guard env0 g;
                  norm env0 t) in
        let env = if Util.is_pure_or_ghost_function t //termination check is enabled
                  && Options.should_verify env.curmodule.str (* store the let rec names separately for termination checks *)
                  then {env with letrecs=(lb.lbname,t)::env.letrecs}
                  else Env.push_let_binding env lb.lbname ([], t) in //no polymorphic recursion on universes
       let lb = {lb with lbtyp=t; lbunivs=univ_vars; lbdef=e} in
       lb::lbs,  env)
    ([],env)
    lbs  in
  List.rev lbs, env

and check_let_recs env lbs =
    let lbs, gs = lbs |> List.map (fun lb ->
        let e, c, g = tc_tot_or_gtot_term (Env.set_expected_typ env lb.lbtyp) lb.lbdef in
        if not (Util.is_total_lcomp c)
        then raise (Error ("Expected let rec to be a Tot term; got effect GTot", e.pos));
        let lb = Util.mk_letbinding lb.lbname lb.lbunivs lb.lbtyp Const.effect_Tot_lid e in
        lb, g) |> List.unzip in
    let g_lbs = List.fold_right Rel.conj_guard gs Rel.trivial_guard in
    lbs, g_lbs


(******************************************************************************)
(* Several utility functions follow                                           *)
(******************************************************************************)
and check_let_bound_def top_level env lb
                               : term       (* checked lbdef                   *)
                               * univ_names (* univ_vars, if any               *)
                               * lcomp      (* type of lbdef                   *)
                               * guard_t    (* well-formedness of lbtyp        *)
                               * bool       (* true iff lbtyp was annotated    *)
                               =
    let env1, _ = Env.clear_expected_typ env in
    let e1 = lb.lbdef in

    (* 1. extract the annotation of the let-bound term, e1, if any *)
    let topt, wf_annot, univ_vars, env1 = check_lbtyp top_level env lb in

    if not top_level && univ_vars <> []
    then raise (Error("Inner let-bound definitions cannot be universe polymorphic", e1.pos));

    (* 2. type-check e1 *)
    let e1, c1, g1 = tc_maybe_toplevel_term ({env1 with top_level=top_level}) e1 in

    (* and strengthen its VC with and well-formedness condition on its annotated type *)
    let c1, guard_f = TcUtil.strengthen_precondition
                        (Some (fun () -> Errors.ill_kinded_type))
                        (Env.set_range env1 e1.pos) e1 c1 wf_annot in
    let g1 = Rel.conj_guard g1 guard_f in

    if Env.debug env Options.Extreme
    then Util.print1 "checked top-level def, guard is %s\n" (Rel.guard_to_string env g1);

    e1, univ_vars, c1, g1, Option.isSome topt


(* Extracting the type of non-recursive let binding *)
and check_lbtyp top_level env lb : option<typ>  (* checked version of lb.lbtyp, if it was not Tm_unknown *)
                                 * guard_t      (* well-formedness condition for that type               *)
                                 * univ_names   (* explicit universe variables, if any                   *)
                                 * Env.env      (* env extended with univ_vars                           *)
                                 =
    let t = SS.compress lb.lbtyp in
    match t.n with
        | Tm_unknown ->
          if lb.lbunivs <> [] then failwith "Impossible: non-empty universe variables but the type is unknown";
          None, Rel.trivial_guard, [], env

        | _ ->
          let univ_vars, t = open_univ_vars lb.lbunivs t in
          let env1 = Env.push_univ_vars env univ_vars in
          if top_level
          && not (env.generalize) //clearly, x has an annotated type ... could env.generalize ever be true here?
                                  //yes. x may not have a val declaration, only an inline annotation
                                  //so, not (env.generalize) signals that x has been declared as val x : t, and t has already been checked
          then Some t, Rel.trivial_guard, univ_vars, Env.set_expected_typ env1 t //t has already been kind-checked
          else //we have an inline annotation
               let k, _ = U.type_u () in
               let t, _, g = tc_check_tot_or_gtot_term env1 t k in
               if debug env Options.Medium
               then Util.print2 "(%s) Checked type annotation %s\n"
                        (Range.string_of_range (range_of_lbname lb.lbname))
                        (Print.term_to_string t);
               let t = norm env1 t in
               Some t, g, univ_vars, Env.set_expected_typ env1 t


and tc_binder env (x, imp) =
    let tu, u = U.type_u () in
    let t, _, g = tc_check_tot_or_gtot_term env x.sort tu in //ghost effect ok in the types of binders
    let x = {x with sort=t}, imp in
    if Env.debug env Options.High
    then Util.print2 "Pushing binder %s at type %s\n" (Print.bv_to_string (fst x)) (Print.term_to_string t);
    x, maybe_push_binding env x, g, u

and tc_binders env bs =
    let rec aux env bs = match bs with
        | [] -> [], env, Rel.trivial_guard, []
        | b::bs ->
          let b, env', g, u = tc_binder env b in
          let bs, env', g', us = aux env' bs in
          b::bs, env', Rel.conj_guard g (Rel.close_guard [b] g'), u::us in
    aux env bs

and tc_pats env pats =
    let tc_args env args : Syntax.args * guard_t =
       //an optimization for checking arguments in cases where we know that their types match the types of the corresponding formal parameters
       //notably, this is used when checking the application  (?u x1 ... xn). NS: which we do not currently do!
       List.fold_right (fun (t, imp) (args, g) ->
                             let t, _, g' = tc_term env t in
                             (t, imp)::args, Rel.conj_guard g g')
          args ([], Rel.trivial_guard) in
    List.fold_right (fun p (pats, g) -> let args, g' = tc_args env p in (args::pats, Rel.conj_guard g g')) pats ([], Rel.trivial_guard)

and tc_tot_or_gtot_term env e : term
                                * lcomp
                                * guard_t =
  let e, c, g = tc_maybe_toplevel_term env e in
  if Util.is_tot_or_gtot_lcomp c
  then e, c, g
  else let g = Rel.solve_deferred_constraints env g in
       let c = c.comp() in
       let _ = if Env.debug env Options.High then Util.print1 "About to normalize %s\n" (Print.comp_to_string c) in
       let c = norm_c env c in
       let target_comp, allow_ghost =
            if TcUtil.is_pure_effect env (Util.comp_effect_name c)
            then S.mk_Total (Util.comp_result c), false
            else S.mk_GTotal (Util.comp_result c), true in
       match Rel.sub_comp env c target_comp with
        | Some g' -> e, Util.lcomp_of_comp target_comp, Rel.conj_guard g g'
        | _ ->
            if allow_ghost
            then raise (Error(Errors.expected_ghost_expression e c, e.pos))
            else raise (Error(Errors.expected_pure_expression e c, e.pos))

and tc_check_tot_or_gtot_term env e t : term
                                      * lcomp
                                      * guard_t =
    let env = Env.set_expected_typ env t in
    tc_tot_or_gtot_term env e

(*****************Type-checking the signature of a module*****************************)
let tc_trivial_guard env t =
  let t, c, g = tc_tot_or_gtot_term env t in
  Rel.force_trivial_guard env g;
  t,c

let tc_check_trivial_guard env t k =
  let t, c, g = tc_check_tot_or_gtot_term env t k in
  Rel.force_trivial_guard env g;
  t

let check_and_gen env t k =
    TcUtil.generalize_universes env (tc_check_trivial_guard env t k)

let check_nogen env t k =
    let t = tc_check_trivial_guard env t k in
    [], N.normalize [N.Beta] env t

let tc_tparams env (tps:binders) : (binders * Env.env * universes) =
    let tps, env, g, us = tc_binders env tps in
    Rel.force_trivial_guard env g;
    tps, env, us

let monad_signature env m s =
 let fail () = raise (Error(Errors.unexpected_signature_for_monad env m s, range_of_lid m)) in
 let s = SS.compress s in
 match s.n with
  | Tm_arrow(bs, c) ->
    let bs = SS.open_binders bs in
    begin match bs with
        | [(a, _);(wp, _); (_wlp, _)] -> a, wp.sort
        | _ -> fail()
    end
  | _ -> fail()

let open_univ_vars uvs binders c =
    match binders with
        | [] ->
          let uvs, c = SS.open_univ_vars_comp uvs c in
          uvs, [], c
        | _ ->
          let t' = Util.arrow binders c in
          let uvs, t' = SS.open_univ_vars uvs t' in
          match (SS.compress t').n with
            | Tm_arrow(binders, c) -> uvs, binders, c
            | _ -> failwith "Impossible"

let open_effect_signature env mname signature =
   let fail t = raise (Error(Errors.unexpected_signature_for_monad env mname t, range_of_lid mname)) in
   match (SS.compress signature).n with
      | Tm_arrow(bs, c) ->
        let bs = SS.open_binders bs in
        begin match bs with
            | [(a, _);(wp, _); (_wlp, _)] -> a, wp.sort
            | _ -> fail signature
        end
      | _ -> fail signature

let open_effect_decl env ed =
   let a, wp = open_effect_signature env ed.mname ed.signature in
   let ed =
    match ed.binders with
      | [] -> ed
      | _ ->
       let opening = SS.opening_of_binders ed.binders in
       let op ts =
            assert (fst ts = []);
            let t0 = snd ts in
            let t1 = SS.subst opening (snd ts) in
            ([], t1) in
         { ed with
               ret         =op ed.ret
             ; bind_wp     =op ed.bind_wp
             ; bind_wlp    =op ed.bind_wlp
             ; if_then_else=op ed.if_then_else
             ; ite_wp      =op ed.ite_wp
             ; ite_wlp     =op ed.ite_wlp
             ; wp_binop    =op ed.wp_binop
             ; wp_as_type  =op ed.wp_as_type
             ; close_wp    =op ed.close_wp
             ; assert_p    =op ed.assert_p
             ; assume_p    =op ed.assume_p
             ; null_wp     =op ed.null_wp
             ; trivial     =op ed.trivial } in
   ed, a, wp

let tc_eff_decl env0 (ed:Syntax.eff_decl)  =
  assert (ed.univs = []); //no explicit universe variables in the source; Q: But what about re-type-checking a program?
  let binders_un, signature_un = SS.open_term ed.binders ed.signature in
  let binders, env, _ = tc_tparams env0 binders_un in
  let signature, _    = tc_trivial_guard env signature_un in
  let ed = {ed with binders=binders;
                    signature=signature} in

  let ed, a, wp_a = open_effect_decl env ed in
  let get_effect_signature ()  =
    let signature, _ = tc_trivial_guard env signature_un in
    open_effect_signature env ed.mname signature in

  //put the signature in the environment to prevent generalizing its free universe variables until we're done
  let env = Env.push_bv env (S.new_bv None ed.signature) in

  if Env.debug env0 <| Options.Other "ED"
  then Util.print3 "Checked effect signature: %s %s : %s\n"
                        (Print.lid_to_string ed.mname)
                        (Print.binders_to_string " " ed.binders)
                        (Print.term_to_string ed.signature);

  let check_and_gen' env (_,t) k =
    check_and_gen env t k in

  (* A series of "macros" to automatically build WP's using combinators. All
   * these definitions are parameterized over the [binders] variable, which
   * contains the effect-specific binders. [binders] has been opened, so it's
   * safe to sprinkle it under binders pretty much everywhere. The combinators
   * are illustrated using [ST2], for which the only binder is [heap: Type]. *)

  (* If [binders] is [heap: Type], then this is [_: heap] *)
  let argument_bvs () =
    List.map (fun (bv, _) -> S.null_bv (S.bv_to_name bv)) binders in

  let argument_binders () =
    List.map S.mk_binder (argument_bvs ()) in

  (* type post a = a -> heap -> GTot Type0 *)
  let mk_post (a: S.term): S.term =
    Util.arrow ([ S.null_binder a ] @ binders) (S.mk_GTotal Util.ktype0) in

  (* type st2_ctx (a:Type) (e:Type) =
       (a -> heap -> GTot Type0) -> heap -> Tot e *)
  let mk_ctx (a: S.term) (e: S.term): S.term =
    Util.arrow ([ S.null_binder (mk_post a) ] @ binders) (S.mk_Total e) in

  (* type st2_gctx (a:Type) (e:Type) =
        (a -> heap -> GTot Type0) -> heap -> GTot e *)
  let mk_gctx (a: S.term) (e: S.term): S.term =
    Util.arrow ([ S.null_binder (mk_post a) ] @ binders) (S.mk_GTotal e) in

  (* val st2_pure : #heap:Type -> #a:Type -> #t:Type -> x:t ->
       Tot (st2_ctx heap a t)
     let st2_pure #heap #a #t x = fun _post _h -> x *)
  let c_pure =
    let a = S.new_bv None Util.ktype0 in
    let t = S.new_bv None Util.ktype0 in
    let x = S.new_bv None (S.bv_to_name t) in
    let ret = Some (Util.lcomp_of_comp (mk_Total (mk_ctx (S.bv_to_name a) (S.bv_to_name t)))) in
    let outer_body =
      let inner_binders = S.null_binder (mk_post (S.bv_to_name a)) :: argument_binders () in
      let inner_body = S.bv_to_name x in
      Util.abs inner_binders inner_body ret
    in
    Util.abs (S.binders_of_list [ a; t; x ]) outer_body ret in

  (* val st2_app : #heap:Type -> #a:Type -> #t1:Type -> #t2:Type ->
                  l:st2_gctx heap a (t1 -> GTot t2) ->
                  r:st2_gctx heap a t1 ->
                  Tot (st2_gctx heap a t2)
  let st2_app #heap #a #t1 #t2 l r = fun p h -> l p h (r p h) *)
  let c_app =
    let a = S.new_bv None Util.ktype0 in
    let t1 = S.new_bv None Util.ktype0 in
    let t2 = S.new_bv None Util.ktype0 in
    let l = S.new_bv None (mk_gctx (S.bv_to_name a)
      (Util.arrow [ S.null_binder (S.bv_to_name t1) ] (S.mk_GTotal (S.bv_to_name t2))))
    in
    let r = S.new_bv None (mk_gctx (S.bv_to_name a) (S.bv_to_name t1)) in
    let ret = Some (Util.lcomp_of_comp (mk_Total (mk_gctx (S.bv_to_name a) (S.bv_to_name t2)))) in
    let outer_body =
      let p = S.null_bv (mk_post (S.bv_to_name a)) in
      let effect_args = argument_bvs () in
      let inner_binders = S.mk_binder p :: List.map S.mk_binder effect_args in
      let bv_arg x = S.as_arg (S.bv_to_name x) in
      let inner_body =
        Util.mk_app (S.bv_to_name l) (List.map bv_arg (p :: effect_args) @ [
          S.as_arg (Util.mk_app (S.bv_to_name r) (List.map bv_arg (p :: effect_args)))])
      in
      Util.abs inner_binders inner_body ret
    in
    Util.abs (S.binders_of_list [ a; t1; t2; l; r ]) outer_body ret in

  (* Sanity check. *)
  ignore (tc_term env c_pure);
  ignore (tc_term env c_app);

  let ret =
    let expected_k = Util.arrow [S.mk_binder a; S.null_binder (S.bv_to_name a)] (S.mk_GTotal wp_a) in
    check_and_gen' env ed.ret expected_k in

  let bind_wp =
    let wlp_a = wp_a in
    let b, wp_b = get_effect_signature () in
    let a_wp_b = Util.arrow [S.null_binder (S.bv_to_name a)] (S.mk_Total wp_b) in
    let a_wlp_b = a_wp_b in
    let expected_k = Util.arrow [S.mk_binder a; S.mk_binder b;
                                 S.null_binder wp_a;   S.null_binder wlp_a;
                                 S.null_binder a_wp_b; S.null_binder a_wlp_b]
                                 (S.mk_Total wp_b) in
    check_and_gen' env ed.bind_wp expected_k in

  let bind_wlp =
    let wlp_a = wp_a in
    let b, wlp_b = get_effect_signature ()  in
    let a_wlp_b = Util.arrow [S.null_binder (S.bv_to_name a)] (S.mk_Total wlp_b) in
    let expected_k = Util.arrow [S.mk_binder a; S.mk_binder b;
                                 S.null_binder wlp_a;
                                 S.null_binder a_wlp_b]
                                 (S.mk_Total wlp_b) in
    check_and_gen' env ed.bind_wlp expected_k in

  let if_then_else =
    let p = S.new_bv (Some (range_of_lid ed.mname)) (U.type_u() |> fst) in
    let expected_k = Util.arrow [S.mk_binder a; S.mk_binder p;
                                 S.null_binder wp_a;
                                 S.null_binder wp_a]
                                 (S.mk_Total wp_a) in
    check_and_gen' env ed.if_then_else expected_k in

  let ite_wp =
    let wlp_a = wp_a in
    let expected_k = Util.arrow [S.mk_binder a;
                                 S.null_binder wlp_a;
                                 S.null_binder wp_a]
                                 (S.mk_Total wp_a) in
    check_and_gen' env ed.ite_wp expected_k in

  let ite_wlp =
    let wlp_a = wp_a in
    let expected_k = Util.arrow [S.mk_binder a;
                                 S.null_binder wlp_a]
                                (S.mk_Total wlp_a) in
    check_and_gen' env ed.ite_wlp expected_k in

  let wp_binop =
    let bin_op =
        let t1, u1 = U.type_u() in
        let t2, u2 = U.type_u() in
        let t = mk (Tm_type(S.U_max [u1; u2])) None (Env.get_range env) in
        Util.arrow [S.null_binder t1; S.null_binder t2] (S.mk_Total t) in
    let expected_k = Util.arrow [S.mk_binder a;
                                 S.null_binder wp_a;
                                 S.null_binder bin_op;
                                 S.null_binder wp_a]
                                 (S.mk_Total wp_a) in
    check_and_gen' env ed.wp_binop expected_k in

  let wp_as_type =
    let t, _ = U.type_u() in
    let expected_k = Util.arrow [S.mk_binder a;
                                 S.null_binder wp_a]
                                (S.mk_Total t) in
    check_and_gen' env ed.wp_as_type expected_k in

  let close_wp =
    let b = S.new_bv (Some (range_of_lid ed.mname)) (U.type_u() |> fst) in
    let b_wp_a = Util.arrow [S.null_binder (S.bv_to_name b)] (S.mk_Total wp_a) in
    let expected_k = Util.arrow [S.mk_binder a; S.mk_binder b; S.null_binder b_wp_a]
                                (S.mk_Total wp_a) in
    check_and_gen' env ed.close_wp expected_k in

  let assert_p =
    let expected_k = Util.arrow [S.mk_binder a;
                                 S.null_binder (U.type_u() |> fst);
                                 S.null_binder wp_a]
                                 (S.mk_Total wp_a) in
    check_and_gen' env ed.assert_p expected_k in

  let assume_p =
    let expected_k = Util.arrow [S.mk_binder a;
                                 S.null_binder (U.type_u() |> fst);
                                 S.null_binder wp_a]
                                 (S.mk_Total wp_a) in
    check_and_gen' env ed.assume_p expected_k in

  let null_wp =
    let expected_k = Util.arrow [S.mk_binder a]
                                (S.mk_Total wp_a) in
    check_and_gen' env ed.null_wp expected_k in

  let trivial_wp =
    let t, _ = Util.type_u() in
    let expected_k = Util.arrow [S.mk_binder a;
                                 S.null_binder wp_a]
                                (S.mk_GTotal t) in
    check_and_gen' env ed.trivial expected_k in

  //generalize and close
  let t = U.arrow ed.binders (S.mk_Total ed.signature) in
  let (univs, t) = TcUtil.generalize_universes env0 t in
  let binders, signature = match binders, (SS.compress t).n with
    | [], _ -> [], t
    | _, Tm_arrow(binders, c) -> binders, Util.comp_result c
    | _ -> failwith "Impossible" in
  let close n ts =
    let ts = SS.close_univ_vars_tscheme univs (SS.close_tscheme binders ts) in
    assert (List.length (fst ts) = n);
    ts in
  let ed = { ed with
      univs       = univs
    ; binders     = binders
    ; signature   = signature
    ; ret         = close 0 ret
    ; bind_wp     = close 1 bind_wp
    ; bind_wlp    = close 1 bind_wlp
    ; if_then_else= close 0 if_then_else
    ; ite_wp      = close 0 ite_wp
    ; ite_wlp     = close 0 ite_wlp
    ; wp_binop    = close 0 wp_binop
    ; wp_as_type  = close 0 wp_as_type
    ; close_wp    = close 1 close_wp
    ; assert_p    = close 0 assert_p
    ; assume_p    = close 0 assume_p
    ; null_wp     = close 0 null_wp
    ; trivial     = close 0 trivial_wp } in

  if Env.debug env Options.Low
  then Util.print_string (Print.eff_decl_to_string ed);
  ed

let tc_lex_t env ses quals lids =
    (* We specifically type lex_t as:

          type lex_t<u> : Type(u) =
          datacon LexTop<utop>  : lex_t<utop>
          datacon LexCons<ucons1, ucons2> : #a:Type(ucons1) -> hd:a -> tl:lex_t<ucons2> -> lex_t<max ucons1 ucons2>
    *)
    assert (quals = []);
    begin match lids with
        | [lex_t; lex_top; lex_cons] when
            (lid_equals lex_t Const.lex_t_lid
             && lid_equals lex_top Const.lextop_lid
             && lid_equals lex_cons Const.lexcons_lid) -> ()
        | _ -> assert false
    end;
    begin match ses with
      | [Sig_inductive_typ(lex_t, [], [], t, _, _, [], r);
         Sig_datacon(lex_top, [], _t_top, _lex_t_top, 0, [], _, r1);
         Sig_datacon(lex_cons, [], _t_cons, _lex_t_cons, 0, [], _, r2)]
         when (lid_equals lex_t Const.lex_t_lid
            && lid_equals lex_top Const.lextop_lid
            && lid_equals lex_cons Const.lexcons_lid) ->

        let u = S.new_univ_name (Some r) in
        let t = mk (Tm_type(U_name u)) None r in
        let t = Subst.close_univ_vars [u] t in
        let tc = Sig_inductive_typ(lex_t, [u], [], t, [], [Const.lextop_lid; Const.lexcons_lid], [], r) in

        let utop = S.new_univ_name (Some r1) in
        let lex_top_t = mk (Tm_uinst(S.fvar (Ident.set_lid_range Const.lex_t_lid r1) Delta_constant None, [U_name utop])) None r1 in
        let lex_top_t = Subst.close_univ_vars [utop] lex_top_t in
        let dc_lextop = Sig_datacon(lex_top, [utop], lex_top_t, Const.lex_t_lid, 0, [], [], r1) in

        let ucons1 = S.new_univ_name (Some r2) in
        let ucons2 = S.new_univ_name (Some r2) in
        let lex_cons_t =
            let a = S.new_bv (Some r2) (mk (Tm_type(U_name ucons1)) None r2) in
            let hd = S.new_bv (Some r2) (S.bv_to_name a) in
            let tl = S.new_bv (Some r2) (mk (Tm_uinst(S.fvar (Ident.set_lid_range Const.lex_t_lid r2) Delta_constant None, [U_name ucons2])) None r2) in
            let res = mk (Tm_uinst(S.fvar (Ident.set_lid_range Const.lex_t_lid r2) Delta_constant None, [U_max [U_name ucons1; U_name ucons2]])) None r2 in
            Util.arrow [(a, Some S.imp_tag); (hd, None); (tl, None)] (S.mk_Total res) in
        let lex_cons_t = Subst.close_univ_vars [ucons1;ucons2]  lex_cons_t in
        let dc_lexcons = Sig_datacon(lex_cons, [ucons1;ucons2], lex_cons_t, Const.lex_t_lid, 0, [], [], r2) in
        Sig_bundle([tc; dc_lextop; dc_lexcons], [], lids, Env.get_range env)
      | _ ->
        failwith (Util.format1 "Unexpected lex_t: %s\n" (Print.sigelt_to_string (Sig_bundle(ses, [], lids, Range.dummyRange))))
    end

let tc_inductive env ses quals lids =
    (*  Consider this illustrative example:

         type T (a:Type) : (b:Type) -> Type =
             | C1 : x:a -> y:Type -> T a y
             | C2 : x:a -> z:Type -> w:Type -> T a z

         (1). We elaborate the type of T to
                T :  a:Type(ua) -> b:Type(ub) -> Type(u)

         (2). In a context
              G = a:Type(ua), T: (a:Type(ua) -> b:Type(ub) -> Type(u))
              we elaborate the type of

                C1 to x:a -> y:Type(uy) -> T a y
                C2 to x:a -> z:Type(uz) -> w:Type(uw) -> T a z

              Let the elaborated type of constructor i be of the form
                 xs:ts_i -> ti

              For each constructor i, we check

                 - G, [xs:ts_i]_j |- ts_i_j : Type(u_i_j)
                 - u_i_j <= u
                 - G, [xs:ts_i]   |- ti : Type _
                 - ti is an instance of T a


         (3). We jointly generalize the term

                (a:Type(ua) -> b:Type(ub) -> Type u)
                -> (xs:ts_1 -> t1)
                -> (xs:ts_2 -> t2)
                -> unit

             computing

                (uvs,            (a:Type(ua') -> b:Type(ub') -> Type u')
                                -> (xs:ts_1' -> t1')
                                -> (xs:ts_2' -> t2')
                                -> unit)

             The inductive is generalized to

                T<uvs> (a:Type(ua')) : b:Type(ub') -> Type u'


         (4). We re-typecheck and elaborate the type of each constructor to
              capture the proper instantiations of T

              i.e., we check

                G, T<uvs> : a:Type(ua') -> b:Type(ub') -> Type u', uvs |-
                       xs:ts_i' -> t_i'
                  ~>   xs:ts_i'' -> t_i''


             What we get, in effect, is

             type T<ua, ub, uw> (a:Type(ua)) : Type(ub) -> Type (max ua (ub + 1) (uw + 1)) =
                | C1 : (ua, ub, uw) => a:Type(ua) -> y:Type(ub) -> T<ua,ub,uw> a y
                | C2 : (ua, ub, uw) => a:Type(ua) -> z:Type(ub) -> w:Type(uw) -> T<ua,ub,uw> a z
    *)
    let warn_positivity l r =
        Errors.diag r (Util.format1 "Positivity check is not yet implemented (%s)" (Print.lid_to_string l)) in
    let env0 = env in

    (* 1. Checking each tycon *)
    let tc_tycon env (s:sigelt) : env_t          (* environment extended with a refined type for the type-constructor *)
                                * sigelt         (* the typed version of s, with universe variables still TBD *)
                                * universe       (* universe of the constructed type *)
                                = match s with
       | Sig_inductive_typ (tc, uvs, tps, k, mutuals, data, quals, r) -> //the only valid qual is Private
         assert (uvs = []);
         warn_positivity tc r;
 (*open*)let tps, k = SS.open_term tps k in
         let tps, env_tps, us = tc_tparams env tps in
         let indices, t = Util.arrow_formals k in
         let indices, env', us' = tc_tparams env_tps indices in
         let t, _ = tc_trivial_guard env' t in
         let k = Util.arrow indices (S.mk_Total t) in
         let t_type, u = U.type_u() in
         Rel.force_trivial_guard env' (Rel.teq env' t t_type);

(*close*)let t_tc = Util.arrow (tps@indices) (S.mk_Total t) in
         let tps = SS.close_binders tps in
         let k = SS.close tps k in
         let fv_tc = S.lid_as_fv tc Delta_constant None in
         Env.push_let_binding env_tps (Inr fv_tc) ([], t_tc),
         Sig_inductive_typ(tc, [], tps, k, mutuals, data, quals, r),
         u

        | _ -> failwith "impossible" in

    let positive_if_pure (_:term) (l:lid) = () in

    (* 2. Checking each datacon *)
    let tc_data env tcs = function
       | Sig_datacon(c, _uvs, t, tc_lid, ntps, quals, _mutual_tcs, r) ->
         assert (_uvs = []);

         let (tps, u_tc) = //u_tc is the universe of the inductive that c constructs
            let tps_u_opt = Util.find_map tcs (fun (se, u_tc) ->
                if lid_equals tc_lid (must (Util.lid_of_sigelt se))
                then let tps = match se with
                        | Sig_inductive_typ(_, _, tps, _, _, _, _, _) ->
                          tps |> List.map (fun (x, _) -> (x, Some S.imp_tag))
                        | _ -> failwith "Impossible" in
                     Some (tps, u_tc)
                else None) in
           match tps_u_opt with
            | Some x -> x
            | None ->
              if lid_equals tc_lid Const.exn_lid
              then [], U_zero
              else raise (Error("Unexpected data constructor", r)) in

         let arguments, result =
            match (SS.compress t).n with
                | Tm_arrow(bs, res) ->
                  //the type of each datacon is already a function with the type params as arguments
                  //need to map the prefix of bs corresponding to params to the tps of the inductive
                  let _, bs' = Util.first_N ntps bs in
                  let t = mk (Tm_arrow(bs', res)) None t.pos in
                  let subst = tps |> List.mapi (fun i (x, _) -> DB(ntps - (1 + i), x)) in
(*open*)          Util.arrow_formals (SS.subst subst t)
                | _ -> [], t in

         if Env.debug env Options.Low then Util.print3 "Checking datacon  %s : %s -> %s \n"
                (Print.lid_to_string c)
                (Print.binders_to_string "->" arguments)
                (Print.term_to_string result);


         let arguments, env', us = tc_tparams env arguments in
         let result, _ = tc_trivial_guard env' result in
         let head, _ = Util.head_and_args result in
         let _ = match (SS.compress head).n with
            | Tm_fvar fv when S.fv_eq_lid fv tc_lid -> ()
            | _ -> raise (Error(Util.format1 "Expected a constructor of type %s" (Print.lid_to_string tc_lid), r)) in
         let g =List.fold_left2 (fun g (x, _) u_x ->
                positive_if_pure x.sort tc_lid;
                Rel.conj_guard g (Rel.universe_inequality u_x u_tc))
            Rel.trivial_guard
            arguments
            us in

(*close*)let t = Util.arrow ((tps |> List.map (fun (x, _) -> (x, Some (Implicit true))))@arguments) (S.mk_Total result) in
                        //NB: the tps are tagged as Implicit inaccessbile arguments of the data constructor
         Sig_datacon(c, [], t, tc_lid, ntps, quals, [], r),
         g

      | _ -> failwith "impossible" in

    (* 3. Generalizing universes and 4. instantiate inductives within the datacons *)
    let generalize_and_inst_within env g tcs datas =
        Rel.force_trivial_guard env g;
        let binders = tcs |> List.map (function
            | Sig_inductive_typ(_, _, tps, k, _, _, _, _) -> S.null_binder (Util.arrow tps <| mk_Total k)
            | _ -> failwith "Impossible")  in
        let binders' = datas |> List.map (function
            | Sig_datacon(_, _, t, _, _, _, _, _) -> S.null_binder t
            | _ -> failwith "Impossible") in
        let t = Util.arrow (binders@binders') (S.mk_Total Common.t_unit) in
        if Env.debug env Options.Low then Util.print1 "@@@@@@Trying to generalize universes in %s\n" (N.term_to_string env t);
        let (uvs, t) = TcUtil.generalize_universes env t in
        if Env.debug env Options.Low then Util.print2 "@@@@@@Generalized to (%s, %s)\n"
                                (uvs |> List.map (fun u -> u.idText) |> String.concat ", ")
                                (Print.term_to_string t);
        let uvs, t = SS.open_univ_vars uvs t in
        let args, _ = Util.arrow_formals t in
        let tc_types, data_types = Util.first_N (List.length binders) args in
        let tcs = List.map2 (fun (x, _) se -> match se with
            | Sig_inductive_typ(tc, _, tps, _, mutuals, datas, quals, r) ->
              let ty = SS.close_univ_vars uvs x.sort in
              let tps, t = match (SS.compress ty).n with
                | Tm_arrow(binders, c) ->
                  let tps, rest = Util.first_N (List.length tps) binders in
                  let t = match rest with
                    | [] -> Util.comp_result c
                    | _ -> mk (Tm_arrow(rest, c)) !x.sort.tk x.sort.pos in
                  tps, t
                | _ -> [], ty in
               Sig_inductive_typ(tc, uvs, tps, t, mutuals, datas, quals, r)
            | _ -> failwith "Impossible")
            tc_types tcs in

        //4. Instantiate the inductives in each datacon with the generalized universes
        let datas = match uvs with
            | [] -> datas
            | _ ->
             let uvs_universes = uvs |> List.map U_name in
             let tc_insts = tcs |> List.map (function Sig_inductive_typ(tc, _, _, _, _, _, _, _) -> (tc, uvs_universes) | _ -> failwith "Impossible") in
             List.map2 (fun (t, _) d ->
                match d with
                    | Sig_datacon(l, _, _, tc, ntps, quals, mutuals, r) ->
                        let ty = InstFV.instantiate tc_insts t.sort |> SS.close_univ_vars uvs in
                        Sig_datacon(l, uvs, ty, tc, ntps, quals, mutuals, r)
                    | _ -> failwith "Impossible")
             data_types datas in
        tcs, datas in

    let tys, datas = ses |> List.partition (function Sig_inductive_typ _ -> true | _ -> false) in

    let env0 = env in

    (* Check each tycon *)
    let env, tcs, g = List.fold_right (fun tc (env, all_tcs, g)  ->
            let env, tc, tc_u = tc_tycon env tc in
            let g' = Rel.universe_inequality S.U_zero tc_u in
            if Env.debug env Options.Low
            then Util.print1 "Checked inductive: %s\n" (Print.sigelt_to_string tc);
            env, (tc, tc_u)::all_tcs, Rel.conj_guard g g')
        tys
        (env, [], Rel.trivial_guard) in

    (* Check each datacon *)
    let datas, g = List.fold_right (fun se (datas, g) ->
            let data, g' = tc_data env tcs se in
            data::datas, Rel.conj_guard g g')
        datas
        ([], g) in

    let tcs, datas = generalize_and_inst_within env0 g (List.map fst tcs) datas in
    Sig_bundle(tcs@datas, quals, lids, Env.get_range env0)

let rec tc_decl env se = match se with
    | Sig_inductive_typ _
    | Sig_datacon _ ->
      failwith "Impossible bare data-constructor"

    | Sig_bundle(ses, quals, lids, r) when (lids |> Util.for_some (lid_equals Const.lex_t_lid)) ->
      //lex_t is very special; it uses a more expressive form of universe polymorphism than is allowed elsewhere
      //Instead of this special treatment, we could make use of explicit lifts, but LexCons is used pervasively
      (*
          type lex_t<u> =
           | LexTop<u>  : lex_t<u>
           | LexCons<u1, u2> : #a:Type(u1) -> a -> lex_t<u2> -> lex_t<max u1 u2>
      *)
      let env = Env.set_range env r in
      let se = tc_lex_t env ses quals lids  in
      se, Env.push_sigelt env se

    | Sig_bundle(ses, quals, lids, r) ->
      let env = Env.set_range env r in
      let se = tc_inductive env ses quals lids  in
      se, Env.push_sigelt env se

    | Sig_pragma(p, r) ->
       let set_options t s = match Options.set_options t s with
            | Getopt.GoOn -> ()
            | Getopt.Help  -> raise (Error ("Failed to process pragma: use 'fstar --help' to see which options are available", r))
            | Getopt.Die s -> raise (Error ("Failed to process pragma: " ^s, r)) in
        begin match p with
            | SetOptions o ->
                set_options Options.Set o;
                se, env
            | ResetOptions sopt ->
                Options.restore_cmd_line_options() |> ignore;
                let _ = match sopt with
                    | None -> ()
                    | Some s -> set_options Options.Reset s in
                env.solver.refresh();
                se, env
        end

    | Sig_new_effect(ne, r) ->
      let ne = tc_eff_decl env ne in
      let se = Sig_new_effect(ne, r) in
      let env = Env.push_sigelt env se in
      se, env

    | Sig_sub_effect(sub, r) ->
      let a, wp_a_src = monad_signature env sub.source (Env.lookup_effect_lid env sub.source) in
      let b, wp_b_tgt = monad_signature env sub.target (Env.lookup_effect_lid env sub.target) in
      let wp_a_tgt    = SS.subst [NT(b, S.bv_to_name a)] wp_b_tgt in
      let expected_k   = Util.arrow [S.mk_binder a; S.null_binder wp_a_src] (S.mk_Total wp_a_tgt) in
      let lift = check_and_gen env (snd sub.lift) expected_k in
      let sub = {sub with lift=lift} in
      let se = Sig_sub_effect(sub, r) in
      let env = Env.push_sigelt env se in
      se, env

    | Sig_effect_abbrev(lid, uvs, tps, c, tags, r) ->
      assert (uvs = []);
      let env0 = env in
      let env = Env.set_range env r in
      let tps, c = SS.open_comp tps c in
      let tps, env, us = tc_tparams env tps in
      let c, u, g = tc_comp env c in
      Rel.force_trivial_guard env g;
      let tps = SS.close_binders tps in
      let c = SS.close_comp tps c in
      let uvs, t = Util.generalize_universes env0 (mk (Tm_arrow(tps, c)) None r) in
      let tps, c = match tps, (SS.compress t).n with
        | [], Tm_arrow(_, c) -> [], c
        | _,  Tm_arrow(tps, c) -> tps, c
        | _ -> failwith "Impossible" in
      let se = Sig_effect_abbrev(lid, uvs, tps, c, tags, r) in
      let env = Env.push_sigelt env0 se in
      se, env

    | Sig_declare_typ(lid, uvs, t, quals, r) -> //NS: No checks on the qualifiers?
      let env = Env.set_range env r in
      assert (uvs = []);
      let uvs, t = check_and_gen env t (fst (U.type_u())) in
      let se = Sig_declare_typ(lid, uvs, t, quals, r) in
      let env = Env.push_sigelt env se in
      se, env

    | Sig_assume(lid, phi, quals, r) ->
      let env = Env.set_range env r in
      let k, _ = U.type_u() in
      let phi = tc_check_trivial_guard env phi k |> norm env in
      TcUtil.check_uvars r phi;
      let se = Sig_assume(lid, phi, quals, r) in
      let env = Env.push_sigelt env se in
      se, env

    | Sig_main(e, r) ->
      let env = Env.set_range env r in
      let env = Env.set_expected_typ env Common.t_unit in
      let e, c, g1 = tc_term env e in
      let e, _, g = check_expected_effect env (Some (Util.ml_comp Common.t_unit r)) (e, c.comp()) in
      Rel.force_trivial_guard env (Rel.conj_guard g1 g);
      let se = Sig_main(e, r) in
      let env = Env.push_sigelt env se in
      se, env

    | Sig_let(lbs, r, lids, quals) ->
      let env = Env.set_range env r in
      let check_quals_eq l qopt q = match qopt with
        | None -> Some q
        | Some q' ->
          if List.length q = List.length q'
          && List.forall2 Util.qualifier_equal q q'
          then Some q
          else raise (Error(Util.format3 "Inconsistent qualifier annotations on %s; Expected {%s}, got {%s}"
                                (Print.lid_to_string l)
                                (Print.quals_to_string q)
                                (Print.quals_to_string q'), r)) in

      (* 1. (a) Annotate each lb in lbs with a type from the corresponding val decl, if there is one
            (b) Generalize the type of lb only if none of the lbs have val decls
       *)
      let should_generalize, lbs', quals_opt = snd lbs |> List.fold_left (fun (gen, lbs, quals_opt) lb ->
            let lbname = right lb.lbname in //this is definitely not a local let binding
            let gen, lb, quals_opt = match Env.try_lookup_val_decl env lbname.fv_name.v with
              | None -> gen, lb, quals_opt //no annotation found; use whatever was in the let binding

              | Some ((uvs,tval), quals) ->
                let quals_opt = check_quals_eq lbname.fv_name.v quals_opt quals in
                let _ = match lb.lbtyp.n with
                  | Tm_unknown -> ()
                  | _ -> Errors.warn r "Annotation from val declaration overrides inline type annotation" in
                false, //explicit annotation provided; do not generalize
                mk_lb (Inr lbname, uvs, Const.effect_ALL_lid, tval, lb.lbdef),
                quals_opt  in

             gen, lb::lbs, quals_opt) (true, [], (if quals=[] then None else Some quals)) in

      let quals = match quals_opt with
        | None -> [Unfoldable]
        | Some q ->
          if q |> Util.for_some (function Irreducible | Unfoldable | Inline -> true | _ -> false)
          then q
          else Unfoldable::q in //the default visibility for a let binding is Unfoldable

      let lbs' = List.rev lbs' in

      (* 2. Turn the top-level lb into a Tm_let with a unit body *)
      let e = mk (Tm_let((fst lbs, lbs'), mk (Tm_constant (Const_unit)) None r)) None r in

      (* 3. Type-check the Tm_let and then convert it back to a Sig_let *)
      let se, lbs = match tc_maybe_toplevel_term ({env with top_level=true; generalize=should_generalize}) e with
         | {n=Tm_let(lbs, e)}, _, g when Rel.is_trivial g ->
            //propagate the MaskedEffect tag to the qualifiers
            let quals = match e.n with
                | Tm_meta(_, Meta_desugared Masked_effect) -> HasMaskedEffect::quals
                | _ -> quals in
            Sig_let(lbs, r, lids, quals), lbs
        | _ -> failwith "impossible" in

      (* 4. Print the type of top-level lets, if requested *)
      if log env
      then Util.print1 "%s\n" (snd lbs |> List.map (fun lb ->
            let should_log = match Env.try_lookup_val_decl env (right lb.lbname).fv_name.v with
                | None -> true
                | _ -> false in
            if should_log
            then Util.format2 "let %s : %s" (Print.lbname_to_string lb.lbname) (Print.term_to_string (*env*) lb.lbtyp)
            else "") |> String.concat "\n");

      let env = Env.push_sigelt env se in
      se, env


let for_export hidden se : list<sigelt> * list<lident> =
   (* Exporting symbols based on whether they have been marked 'abstract'


        -- NB> Symbols marked 'private' are restricted by the visibility rules enforced during desugaring.
           i.e., if a module A marks symbol x as private, then a module B simply cannot refer to A.x
           OTOH, if A marks x as abstract, B can refer to A.x, but cannot see its definition.

      Here, if a symbol is abstract, we only export its declaration, not its definition.
      The reason we export the declaration of private symbols is to account for cases like this:

        module A
           abstract let x = 0
           let y = x

        When encoding A to the SMT solver, we need to encode the definition of y.
        If we simply eliminated x altogether when exporting it, the body of y would no longer be well formed.
        So, instead, in effect, we export A as

        module A
            assume val x : int
            let y = x

   *)
   let is_abstract quals = quals |> Util.for_some (function Abstract-> true | _ -> false) in
   let is_hidden_proj_or_disc q = match q with
        | Projector(l, _)
        | Discriminator l -> hidden |> Util.for_some (lid_equals l)
        | _ -> false in
   match se with
    | Sig_pragma         _ -> [], hidden

    | Sig_inductive_typ _
    | Sig_datacon _ -> failwith "Impossible"

    | Sig_bundle(ses, quals, _, _) ->
      if is_abstract quals
      then List.fold_right (fun se (out, hidden) -> match se with
            | Sig_inductive_typ(l, us, bs, t, _, _, quals, r) ->
              let dec = Sig_declare_typ(l, us, mk (Tm_arrow(bs, S.mk_Total t)) None r, Assumption::New::quals, r) in
              dec::out, hidden
            | Sig_datacon(l, us, t, _, _, _, _, r) -> //logically, each constructor just becomes an uninterpreted function
              let dec = Sig_declare_typ(l, us, t, [Assumption], r) in
              dec::out, l::hidden
            | _ ->
              out, hidden) ses ([], hidden)
      else [se], hidden

    | Sig_assume(_, _, quals, _) ->
      if is_abstract quals
      then [], hidden
      else [se], hidden

    | Sig_declare_typ(l, us, t, quals, r) ->
      if quals |> Util.for_some is_hidden_proj_or_disc //hidden projectors/discriminators become uninterpreted
      then [Sig_declare_typ(l, us, t, [Assumption], r)], l::hidden
      else if quals |> Util.for_some (function
        | Assumption
        | Projector _
        | Discriminator _ -> true
        | _ -> false)
      then [se], hidden //Assumptions, Intepreted proj/disc are retained
      else [], hidden   //other declarations vanish
                        //they will be replaced by the definitions that must follow

    | Sig_main  _ -> [], hidden

    | Sig_new_effect     _
    | Sig_sub_effect     _
    | Sig_effect_abbrev  _ -> [se], hidden

    | Sig_let((false, [lb]), _, _, quals) when (quals |> Util.for_some is_hidden_proj_or_disc) ->
      let fv = right lb.lbname in
      let lid = fv.fv_name.v in
      if hidden |> Util.for_some (S.fv_eq_lid fv)
      then [], hidden //this projector definition already has a declare_typ
      else let dec = Sig_declare_typ(fv.fv_name.v, lb.lbunivs, lb.lbtyp, [Assumption], Ident.range_of_lid lid) in
           [dec], lid::hidden

    | Sig_let(lbs, r, l, quals) ->
      if is_abstract quals
      then snd lbs |> List.map (fun lb ->
           Sig_declare_typ((right lb.lbname).fv_name.v, lb.lbunivs, lb.lbtyp, Assumption::quals, r)), hidden
      else [se], hidden

let tc_decls env ses =
 let ses, exports, env, _ =
  ses |> List.fold_left (fun (ses, exports, env, hidden) se ->
          if Env.debug env Options.Low
          then Util.print1 ">>>>>>>>>>>>>>Checking top-level decl %s\n" (Print.sigelt_to_string se);

          let se, env = tc_decl env se  in

          if !Options.log_types || Env.debug env <| Options.Other "LogTypes"
          then Util.print1 "Checked: %s\n" (Print.sigelt_to_string se);

          env.solver.encode_sig env se;

          let exported, hidden = for_export hidden se in
          se::ses, exported::exports, env, hidden)
  ([], [], env, []) in
  List.rev ses, List.rev exports |> List.flatten, env

let tc_partial_modul env modul =
  let name = Util.format2 "%s %s"  (if modul.is_interface then "interface" else "module") modul.name.str in
  let msg = "Internals for " ^name in
  let env = {env with Env.is_iface=modul.is_interface; admit=not (Options.should_verify modul.name.str)} in
  if not (lid_equals modul.name Const.prims_lid) then env.solver.push msg;
  let env = Env.set_current_module env modul.name in
  let ses, exports, env = tc_decls env modul.declarations in
  {modul with declarations=ses}, exports, env

let tc_more_partial_modul env modul decls =
  let ses, exports, env = tc_decls env decls in
  let modul = {modul with declarations=modul.declarations@ses} in
  modul, exports, env

let finish_partial_modul env modul exports =
  let modul = {modul with exports=exports; is_interface=modul.is_interface} in
  let env = Env.finish_module env modul in
  if not (lid_equals modul.name Const.prims_lid)
  then begin
    env.solver.pop ("Ending modul " ^ modul.name.str);
    env.solver.encode_modul env modul;
    env.solver.refresh();
    Options.restore_cmd_line_options() |> ignore
  end;
  modul, env

let tc_modul env modul =
  let modul, non_private_decls, env = tc_partial_modul env modul in
  finish_partial_modul env modul non_private_decls

let type_of env e =
    if Env.debug env <| Options.Other "RelCheck" then Util.print1 "Checking term %s\n" (Print.term_to_string e);
    //let env, _ = Env.clear_expected_typ env in
    let env = {env with top_level=false} in
    let t, c, g =
        try tc_tot_or_gtot_term env e
        with Error(msg, _) -> raise (Error("Implicit argument: " ^ msg, Env.get_range env)) in
    if Util.is_total_lcomp c
    then t, c.res_typ, g
    else raise (Error(Util.format1 "Implicit argument: Expected a total term; got a ghost term: %s" (Print.term_to_string e), Env.get_range env))

let check_module env m =
    if List.length !Options.debug <> 0
    then Util.print2 "Checking %s: %s\n" (if m.is_interface then "i'face" else "module") (Print.lid_to_string m.name);
    let m, env = tc_modul env m in
    if Options.should_dump m.name.str then Util.print1 "%s\n" (Print.modul_to_string m);
    m, env

<|MERGE_RESOLUTION|>--- conflicted
+++ resolved
@@ -786,13 +786,8 @@
                 else let guard = Rel.close_guard (bs@letrec_binders) guard in
                      Rel.conj_guard g guard in
 
-<<<<<<< HEAD
     let tfun_computed = Util.arrow bs cbody in
-    let e = Util.abs bs body (Some (Util.lcomp_of_comp cbody)) in
-=======
-    let tfun_computed = Util.arrow bs cbody in 
     let e = Util.abs bs body (Some (Util.lcomp_of_comp cbody |> Inl)) in
->>>>>>> 480233c0
     let e, tfun, guard = match tfun_opt with
         | Some (t, use_teq) ->
            let t = SS.compress t in
