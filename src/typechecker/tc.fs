﻿(*
   Copyright 2008-2014 Nikhil Swamy and Microsoft Research

   Licensed under the Apache License, Version 2.0 (the "License");
   you may not use this file except in compliance with the License.
   You may obtain a copy of the License at

       http://www.apache.org/licenses/LICENSE-2.0

   Unless required by applicable law or agreed to in writing, software
   distributed under the License is distributed on an "AS IS" BASIS,
   WITHOUT WARRANTIES OR CONDITIONS OF ANY KIND, either express or implied.
   See the License for the specific language governing permissions and
   limitations under the License.
*)
#light "off"
module FStar.TypeChecker.Tc

open FStar
open FStar.TypeChecker
open FStar.TypeChecker.Env
open FStar.Util
open FStar.Ident
open FStar.Syntax
open FStar.Syntax.Syntax
open FStar.Syntax.Subst
open FStar.Syntax.Util
open FStar.Const
open FStar.TypeChecker.Rel
open FStar.TypeChecker.Common
module S  = FStar.Syntax.Syntax
module SS = FStar.Syntax.Subst
module N  = FStar.TypeChecker.Normalize
module TcUtil = FStar.TypeChecker.Util
module U  = FStar.Syntax.Util
module PP = FStar.Syntax.Print

// VALS_HACK_HERE

type effect_cost = | ForFree | NotForFree

let log env = (Options.log_types()) && not(lid_equals Const.prims_lid (Env.current_module env))
let rng env = Env.get_range env
let instantiate_both env = {env with Env.instantiate_imp=true}
let no_inst env = {env with Env.instantiate_imp=false}
let mk_lex_list vs =
    List.fold_right (fun v tl ->
        let r = if tl.pos = Range.dummyRange then v.pos else Range.union_ranges v.pos tl.pos in
        mk_Tm_app lex_pair [as_arg v; as_arg tl] (Some lex_t.n) r)
    vs lex_top
let is_eq = function
    | Some Equality -> true
    | _ -> false
let steps env =
    if Env.should_verify env
    then [N.Beta; N.Inline; N.SNComp]
    else [N.Beta; N.Inline]
let unfold_whnf env t = N.normalize [N.WHNF; N.UnfoldUntil Delta_constant; N.Beta] env t
let norm   env t = N.normalize (steps env) env t
let norm_c env c = N.normalize_comp (steps env) env c
let check_no_escape head_opt env (fvs:list<bv>) kt =
    let rec aux try_norm t = match fvs with
        | [] -> ()
        | _ ->
          let fvs' = Free.names (if try_norm then norm env t else t) in
          begin match List.tryFind (fun x -> Util.set_mem x fvs') fvs with
            | None -> ()
            | Some x ->
              if not try_norm
              then aux true t
              else let fail () =
                       let msg = match head_opt with
                        | None -> Util.format1 "Bound variables '%s' escapes; add a type annotation" (Print.bv_to_string x)
                        | Some head -> Util.format2 "Bound variables '%s' in the type of '%s' escape because of impure applications; add explicit let-bindings"
                                        (Print.bv_to_string x) (N.term_to_string env head) in
                       raise (Error(msg, Env.get_range env)) in
                   let s = TcUtil.new_uvar env (fst <| U.type_u()) in
                   match Rel.try_teq env t s with
                    | Some g -> Rel.force_trivial_guard env g
                    | _ -> fail ()
         end in
    aux false kt

let push_binding env b =
  Env.push_bv env (fst b)

let maybe_make_subst = function
  | Inr(Some x, e) -> [NT(x,e)]
  | _ -> []

let maybe_extend_subst s b v : subst_t =
    if is_null_binder b then s
    else NT(fst b, v)::s

let set_lcomp_result lc t =
    {lc with res_typ=t; comp=fun () -> Util.set_result_typ (lc.comp()) t}

let value_check_expected_typ env e tlc guard : term * lcomp * guard_t =
  let should_return t = 
    match (SS.compress t).n with
    | Tm_arrow(_, c) -> 
      if Util.is_pure_or_ghost_effect env (Util.comp_effect_name c)
      then let t = Util.unrefine <| (Util.comp_result c) in
           match (SS.compress t).n with 
           | Tm_fvar fv when (S.fv_eq_lid fv Const.unit_lid) -> false //uninformative function
           | Tm_constant _ -> false
           | _ -> true
      else false //can't reason about effectful function definitions, so not worth returning this
    | _ -> true in
  let lc = match tlc with
    | Inl t -> U.lcomp_of_comp (if not (should_return t)
                                || not (Env.should_verify env)
                                then mk_Total t //don't add a return if we're not verifying; or if we're returning a function
                                else TcUtil.return_value env t e)
    | Inr lc -> lc in
  let t = lc.res_typ in
  let e, lc, g = match Env.expected_typ env with
   | None -> e, lc, guard
   | Some t' ->
     if debug env Options.High
     then Util.print2 "Computed return type %s; expected type %s\n" (Print.term_to_string t) (Print.term_to_string t');
     let e, lc = Util.maybe_coerce_bool_to_type env e lc t' in //add a b2t coercion is e:bool and t'=Type
     let t = lc.res_typ in
     let e, g = TcUtil.check_and_ascribe env e t t' in
     if debug env Options.High
     then Util.print2 "check_and_ascribe: type is %s\n\tguard is %s\n" (Print.term_to_string t) (Rel.guard_to_string env g);
     let g = Rel.conj_guard g guard in
     let lc, g = TcUtil.strengthen_precondition (Some <| Errors.subtyping_failed env t t') env e lc g in
     e, set_lcomp_result lc t', g in
  if debug env Options.Low
  then Util.print1 "Return comp type is %s\n" (Print.lcomp_to_string lc);
  e, lc, g

let comp_check_expected_typ env e lc : term * lcomp * guard_t =
  match Env.expected_typ env with
   | None -> e, lc, Rel.trivial_guard
   | Some t ->
     let e, lc = Util.maybe_coerce_bool_to_type env e lc t in //Add a b2t coercion if e:bool and t=Type
     TcUtil.weaken_result_typ env e lc t

let check_expected_effect env (copt:option<comp>) (e, c) : term * comp * guard_t =
  let expected_c_opt = match copt with
    | Some _ -> copt
    | None  ->
        if (Options.ml_ish()) && Ident.lid_equals Const.effect_ALL_lid (Util.comp_effect_name c)
        then Some (Util.ml_comp (Util.comp_result c) e.pos)
        else if (*	env.top_level  || *)
                Util.is_tot_or_gtot_comp c //these are already the defaults for their particular effects
        then None
        else if Util.is_pure_comp c
             then Some (mk_Total (Util.comp_result c))
             else if Util.is_pure_or_ghost_comp c
             then Some (mk_GTotal (Util.comp_result c))
             else None in
  match expected_c_opt with
    | None -> e, norm_c env c, Rel.trivial_guard
    | Some expected_c -> //expected effects should already be normalized
       if debug env Options.Low
       then Util.print3 "\n\n(%s) About to check\n\t%s\nagainst expected effect\n\t%s\n"
               (Print.term_to_string e) (Print.comp_to_string c) (Print.comp_to_string expected_c);  
       let c = norm_c env c in
       if debug env Options.Low
       then Util.print3 "\n\nAfter normalization (%s) About to check\n\t%s\nagainst expected effect\n\t%s\n"
               (Print.term_to_string e) (Print.comp_to_string c) (Print.comp_to_string expected_c);

       //let expected_c' = TcUtil.refresh_comp_label env true (U.lcomp_of_comp <| expected_c) in
       let e, _, g = TcUtil.check_comp env e c expected_c in
       let g = TcUtil.label_guard (Env.get_range env) "could not prove post-condition" g in
       if debug env Options.Low then Util.print2 "(%s) DONE check_expected_effect; guard is: %s\n" (Range.string_of_range e.pos) (guard_to_string env g);
       let e = TypeChecker.Util.maybe_lift env e (Util.comp_effect_name c) (Util.comp_effect_name expected_c) in
       e, expected_c, g

let no_logical_guard env (te, kt, f) =
  match guard_form f with
    | Trivial -> te, kt, f
    | NonTrivial f -> raise (Error(Errors.unexpected_non_trivial_precondition_on_term env f, Env.get_range env))

let print_expected_ty env = match Env.expected_typ env with
    | None -> Util.print_string "Expected type is None"
    | Some t -> Util.print1 "Expected type is %s" (Print.term_to_string t)

(************************************************************************************************************)
(* check the patterns in an SMT lemma to make sure all bound vars are mentiond *)
(************************************************************************************************************)
let check_smt_pat env t bs c =
    if Util.is_smt_lemma t //check patterns cover the bound vars
    then match c.n with
        | Comp ({effect_args=[_pre; _post; (pats, _)]}) ->
            let pat_vars = Free.names pats in
            begin match bs |> Util.find_opt (fun (b, _) -> not(Util.set_mem b pat_vars)) with
                | None -> ()
                | Some (x,_) -> Errors.warn t.pos (Util.format1 "Pattern misses at least one bound variables: %s" (Print.bv_to_string x))
            end
        | _ -> failwith "Impossible"

(************************************************************************************************************)
(* Building the environment for the body of a let rec;                                                      *)
(* guards the recursively bound names with a termination check                                              *)
(************************************************************************************************************)
let guard_letrecs env actuals expected_c : list<(lbname*typ)> =
    if not (Env.should_verify env) then env.letrecs else
    match env.letrecs with
    | [] -> []
    | letrecs ->
      let r = Env.get_range env in
      let env = {env with letrecs=[]} in
      let precedes = TcUtil.fvar_const env Const.precedes_lid in

      let decreases_clause bs c =
          //exclude types and function-typed arguments from the decreases clause
          let filter_types_and_functions (bs:binders)  =
            bs |> List.collect (fun (b, _) ->
                    let t = unfold_whnf env (Util.unrefine b.sort) in
                    match t.n with
                        | Tm_type _
                        | Tm_arrow _ -> []
                        | _ -> [S.bv_to_name b]) in
          let as_lex_list dec =
                let head, _ = Util.head_and_args dec in
                match head.n with (* The decreases clause is always an expression of type lex_t; promote if it isn't *)
                    | Tm_fvar fv when S.fv_eq_lid fv Const.lexcons_lid -> dec
                    | _ -> mk_lex_list [dec] in
          let ct = Util.comp_to_comp_typ c in
          match ct.flags |> List.tryFind (function DECREASES _ -> true | _ -> false) with
                | Some (DECREASES dec) -> as_lex_list dec
                | _ ->
                    let xs = bs |> filter_types_and_functions in
                    match xs with
                        | [x] -> x //NS: why no promotion here?
                        | _ -> mk_lex_list xs in

        let previous_dec = decreases_clause actuals expected_c in
        let guard_one_letrec (l, t) =
            match (SS.compress t).n with
                | Tm_arrow(formals, c) ->
                  //make sure they all have non-null names
                  let formals = formals |> List.map (fun (x, imp) -> if S.is_null_bv x then (S.new_bv (Some (S.range_of_bv x)) x.sort, imp) else x,imp) in
        (*open*)  let formals, c = SS.open_comp formals c in
                  let dec = decreases_clause formals c in
                  let precedes = mk_Tm_app precedes [as_arg dec; as_arg previous_dec] None r in
                  let bs, (last, imp) = Util.prefix formals in
                  let last = {last with sort=Util.refine last precedes} in
                  let refined_formals = bs@[(last,imp)] in
        (*close*) let t' = Util.arrow refined_formals c in
                  if debug env Options.Low
                  then Util.print3 "Refined let rec %s\n\tfrom type %s\n\tto type %s\n"
                        (Print.lbname_to_string l) (Print.term_to_string t) (Print.term_to_string t');
                  l,t'

                | _ -> failwith "Impossible: Annotated type of 'let rec' is not an arrow" in

        letrecs |> List.map guard_one_letrec

(************************************************************************************************************)
(* Main type-checker begins here                                                                            *)
(************************************************************************************************************)
let rec tc_term env e = tc_maybe_toplevel_term ({env with top_level=false}) e

and tc_maybe_toplevel_term env (e:term) : term                  (* type-checked and elaborated version of e            *)
                                        * lcomp                 (* computation type where the WPs are lazily evaluated *)
                                        * guard_t =             (* well-formedness condition                           *)
  let env = if e.pos=Range.dummyRange then env else Env.set_range env e.pos in
  if debug env Options.Low then Util.print2 "%s (%s)\n" (Range.string_of_range <| Env.get_range env) (Print.tag_of_term e);
  let top = SS.compress e in
  match top.n with
  | Tm_delayed _ -> failwith "Impossible"

  | Tm_uinst _
  | Tm_uvar _
  | Tm_bvar _
  | Tm_name _
  | Tm_fvar _
  | Tm_constant _
  | Tm_abs _
  | Tm_arrow _
  | Tm_refine _
  | Tm_type _
  | Tm_unknown -> tc_value env e

  | Tm_meta(e, Meta_desugared Meta_smt_pat) ->
    let e, c, g = tc_tot_or_gtot_term env e in
    let g = {g with guard_f=Trivial} in //VC's in SMT patterns are irrelevant
    e, c, g //strip the Meta going up

  | Tm_meta(e, Meta_pattern pats) ->
    let t, u = U.type_u () in
    let e, c, g = tc_check_tot_or_gtot_term env e t in
    let pats, g' =
        let env, _ = Env.clear_expected_typ env in
        tc_pats env pats in
    let g' = {g' with guard_f=Trivial} in //The pattern may have some VCs associated with it, but these are irrelevant.
    mk (Tm_meta(e, Meta_pattern pats)) (Some t.n) top.pos,
    c,
    Rel.conj_guard g g' //but don't drop g' altogether, since it also contains unification constraints

  | Tm_meta(e, Meta_desugared Sequence) ->
    begin match (SS.compress e).n with
        | Tm_let((_,[{lbname=x; lbdef=e1}]), e2) -> //NS: Why not handle this specially in the deugaring phase, adding a unit annotation on x?
          let e1, c1, g1 = tc_term (Env.set_expected_typ env Common.t_unit) e1 in
          let e2, c2, g2 = tc_term env e2 in
          let c = TcUtil.bind e1.pos env (Some e1) c1 (None, c2) in
          let e = mk (Tm_let((false, [mk_lb (x, [], c1.eff_name, Common.t_unit, e1)]), e2)) (Some c.res_typ.n) e.pos in
          let e = mk (Tm_meta(e, Meta_desugared Sequence)) (Some c.res_typ.n) top.pos in
          e, c, Rel.conj_guard g1 g2
        | _ ->
          let e, c, g = tc_term env e in
          let e = mk (Tm_meta(e, Meta_desugared Sequence)) (Some c.res_typ.n) top.pos in
          e, c, g
    end

  | Tm_meta(e, m) ->
    let e, c, g = tc_term env e in
    let e = mk (Tm_meta(e, m)) (Some c.res_typ.n) top.pos in
    e, c, g

  | Tm_ascribed (e, Inr expected_c, _) ->
    let env0, _ = Env.clear_expected_typ env in
    let expected_c, _, g = tc_comp env0 expected_c in
    let t_res = Util.comp_result expected_c in
    let e, c', g' = tc_term (Env.set_expected_typ env0 t_res) e in
    let e, expected_c, g'' = check_expected_effect env0 (Some expected_c) (e, c'.comp()) in
    mk (Tm_ascribed(e, Inl t_res, Some (Util.comp_effect_name expected_c))) (Some t_res.n) top.pos,
    Util.lcomp_of_comp expected_c,
    Rel.conj_guard g (Rel.conj_guard g' g'')

  | Tm_ascribed (e, Inl t, _) ->
    let k, u = U.type_u () in
    let t, _, f = tc_check_tot_or_gtot_term env t k in
    let e, c, g = tc_term (Env.set_expected_typ env t) e in
    let c, f = TcUtil.strengthen_precondition (Some (fun () -> Errors.ill_kinded_type)) (Env.set_range env t.pos) e c f in
    let e, c, f2 = comp_check_expected_typ env (mk (Tm_ascribed(e, Inl t, Some c.eff_name)) (Some t.n) top.pos) c in
    e, c, Rel.conj_guard f (Rel.conj_guard g f2)

  | Tm_app({n=Tm_constant Const_reify}, a::hd::rest)
  | Tm_app({n=Tm_constant (Const_reflect _)}, a::hd::rest) ->
    //reify and reflect are a unary operators; 
    //if there are more args, then explicitly curry them
    let rest = hd::rest in //no 'as' clauses in F* yet, so we need to do this ugliness
    let unary_op, _ = Util.head_and_args top in
    let head = mk (Tm_app(unary_op, [a])) None (Range.union_ranges unary_op.pos (fst a).pos) in
    let t = mk (Tm_app(head, rest)) None top.pos in
    tc_term env t
  
  | Tm_app({n=Tm_constant Const_reify}, [(e, aqual)]) ->
    if Option.isSome aqual
    then Errors.warn e.pos "Qualifier on argument to reify is irrelevant and will be ignored";
    let e, c, g = 
        let env0, _ = Env.clear_expected_typ env in
        tc_term env0 e in
    let reify_op, _ = Util.head_and_args top in
    let u_c = 
        let _, c, _ = tc_term env c.res_typ in
        match (SS.compress c.res_typ).n with
        | Tm_type u -> u
        | _ -> failwith "Unexpected result type of computation" in
    let repr = TcUtil.reify_comp env c u_c in 
    let e = mk (Tm_app(reify_op, [(e, aqual)])) (Some repr.n) top.pos in
    let c = S.mk_Total repr |> Util.lcomp_of_comp in
    let e, c, g' = comp_check_expected_typ env e c in
    e, c, Rel.conj_guard g g'
      
  | Tm_app({n=Tm_constant (Const_reflect l)}, [(e, aqual)])->
    if Option.isSome aqual
    then Errors.warn e.pos "Qualifier on argument to reflect is irrelevant and will be ignored";
    let no_reflect () = raise (Error(Util.format1 "Effect %s cannot be reified" l.str, e.pos)) in
    let reflect_op, _ = Util.head_and_args top in
    begin match Env.effect_decl_opt env l with
    | None -> no_reflect()
    | Some ed -> 
      if not (ed.qualifiers |> List.contains Reflectable) then
        no_reflect ()
      else
        let env_no_ex, topt = Env.clear_expected_typ env in
        let expected_repr_typ, res_typ, wp, g0 = 
              let u = Env.new_u_univ () in 
              let repr = Env.inst_effect_fun_with [u] env ed ([], ed.repr) in
              let t = mk (Tm_app(repr, [as_arg S.tun; as_arg S.tun])) None top.pos in
              let t, _, g = tc_tot_or_gtot_term (Env.clear_expected_typ env |> fst) t in
              match (SS.compress t).n with 
              | Tm_app(_, [(res, _); (wp, _)]) -> t, res, wp, g
              | _ -> failwith "Impossible" in
        let e, g = 
              let e, c, g = tc_tot_or_gtot_term env_no_ex e in
              if not <| Util.is_total_lcomp c
              then Errors.add_errors env ["Expected Tot, got a GTot computation", e.pos];
              match Rel.try_teq env_no_ex c.res_typ expected_repr_typ with
              | None -> Errors.add_errors env [Util.format2 "Expected an instance of %s; got %s" (Print.term_to_string ed.repr) (Print.term_to_string c.res_typ), e.pos];
                        e, Rel.conj_guard g g0
              | Some g' -> e, Rel.conj_guard g' (Rel.conj_guard g g0) in
        let c = S.mk_Comp ({
              effect_name = ed.mname;
              result_typ=res_typ;
              effect_args=[as_arg wp];
              flags=[]
            }) |> Util.lcomp_of_comp in
        let e = mk (Tm_app(reflect_op, [(e, aqual)])) (Some res_typ.n) top.pos in
        let e, c, g' = comp_check_expected_typ env e c in
        e, c, Rel.conj_guard g' g
    end
    
  | Tm_app(head, args) ->
    let env0 = env in
    let env = Env.clear_expected_typ env |> fst |> instantiate_both in
    if debug env Options.High then Util.print2 "(%s) Checking app %s\n" (Range.string_of_range top.pos) (Print.term_to_string top);

    //Don't instantiate head; instantiations will be computed below, accounting for implicits/explicits
    let head, chead, g_head = tc_term (no_inst env) head in
    let e, c, g = if TcUtil.short_circuit_head head
                  then check_short_circuit_args env head chead g_head args (Env.expected_typ env0)
                  else check_application_args env head chead g_head args (Env.expected_typ env0) in
    if Env.debug env Options.Extreme
    then Util.print1 "Introduced {%s} implicits in application\n" (Rel.print_pending_implicits g);
    let c = if Env.should_verify env
            && not (Util.is_lcomp_partial_return c)
            && Util.is_pure_or_ghost_lcomp c //ADD_EQ_REFINEMENT for pure applications
            then TcUtil.maybe_assume_result_eq_pure_term env e c
            else c in
    let e, c, g' = comp_check_expected_typ env0 e c in
    let gimp =
        match (SS.compress head).n with
            | Tm_uvar(u, _) ->
              let imp = ("head of application is a uvar", env0, u, e, c.res_typ, head.pos) in
              {Rel.trivial_guard with implicits=[imp]}
            | _ -> Rel.trivial_guard in
    let gres = Rel.conj_guard g (Rel.conj_guard g' gimp) in
    if Env.debug env Options.Extreme
    then Util.print2 "Guard from application node %s is %s\n" 
                (Print.term_to_string e)
                (Rel.guard_to_string env gres);
    e, c, gres

  | Tm_match(e1, eqns) ->
    let env1, topt = Env.clear_expected_typ env in
    let env1 = instantiate_both env1 in
    let e1, c1, g1 = tc_term env1 e1 in
    let env_branches, res_t = match topt with
      | Some t -> env, t
      | None ->
        let k, _ = U.type_u() in
        let res_t = TcUtil.new_uvar env k in
        Env.set_expected_typ env res_t, res_t in

    let guard_x = S.gen_bv "scrutinee" (Some e1.pos) c1.res_typ in
    let t_eqns = eqns |> List.map (tc_eqn guard_x env_branches) in
    let c_branches, g_branches =
      let cases, g = List.fold_right (fun (_, f, c, g) (caccum, gaccum) ->
        (f, c)::caccum, Rel.conj_guard g gaccum) t_eqns ([], Rel.trivial_guard) in
      TcUtil.bind_cases env res_t cases, g in (* bind_cases adds an exhaustiveness check *)

    let cres = TcUtil.bind e1.pos env (Some e1) c1 (Some guard_x, c_branches) in
    let e =
        let mk_match scrutinee =
            let branches = List.map (fun (f, _, _, _) -> f) t_eqns in
            let e = mk (Tm_match(scrutinee, branches)) (Some cres.res_typ.n) top.pos in
             //The ascription with the result type is useful for re-checking a term, translating it to Lean etc.
            mk (Tm_ascribed(e, Inl cres.res_typ, Some cres.eff_name)) None e.pos in
        //see issue #594: if the scrutinee is impure, then explicitly sequence it with an impure let binding
        //                to protect it from the normalizer optimizing it away
        if TypeChecker.Util.is_pure_or_ghost_effect env c1.eff_name
        then mk_match e1
        else //generate a let binding for e1
             let e_match = mk_match (S.bv_to_name guard_x) in
             let lb = {
                lbname=Inl guard_x;
                lbunivs=[];
                lbtyp=c1.res_typ;
                lbeff=Env.norm_eff_name env c1.eff_name;
                lbdef=e1;
             } in
             mk (Tm_let((false, [lb]), SS.close [S.mk_binder guard_x] e_match)) (Some cres.res_typ.n) top.pos in
    if debug env Options.Extreme
    then Util.print2 "(%s) comp type = %s\n"
                      (Range.string_of_range top.pos) (Print.comp_to_string <| cres.comp());

    e, cres, Rel.conj_guard g1 g_branches

  | Tm_let ((false, [{lbname=Inr _}]), _) ->
    if Env.debug env Options.Low then Util.print1 "%s\n" (Print.term_to_string top);
    check_top_level_let env top

  | Tm_let ((false, _), _) ->
    check_inner_let env top

  | Tm_let ((true, {lbname=Inr _}::_), _) ->
    if Env.debug env Options.Low then Util.print1 "%s\n" (Print.term_to_string top);
    check_top_level_let_rec env top

  | Tm_let ((true, _), _) ->
    check_inner_let_rec env top

(************************************************************************************************************)
(* Type-checking values:                                                                                    *)
(*   Values have no special status, except that we structure the code to promote a value type t to a Tot t  *)
(************************************************************************************************************)
and tc_value env (e:term) : term
                          * lcomp
                          * guard_t =
  let check_instantiated_fvar env v dc e t =
    let e, t, implicits = TcUtil.maybe_instantiate env e t in
    //printfn "Instantiated type of %s to %s\n" (Print.term_to_string e) (Print.term_to_string t);
    let tc = if Env.should_verify env then Inl t else Inr (U.lcomp_of_comp <| mk_Total t) in
    let is_data_ctor = function
        | Some Data_ctor
        | Some (Record_ctor _) -> true
        | _ -> false in
    if is_data_ctor dc && not(Env.is_datacon env v.v)
    then raise (Error(Util.format1 "Expected a data constructor; got %s" v.v.str, Env.get_range env))
    else value_check_expected_typ env e tc implicits in

  //As a general naming convention, we use e for the term being analyzed and its subterms as e1, e2, etc.
  //We use t and its variants for the type of the term being analyzed
  let env = Env.set_range env e.pos in
  let top = SS.compress e in
  match top.n with
  | Tm_bvar x ->
    failwith "Impossible: Violation of locally nameless convention"

  | Tm_uvar(u, t1) -> //the type of a uvar is given directly with it; we do not recheck the type
    let g = match (SS.compress t1).n with
        | Tm_arrow _ -> Rel.trivial_guard
        | _ -> let imp = ("uvar in term", env, u, top, t1, top.pos) in
               {Rel.trivial_guard with implicits=[imp]} in
//    let g = Rel.trivial_guard in
    value_check_expected_typ env e (Inl t1) g

  | Tm_unknown -> //only occurs where type annotations are missing in source programs
    let r = Env.get_range env in 
    let t, _, g0 = 
        match Env.expected_typ env with 
        | None ->  let k, u = U.type_u () in
                   TcUtil.new_implicit_var "type of user-provided implicit term" r env k
        | Some t -> t, [], Rel.trivial_guard in 
    let e, _, g1 = TcUtil.new_implicit_var "user-provided implicit term" r env t in
    e, S.mk_Total t |> Util.lcomp_of_comp, (Rel.conj_guard g0 g1)

  | Tm_name x ->
    let t = if env.use_bv_sorts then x.sort else Env.lookup_bv env x in
    let e = S.bv_to_name ({x with sort=t}) in
    let e, t, implicits = TcUtil.maybe_instantiate env e t in
    let tc = if Env.should_verify env then Inl t else Inr (U.lcomp_of_comp <| mk_Total t) in
    value_check_expected_typ env e tc implicits

  | Tm_uinst({n=Tm_fvar fv}, us) ->
    let us = List.map (tc_universe env) us in
    let us', t = Env.lookup_lid env fv.fv_name.v in
    if List.length us <> List.length us'
    then raise (Error("Unexpected number of universe instantiations", Env.get_range env))
    else List.iter2 (fun u' u -> match u' with
            | U_unif u'' -> Unionfind.change u'' (Some u)
            | _ -> failwith "Impossible") us' us;
    let fv' = {fv with fv_name={fv.fv_name with ty=t}} in
    let e = S.mk_Tm_uinst (mk (Tm_fvar fv') (Some t.n) e.pos) us in
    check_instantiated_fvar env fv'.fv_name fv'.fv_qual e t

  | Tm_fvar fv ->
    let us, t = Env.lookup_lid env fv.fv_name.v in
    let fv' = {fv with fv_name={fv.fv_name with ty=t}} in
    let e = S.mk_Tm_uinst (mk (Tm_fvar fv') (Some t.n) e.pos) us in
    check_instantiated_fvar env fv'.fv_name fv'.fv_qual e t

  | Tm_constant c ->
    let t = tc_constant top.pos c in
    let e = mk (Tm_constant c) (Some t.n) e.pos in
    value_check_expected_typ env e (Inl t) Rel.trivial_guard

  | Tm_arrow(bs, c) ->
    let bs, c = SS.open_comp bs c in
    let env0 = env in
    let env, _ = Env.clear_expected_typ env in
    let bs, env, g, us = tc_binders env bs in
    let c, uc, f = tc_comp env c in
    let e = {Util.arrow bs c with pos=top.pos} in
    check_smt_pat env e bs c;
    let u = S.U_max (uc::us) in
    let t = mk (Tm_type u) None top.pos in
    let g = Rel.conj_guard g (Rel.close_guard bs f) in
    value_check_expected_typ env0 e (Inl t) g

  | Tm_type u ->
    let u = tc_universe env u in
    let t = mk (Tm_type(S.U_succ u)) None top.pos in
    let e = mk (Tm_type u) (Some t.n) top.pos in
    value_check_expected_typ env e (Inl t) Rel.trivial_guard

  | Tm_refine(x, phi) ->
    let x, phi = SS.open_term [S.mk_binder x] phi in
    let env0 = env in
    let env, _ = Env.clear_expected_typ env in
    let x, env, f1, u = tc_binder env (List.hd x) in
    if debug env Options.High
    then Util.print3 "(%s) Checking refinement formula %s; binder is %s\n"
        (Range.string_of_range top.pos) (Print.term_to_string phi) (Print.bv_to_string (fst x));
    let t_phi, _ = U.type_u () in
    let phi, _, f2 = tc_check_tot_or_gtot_term env phi t_phi in
    let e = {Util.refine (fst x) phi with pos=top.pos} in
    let t = mk (Tm_type u) None top.pos in
    let g = Rel.conj_guard f1 (Rel.close_guard [x] f2) in
    value_check_expected_typ env0 e (Inl t) g

  | Tm_abs(bs, body, _) ->
    let bs = Util.maybe_add_implicit_binders env bs in
    if Env.debug env Options.Low
    then Util.print1 "Abstraction is: %s\n" (Print.term_to_string ({top with n=Tm_abs(bs, body, None)}));
    let bs, body = SS.open_term bs body in
    tc_abs env top bs body

  | _ ->
    failwith (Util.format2 "Unexpected value: %s (%s)" (Print.term_to_string top) (Print.tag_of_term top))

and tc_constant r (c:sconst) : typ =
     match c with
      | Const_unit -> t_unit
      | Const_bool _ -> t_bool
      | Const_int (_, None) -> t_int
      | Const_int (_, Some _) -> failwith "machine integers should be desugared"
      | Const_string _ -> t_string
      | Const_float _ -> t_float
      | Const_char _ -> t_char
      | Const_effect -> Util.ktype0 //NS: really?
      | Const_range _ -> t_range

      | _ -> raise (Error("Unsupported constant", r))


(************************************************************************************************************)
(* Type-checking computation types                                                                          *)
(************************************************************************************************************)
and tc_comp env c : comp                                      (* checked version of c                       *)
                  * universe                                  (* universe of c.result_typ                   *)
                  * guard_t =                                 (* logical guard for the well-formedness of c *)
  let c0 = c in
  match c.n with
    | Total t ->
      let k, u = U.type_u () in
      let t, _, g = tc_check_tot_or_gtot_term env t k in
      mk_Total t, u, g

    | GTotal t ->
      let k, u = U.type_u () in
      let t, _, g = tc_check_tot_or_gtot_term env t k in
      mk_GTotal t, u, g

    | Comp c ->
      let head = S.fvar c.effect_name Delta_constant None in
      let tc = mk_Tm_app head ((as_arg c.result_typ)::c.effect_args) None c.result_typ.pos in
      let tc, _, f = tc_check_tot_or_gtot_term env tc S.teff in
      let _, args = Util.head_and_args tc in
      let res, args = List.hd args, List.tl args in
      let flags, guards = c.flags |> List.map (function
        | DECREASES e ->
            let env, _ = Env.clear_expected_typ env in
            let e, _, g = tc_tot_or_gtot_term env e in
            DECREASES e, g
        | f -> f, Rel.trivial_guard) |> List.unzip in

      let u = match !(fst res).tk with //TODO:ugly. This code is brittle, see #567. We should have a better way to compute the universe of c
        | Some (Tm_type u) -> u
        | Some t ->
          let t = S.mk t None Range.dummyRange in
          let t = N.normalize [N.Beta] env t in
          begin match t.n with 
          | Tm_type u -> u
          | _ -> failwith "Impossible:Unexpected sort for computation"
          end
        | _ -> failwith "Impossible:Unexpected sort for computation" in
      mk_Comp ({c with
          result_typ=fst res;
          effect_args=args}),
      u,
      List.fold_left Rel.conj_guard f guards

and tc_universe env u : universe =
   let rec aux u =
       let u = SS.compress_univ u in
       match u with
        | U_bvar _  -> failwith "Impossible: locally nameless"
        | U_unknown -> failwith "Unknown universe"
        | U_unif _
        | U_zero    -> u
        | U_succ u  -> U_succ (aux u)
        | U_max us  -> U_max (List.map aux us)
        | U_name x  -> if env.use_bv_sorts || Env.lookup_univ env x
                       then u
                       else raise (Error (Util.format1 "Universe variable '%s' not found" x.idText, Env.get_range env)) in
    match u with
        | U_unknown -> U.type_u () |> snd
        | _ -> aux u

(* Several complex cases from the main type-checker are factored in to separate functions below *)

(*******************************************************************************************************************)
(* Type-checking abstractions, aka lambdas                                                                         *)
(*    top = fun bs -> body, although bs and body must already be opened                                            *)
(*******************************************************************************************************************)
and tc_abs env (top:term) (bs:binders) (body:term) : term * lcomp * guard_t =
    let fail :string -> typ -> 'a = fun msg t ->
        raise (Error(Errors.expected_a_term_of_type_t_got_a_function env msg t top, top.pos)) in

    (***************************************************************************************************************)
    (* check_binders checks that the binders bs of top                                                             *)
    (*               are compatible with the binders of the function typ expected by the context                   *)
    (*               If there are more bs than bs_expected, we only check a prefix and the suffix is returned Inl  *)
    (*               If there are more bs_expected than bs, the suffix of bs_expected is returned Inr              *)
    (***************************************************************************************************************)
    let check_binders env bs bs_expected  : Env.env                           (* env extended with a prefix of bs  *)
                                            * binders                         (* a type-checked prefix of bs       *)
                                            * option<either<binders,binders>> (* suffix of either bs or bs_expected*)
                                            * guard_t                         (* accumulated logical guard         *)
                                            * subst_t =                         (* alpha conv. of bs_expected to bs  *)
        let rec aux (env, out, g, subst) (bs:binders) (bs_expected:binders) = match bs, bs_expected with
            | [], [] -> env, List.rev out, None, g, subst

            | (hd, imp)::bs, (hd_expected, imp')::bs_expected ->
               begin match imp, imp' with
                    | None, Some (Implicit _)
                    | Some (Implicit _), None ->
                      raise (Error(Util.format1 "Inconsistent implicit argument annotation on argument %s" (Print.bv_to_string hd),
                                                  S.range_of_bv hd))
                    | _ -> ()
               end;
               let expected_t = SS.subst subst hd_expected.sort in
               let t, g = match (Util.unmeta hd.sort).n with
                    | Tm_unknown -> expected_t, g
                    | _ ->
                      if Env.debug env Options.High then Util.print1 "Checking binder %s\n" (Print.bv_to_string hd);
                      let t, _, g1 = tc_tot_or_gtot_term env hd.sort in
                      let g2 =
                          TcUtil.label_guard (Env.get_range env)
                            "Type annotation on parameter incompatible with the expected type"
                            (Rel.teq env t expected_t) in
                      let g = Rel.conj_guard g (Rel.conj_guard g1 g2) in
                      t, g in
                let hd = {hd with sort=t} in
                let b = hd, imp in
                let b_expected = (hd_expected, imp') in
                let env = push_binding env b in
                let subst = maybe_extend_subst subst b_expected  (S.bv_to_name hd) in
                aux (env, b::out, g, subst) bs bs_expected

          | rest, [] -> env, List.rev out, Some (Inl rest), g, subst

          | [], rest -> env, List.rev out, Some (Inr rest), g, subst in

        aux (env, [], Rel.trivial_guard, []) bs bs_expected in


    let rec expected_function_typ env t0 body
        : (option<(typ*bool)> (* any remaining expected type to check against; bool signals to check using teq *)
        * binders             (* binders from the abstraction checked against the binders in the corresponding Typ_fun, if any *)
        * binders             (* let rec binders, suitably guarded with termination check, if any *)
        * option<comp>        (* the expected comp type for the body *)
        * Env.env             (* environment for the body *)
        * term                (* the body itself *)
        * guard_t)            (* accumulated guard from checking the binders *)
        =
       match t0 with
        | None -> (* no expected type; just build a function type from the binders in the term *)
            let _ = match env.letrecs with
                | [] -> ()
                | _ -> failwith "Impossible: Can't have a let rec annotation but no expected type" in
            let bs, envbody, g, _ = tc_binders env bs in
            let copt, body, g = match (SS.compress body).n with
                | Tm_ascribed(e, Inr c, _) ->
                  let c, _, g' = tc_comp envbody c in
                  Some c, body, Rel.conj_guard g g'
                | _ -> None, body, g in
            None, bs, [], copt, envbody, body, g

        | Some t ->
           let t = SS.compress t in
           let rec as_function_typ norm t =
               match (SS.compress t).n with
                | Tm_uvar _
                | Tm_app({n=Tm_uvar _}, _) -> (* expected a uvar; build a function type from the term and unify with it *)
                  let _ = match env.letrecs with | [] -> () | _ -> failwith "Impossible" in
                  let bs, envbody, g, _ = tc_binders env bs in
                  let envbody, _ = Env.clear_expected_typ envbody in
                  Some (t, true), bs, [], None, envbody, body, g

                (* CK: add this case since the type may be f:(a -> M b wp){φ}, in which case I drop the refinement *)
                (* NS: 07/21 dropping the refinement is not sound; we need to check that f validates phi. See Bug #284 *)
                | Tm_refine (b, _) ->
                  let _, bs, bs', copt, env, body, g = as_function_typ norm b.sort in
                  Some (t, false), bs, bs', copt, env, body, g

                | Tm_arrow(bs_expected, c_expected) ->
                  let bs_expected, c_expected = SS.open_comp bs_expected c_expected in
                    (* Two main interesting bits here;
                        1. The expected type may have
                             a. more immediate binders, whereas the function may itself return a function
                             b. fewer immediate binders, meaning that the function type is explicitly curried
                        2. If the function is a let-rec, and the expected type is pure, then we need to add termination checks.
                    *)
                  let check_actuals_against_formals env bs bs_expected =
                      let rec handle_more (env, bs, more, guard, subst) c_expected = match more with
                        | None -> //number of binders match up
                          env, bs, guard, SS.subst_comp subst c_expected

                        | Some (Inr more_bs_expected) -> //more formal parameters; expect the body to return a total function
                          let c = S.mk_Total (Util.arrow more_bs_expected c_expected) in
                          env, bs, guard, SS.subst_comp subst c

                        | Some (Inl more_bs) ->  //more actual args
                          let c = SS.subst_comp subst c_expected in
                          (* the expected type is explicitly curried *)
                          if Util.is_total_comp c
                          then let t = unfold_whnf env (Util.comp_result c) in
                               match t.n with
                                | Tm_arrow(bs_expected, c_expected) ->
                                  let (env, bs', more, guard', subst) = check_binders env more_bs bs_expected in
                                  handle_more (env, bs@bs', more, Rel.conj_guard guard guard', subst) c_expected
                                | _ -> fail (Util.format1 "More arguments than annotated type (%s)" (Print.term_to_string t)) t
                          else fail "Function definition takes more arguments than expected from its annotated type" t in

                       handle_more (check_binders env bs bs_expected) c_expected in

                 let mk_letrec_env envbody bs c =
                     let letrecs = guard_letrecs envbody bs c in
                     let envbody = {envbody with letrecs=[]} in
                     letrecs |> List.fold_left (fun (env, letrec_binders) (l,t) ->
//                        let t = N.normalize [N.EraseUniverses; N.Beta] env t in
//                        printfn "Checking let rec annot: %s\n" (Print.term_to_string t);
                        let t, _, _ = tc_term (Env.clear_expected_typ env |> fst) t in
                        let env = Env.push_let_binding env l ([], t) in
                        let lb = match l with
                            | Inl x -> S.mk_binder ({x with sort=t})::letrec_binders
                            | _ -> letrec_binders in
                        env, lb)
                      (envbody, []) in

                 let envbody, bs, g, c = check_actuals_against_formals env bs bs_expected in
                 let envbody, letrecs = if Env.should_verify env then mk_letrec_env envbody bs c else envbody, [] in
                 let envbody = Env.set_expected_typ envbody (Util.comp_result c) in
                 Some (t, false), bs, letrecs, Some c, envbody, body, g

                | _ -> (* expected type is not a function;
                          try normalizing it first;
                          otherwise synthesize a type and check it against the given type *)
                  if not norm
                  then as_function_typ true (unfold_whnf env t)
                  else let _, bs, _, c_opt, envbody, body, g = expected_function_typ env None body in
                       Some (t, false), bs, [], c_opt, envbody, body, g in
           as_function_typ false t in

    let use_eq = env.use_eq in
    let env, topt = Env.clear_expected_typ env in

    if Env.debug env Options.High
    then Util.print2 "!!!!!!!!!!!!!!!Expected type is %s, top_level=%s\n"
          (match topt with | None -> "None" | Some t -> Print.term_to_string t)
          (if env.top_level then "true" else "false");

    let tfun_opt, bs, letrec_binders, c_opt, envbody, body, g = expected_function_typ env topt body in
    let body, cbody, guard_body = tc_term ({envbody with top_level=false; use_eq=use_eq}) body in

    let guard_body =  //we don't abstract over subtyping constraints; so solve them now
        Rel.solve_deferred_constraints envbody guard_body in

    if Env.debug env <| Options.Other "Implicits"
    then Util.print2 "Introduced %s implicits in body of abstraction\nAfter solving constraints, cbody is %s\n"
        (string_of_int <| List.length guard_body.implicits)
        (Print.comp_to_string <| cbody.comp());

    let body, cbody, guard = check_expected_effect ({envbody with use_eq=use_eq}) c_opt (body, cbody.comp()) in
    let guard = Rel.conj_guard guard_body guard in
    let guard = if env.top_level || not(Env.should_verify env)
                then Rel.discharge_guard envbody (Rel.conj_guard g guard)
                else let guard = Rel.close_guard (bs@letrec_binders) guard in
                     Rel.conj_guard g guard in

    let tfun_computed = Util.arrow bs cbody in
    let e = Util.abs bs body (Some (Util.lcomp_of_comp cbody |> Inl)) in
    let e, tfun, guard = match tfun_opt with
        | Some (t, use_teq) ->
           let t = SS.compress t in
           begin match t.n with
                | Tm_arrow _ ->
                    //we already checked the body to have the expected type; so, no need to check again
                    //just repackage the expression with this type; t is guaranteed to be alpha equivalent to tfun_computed
                    e, t, guard
                | _ ->
                    let e, guard' =
                        if use_teq
                        then e, Rel.teq env t tfun_computed
                        else TcUtil.check_and_ascribe env e tfun_computed t in
                    e, t, Rel.conj_guard guard guard'
           end

        | None -> e, tfun_computed, guard in

    let c = if env.top_level then mk_Total tfun else TcUtil.return_value env tfun e in
    let c, g = TcUtil.strengthen_precondition None env e (U.lcomp_of_comp c) guard in
    e, c, g

(******************************************************************************)
(* Type-checking applications: Tm_app head args                               *)
(*      head is already type-checked has comp type chead, with guard ghead    *)
(******************************************************************************)
and check_application_args env head chead ghead args expected_topt : term * lcomp * guard_t=
    let n_args = List.length args in
    let r = Env.get_range env in
    let thead = chead.res_typ in
    if debug env Options.High then Util.print2 "(%s) Type of head is %s\n" (Range.string_of_range head.pos) (Print.term_to_string thead);

    (* given |- head : chead | ghead
           where head is a computation returning a function of type (bs0@bs -> cres)
           and the paramters bs0 have been applied to the arguments in arg_comps_rev (in reverse order)
        and args_comps_rev = [(argn, _, cn), ..., (arg0, _, c0)]
        
        
        This function builds
            head arg0 ... argn : M (bs -> cres) wp
        where in the case where 
            bs = [], i.e., a full application
                M, wp is built using
                         bind chead (bind c0 (bind c1 ... (bind cn cres)))
            bs = _::_, i.e., a partial application
                M, wp is built using
                         bind chead (bind c0 (bind c1 ... (bind cn (Tot (bs -> cres))))
    *)
    let monadic_application (head, chead, ghead, cres) subst arg_comps_rev arg_rets guard fvs bs
        : term   //application of head to args
        * lcomp  //its computation type
        * guard_t //and whatever guard remains 
        =
        check_no_escape (Some head) env fvs cres.res_typ;
        let cres, guard =
            match bs with
            | [] -> (* full app *)
                let cres = TcUtil.subst_lcomp subst cres in
                (* If we have f e1 e2
                    where e1 or e2 is impure but f is a pure function,
                    then refine the result to be equal to f x1 x2,
                    where xi is the result of ei. (See the last two tests in examples/unit-tests/unit1.fst)
                *)
                let g = Rel.conj_guard ghead guard in

                let refine_with_equality =
                    //if the function is pure, but its arguments are not, then add an equality refinement here
                    //OW, for pure applications we always add an equality at the end; see ADD_EQ_REFINEMENT below
                    Util.is_pure_or_ghost_lcomp cres
                    && arg_comps_rev |> Util.for_some (function 
                        | (_, _, None) -> false 
                        | (_, _, Some c) -> not (Util.is_pure_or_ghost_lcomp c)) in
                    (* if the guard is trivial, then strengthen_precondition below will not add an equality; so add it here *)

                let cres = //NS: Choosing when to add an equality refinement is VERY important for performance.
                            //Adding it unconditionally impacts run time by >5x
                    if refine_with_equality
                    then Util.maybe_assume_result_eq_pure_term env
                            (mk_Tm_app head (List.rev arg_rets) (Some cres.res_typ.n) r)
                            cres
                    else (if Env.debug env Options.Low
                          then Util.print3 "Not refining result: f=%s; cres=%s; guard=%s\n"
                                                  (Print.term_to_string head) 
                                                  (Print.lcomp_to_string cres) 
                                                  (guard_to_string env g);
                          cres) in
                cres, g

            | _ ->  (* partial app *)
                let g = Rel.conj_guard ghead guard |> Rel.solve_deferred_constraints env in
                U.lcomp_of_comp <| mk_Total  (SS.subst subst <| Util.arrow bs (cres.comp())), g in
        if debug env Options.Low then Util.print1 "\t Type of result cres is %s\n" (Print.lcomp_to_string cres);
        //Note: The outargs are in reverse order. e.g., f e1 e2 e3, we have outargs = [(e3, _, c3); (e2; _; c2); (e1; _; c2)]
        //We build bind chead (bind c1 (bind c2 (bind c3 cres)))
        let args, comp, monadic = List.fold_left (fun (args, out_c, monadic) ((e, q), x, c) -> 
                    match c with
                    | None -> (e, q)::args, out_c, monadic
                    | Some c -> 
                        let monadic = monadic || not (Util.is_pure_or_ghost_lcomp c) in
                        let out_c = 
                            TcUtil.bind e.pos env None  //proving (Some e) here instead of None causes significant Z3 overhead
                                        c (x, out_c) in
                        let e = TcUtil.maybe_monadic env e c.eff_name in
                        let e = TcUtil.maybe_lift env e c.eff_name out_c.eff_name in
                        (e, q)::args, out_c, monadic) ([], cres, false) arg_comps_rev in
        let comp = TcUtil.bind head.pos env None chead (None, comp) in
        let app =  mk_Tm_app head args (Some comp.res_typ.n) r in
        let app = if monadic then TypeChecker.Util.maybe_monadic env app comp.eff_name else app in
        let comp, g = TcUtil.strengthen_precondition None env app comp guard in //Each conjunct in g is already labeled
        app, comp, g 
    in

    let rec tc_args (head_info:(term * lcomp * guard_t * lcomp)) //the head of the application, its lcomp and guard, returning a bs -> cres
                    (subst,  (* substituting actuals for formals seen so far, when actual is pure *)
                     outargs, (* type-checked actual arguments, so far *)
                     arg_rets,(* The results of each argument at the logic level *)
                     g,       (* conjoined guard formula for all the actuals *)
                     fvs)     (* unsubstituted formals, to check that they do not occur free elsewhere in the type of f *)
                     bs       (* formal parameters *)
                     args     (* remaining actual arguments *) : (term * lcomp * guard_t) =
        match bs, args with
        | (x, Some (Implicit _))::rest, (_, None)::_ -> (* instantiate an implicit arg *)
            let t = SS.subst subst x.sort in
            check_no_escape (Some head) env fvs t;
            let varg, _, implicits = TcUtil.new_implicit_var "Instantiating implicit argument in application" head.pos env t in //new_uvar env t in
            let subst = NT(x, varg)::subst in
            let arg = varg, as_implicit true in
            tc_args head_info (subst, (arg, None, None)::outargs, arg::arg_rets, Rel.conj_guard implicits g, fvs) rest args

        | (x, aqual)::rest, (e, aq)::rest' -> (* a concrete argument *)
            let _ = 
                match aqual, aq with
                | Some (Implicit _), Some (Implicit _)
                | None, None
                | Some Equality, None -> ()
                | _ -> raise (Error("Inconsistent implicit qualifier", e.pos)) in
            let targ = SS.subst subst x.sort in
            let x = {x with sort=targ} in
            if debug env Options.Extreme then  Util.print1 "\tType of arg (after subst) = %s\n" (Print.term_to_string targ);
            check_no_escape (Some head) env fvs targ;
            let env = Env.set_expected_typ env targ in
            let env = {env with use_eq=is_eq aqual} in
            if debug env Options.High then  Util.print3 "Checking arg (%s) %s at type %s\n" (Print.tag_of_term e) (Print.term_to_string e) (Print.term_to_string targ);
            let e, c, g_e = tc_term env e in
            let g = Rel.conj_guard g g_e in
//                if debug env Options.High then Util.print2 "Guard on this arg is %s;\naccumulated guard is %s\n" (guard_to_string env g_e) (guard_to_string env g);
            let arg = e, aq in
            if Util.is_tot_or_gtot_lcomp c //e is Tot or GTot; we can just substitute it
            then let subst = maybe_extend_subst subst (List.hd bs) e in
                    tc_args head_info (subst, (arg, None, None)::outargs, arg::arg_rets, g, fvs) rest rest'
            else if TcUtil.is_pure_or_ghost_effect env c.eff_name //its conditionally pure; can substitute, but must check its WP
            then let subst = maybe_extend_subst subst (List.hd bs) e in
                    tc_args head_info (subst, (arg, Some x, Some c)::outargs, arg::arg_rets, g, fvs) rest rest'
            else if is_null_binder (List.hd bs) //it's not pure, but the function isn't dependent; just check its WP
            then let newx = S.new_bv (Some e.pos) c.res_typ in
                    let arg' = S.as_arg <| S.bv_to_name newx in
                    tc_args head_info (subst, (arg, Some newx, Some c)::outargs, arg'::arg_rets, g, fvs) rest rest'
            else //e is impure and the function may be dependent...
                 //need to check that the variable does not occur free in the rest of the function type
                 //by adding x to fvs
                 tc_args head_info (subst, (arg, Some x, Some c)::outargs, S.as_arg (S.bv_to_name x)::arg_rets, g, x::fvs) rest rest'

        | _, [] -> (* no more args; full or partial application *)
            monadic_application head_info subst outargs arg_rets g fvs bs

        | [], arg::_ -> (* too many args, except maybe c returns a function *)
            let head, chead, ghead = monadic_application head_info subst outargs arg_rets g fvs [] in
            let rec aux norm tres =
                let tres = SS.compress tres |> Util.unrefine in
                match tres.n with
                    | Tm_arrow(bs, cres') ->
                        let bs, cres' = SS.open_comp bs cres' in
                        let head_info = (head, chead, ghead, U.lcomp_of_comp cres') in
                        if debug env Options.Low
                        then Util.print1 "%s: Warning: Potentially redundant explicit currying of a function type \n"
                            (Range.string_of_range tres.pos);
                        tc_args head_info ([], [], [], Rel.trivial_guard, []) bs args
                    | _ when not norm ->
                        aux true (unfold_whnf env tres)
                    | _ -> raise (Error(Util.format2 "Too many arguments to function of type %s; got %s arguments"
                                            (N.term_to_string env thead) (Util.string_of_int n_args), argpos arg)) in
            aux false chead.res_typ 
    in //end tc_args

    let rec check_function_app norm tf =
       match (Util.unrefine tf).n with
        | Tm_uvar _
        | Tm_app({n=Tm_uvar _}, _) ->
            let rec tc_args env args : (Syntax.args * list<(Range.range * lcomp)> * guard_t) = match args with
                | [] -> ([], [], Rel.trivial_guard)
                | (e, imp)::tl ->
                    let e, c, g_e = tc_term env e in
                    let args, comps, g_rest = tc_args env tl in
                    (e, imp)::args, (e.pos, c)::comps, Rel.conj_guard g_e g_rest in
            (* Infer: t1 -> ... -> tn -> C ('u x1...xm),
                    where ti are the result types of each arg
                    and   xi are the free type/term variables in the environment
               where C = GTot, if the expected result type is Type(u)
                else C = Tot,  if the ML monad is not in scope
                else C = ML,   otherwise *)
            let args, comps, g_args = tc_args env args in
            let bs = null_binders_of_tks (comps |> List.map (fun (_, c) -> c.res_typ, None)) in
            let ml_or_tot = match Env.try_lookup_effect_lid env Const.effect_ML_lid with
                | None -> fun t r -> S.mk_Total t
                | _ -> Util.ml_comp in
            let ml_or_tot = match expected_topt with
                | None -> ml_or_tot
                | Some t ->
                  match (SS.compress t).n with
                    | Tm_type _ -> fun t r -> S.mk_GTotal t
                    | _ -> ml_or_tot in

            let cres = ml_or_tot (TcUtil.new_uvar env (U.type_u () |> fst)) r in
            let bs_cres = Util.arrow bs cres in
            if Env.debug env <| Options.Extreme
            then Util.print3 "Forcing the type of %s from %s to %s\n"
                            (Print.term_to_string head)
                            (Print.term_to_string tf)
                            (Print.term_to_string bs_cres);
            Rel.force_trivial_guard env <| Rel.teq env tf bs_cres;
            let comp = 
                  List.fold_right (fun (r1, c) out -> 
                       TcUtil.bind r1 env None c (None, out)) 
                  ((head.pos, chead)::comps) 
                  (U.lcomp_of_comp <| cres) in
            mk_Tm_app head args (Some comp.res_typ.n) r, comp, Rel.conj_guard ghead g_args

        | Tm_arrow(bs, c) ->
            let bs, c = SS.open_comp bs c in
            let head_info = head, chead, ghead, Util.lcomp_of_comp c in 
            tc_args head_info ([], [], [], Rel.trivial_guard, []) bs args

        | _ ->
            if not norm
            then check_function_app true (unfold_whnf env tf)
            else raise (Error(Errors.expected_function_typ env tf, head.pos)) in

    check_function_app false (N.normalize [N.Beta;N.WHNF] env (Util.unrefine thead))

(******************************************************************************)
(* SPECIAL CASE OF CHECKING APPLICATIONS:                                     *)
(*        head symbol is one of &&, ||, /\, \/, ==>                           *)
(*   ALL OF THEM HAVE A LOGICAL SPEC THAT IS BIASED L-to-R,                   *)
(*  aka they are short-circuiting                                             *)
(******************************************************************************)
and check_short_circuit_args env head chead g_head args expected_topt : term * lcomp * guard_t =
    let r = Env.get_range env in
    let tf = SS.compress chead.res_typ in
    match tf.n with
        | Tm_arrow(bs, c) when (Util.is_total_comp c && List.length bs=List.length args) ->
          let res_t = Util.comp_result c in
          let args, guard, ghost = List.fold_left2 (fun (seen, guard, ghost) (e, aq) (b, aq') ->
                if aq<>aq' then raise (Error("Inconsistent implicit qualifiers", e.pos));
                let e, c, g = tc_check_tot_or_gtot_term env e b.sort in //NS: this forbids stuff like !x && y, maybe that's ok
                let short = TcUtil.short_circuit head seen in
                let g = Rel.imp_guard (Rel.guard_of_guard_formula short) g in
                let ghost = ghost
                          || (not (Util.is_total_lcomp c)
                              && not (TcUtil.is_pure_effect env c.eff_name)) in
                seen@[as_arg e], Rel.conj_guard guard g, ghost) ([], g_head, false) args bs in
          let e = mk_Tm_app head args (Some res_t.n) r  in
          let c = if ghost then S.mk_GTotal res_t |> Util.lcomp_of_comp else Util.lcomp_of_comp c in
          let c, g = TcUtil.strengthen_precondition None env e c guard in
          e, c, g

        | _ -> //fallback
          check_application_args env head chead g_head args expected_topt


(********************************************************************************************************************)
(* Type-checking a pattern-matching branch                                                                          *)
(* the pattern, when_clause and branch are closed                                                                   *)
(* scrutinee is the logical name of the expression being matched; it is not in scope in the branch                  *)
(*           but it is in scope for the VC of the branch                                                            *)
(* env does not contain scrutinee, or any of the pattern-bound variables                                            *)
(* the returned terms are well-formed in an environment extended with the scrutinee only                            *)
(********************************************************************************************************************)
and tc_eqn scrutinee env branch
        : (pat * option<term> * term)                                                             (* checked branch *)
        * term       (* the guard condition for taking this branch, used by the caller for the exhaustiveness check *)
        * lcomp                                                                   (* computation type of the branch *)
        * guard_t =                                                                    (* well-formedness condition *)
  let pattern, when_clause, branch_exp = SS.open_branch branch in
  let cpat, _, cbr = branch in

  (*<tc_pat>*)
  let tc_pat (allow_implicits:bool) (pat_t:typ) p0 :
        pat                                (* the type-checked, fully decorated pattern                             *)
      * list<bv>                           (* all its bound variables, used for closing the type of the branch term *)
      * Env.env                            (* the environment extended with all the binders                         *)
      * list<term>                         (* terms corresponding to each clause in the disjunctive pat             *)
      * list<term>                         (* the same terms in normal form                                         *)
      =
    let pat_bvs, exps, p = TcUtil.pat_as_exps allow_implicits env p0 in //an expression for each clause in a disjunctive pattern
    if Env.debug env Options.High
    then Util.print2 "Pattern %s elaborated to %s\n" (Print.pat_to_string p0) (Print.pat_to_string p);
    let pat_env = List.fold_left Env.push_bv env pat_bvs in
    let env1, _ = Env.clear_expected_typ pat_env in
    let env1 = {env1 with Env.is_pattern=true} in  //just a flag for a better error message
    let expected_pat_t = Rel.unrefine env pat_t in
    let exps, norm_exps = exps |> List.map (fun e ->
        if Env.debug env Options.High
        then Util.print2 "Checking pattern expression %s against expected type %s\n" (Print.term_to_string e) (Print.term_to_string pat_t);

        let e, lc, g =  tc_term env1 e in //only keep the unification/subtyping constraints; discard the logical guard for patterns
                                          //Q: where is it being discarded? A: we only use lc.res_typ below, and forget abouts its WP
        if Env.debug env Options.High
        then Util.print2 "Pre-checked pattern expression %s at type %s\n" (N.term_to_string env e) (N.term_to_string env lc.res_typ);

        let g' = Rel.teq env lc.res_typ expected_pat_t in
        let g = Rel.conj_guard g g' in
        let _ = Rel.discharge_guard env ({g with guard_f=Trivial}) |> Rel.resolve_implicits in
        let e' = N.normalize [N.Beta] env e in
        let uvars_to_string uvs = uvs |> Util.set_elements |> List.map (fun (u, _) -> Print.uvar_to_string u) |> String.concat ", " in
        let uvs1 = Free.uvars e' in
        let uvs2 = Free.uvars expected_pat_t in
        if not <| Util.set_is_subset_of uvs1 uvs2
        then (let unresolved = Util.set_difference uvs1 uvs2 |> Util.set_elements in
              raise (Error(Util.format3 "Implicit pattern variables in %s could not be resolved against expected type %s;\
                                         Variables {%s} were unresolved; please bind them explicitly"
                                    (N.term_to_string env e')
                                    (N.term_to_string env expected_pat_t)
                                    (unresolved |> List.map (fun (u, _) -> Print.uvar_to_string u) |> String.concat ", "), p.p)));

        if Env.debug env Options.High
        then Util.print1 "Done checking pattern expression %s\n" (N.term_to_string env e);

        //explicitly return e here, not its normal form, since pattern decoration relies on it
        e,e') |> List.unzip in
    let p = TcUtil.decorate_pattern env p exps in
    p, pat_bvs, pat_env, exps, norm_exps in
  (*</tc_pat>*)

  let pat_t = scrutinee.sort in
  let scrutinee_tm = S.bv_to_name scrutinee in
  let scrutinee_env, _ = Env.push_bv env scrutinee |> Env.clear_expected_typ in

  (* 1. Check the pattern *)
  let pattern, pat_bvs, pat_env, disj_exps, norm_disj_exps = tc_pat true pat_t pattern in //disj_exps, an exp for each arm of a disjunctive pattern

  (* 2. Check the when clause *)
  let when_clause, g_when = match when_clause with
    | None -> None, Rel.trivial_guard
    | Some e ->
        if Env.should_verify env
        then raise (Error("When clauses are not yet supported in --verify mode; they will be some day", e.pos))
        //             let e, c, g = no_logical_guard pat_env <| tc_total_exp (Env.set_expected_typ pat_env TcUtil.t_bool) e in
        //             Some e, g
        else let e, c, g = tc_term (Env.set_expected_typ pat_env Common.t_bool) e in
             Some e, g in

  (* 3. Check the branch *)
  let branch_exp, c, g_branch = tc_term pat_env branch_exp in

  (* 4. Lift the when clause to a logical condition. *)
  (*    It is used in step 5 (a) below, and in step 6 (d) to build the branch guard *)
  let when_condition = match when_clause with
        | None -> None
        | Some w -> Some <| Util.mk_eq Util.t_bool Util.t_bool w Const.exp_true_bool in

  (* 5 (a). Build equality conditions between the pattern and the scrutinee                                   *)
  (*   (b). Weaken the VCs of the branch and when clause with the equalities from 5(a) and the when condition *)
  (*   (c). Close the VCs so that they no longer have the pattern-bound variables occurring free in them      *)
  let c, g_when, g_branch =

    (* (a) eqs are equalities between the scrutinee and the pattern *)
    let eqs = 
        if not (Env.should_verify env) then None else
          disj_exps |> List.fold_left (fun fopt e ->
                let e = SS.compress e in
                match e.n with
                    | Tm_uvar _
                    | Tm_constant _
                    | Tm_fvar _ -> fopt (* Equation for non-binding forms are handled with the discriminators below *)
                    | _ ->
                      let clause = Util.mk_eq pat_t pat_t scrutinee_tm e in
                      match fopt with
                        | None -> Some clause
                        | Some f -> Some <| Util.mk_disj clause f) None in

    let c, g_branch = Util.strengthen_precondition None env branch_exp c g_branch in
    //g_branch is trivial, its logical content is now incorporated within c

    (* (b) *)
    let c_weak, g_when_weak =
     match eqs, when_condition with
      | _ when not (Env.should_verify env) -> 
        c, g_when

      | None, None ->
        c, g_when

      | Some f, None ->
        let gf = NonTrivial f in
        let g = Rel.guard_of_guard_formula gf in
        TcUtil.weaken_precondition env c gf,
        Rel.imp_guard g g_when

      | Some f, Some w ->
        let g_f = NonTrivial f in
        let g_fw = NonTrivial (Util.mk_conj f w) in
        TcUtil.weaken_precondition env c g_fw,
        Rel.imp_guard (Rel.guard_of_guard_formula g_f) g_when

      | None, Some w ->
        let g_w = NonTrivial w in
        let g = Rel.guard_of_guard_formula g_w in
        TcUtil.weaken_precondition env c g_w,
        g_when in

    (* (c) *)
    let binders = List.map S.mk_binder pat_bvs in
    TcUtil.close_comp env pat_bvs c_weak,
    Rel.close_guard binders g_when_weak,
    g_branch in

  (* 6. Building the guard for this branch;                                                             *)
  (*        the caller assembles the guards for each branch into an exhaustiveness check.               *)
  (*                                                                                                    *)
  (* (a) Compute the branch guard for each arm of a disjunctive pattern.                                *)
  (*      logically the same as step 5(a),                                                              *)
  (*      but expressed in terms for discriminators and projectors on sub-terms of scrutinee            *)
  (*      for the benefit of the caller, who works in an environment without the pattern-bound vars     *)
  (*                                                                                                    *)
  (* (b) Type-check the condition computed in 6 (a)                                                     *)
  (*                                                                                                    *)
  (* (c) Make a disjunctive formula out of 6(b) for each arm of the pattern                             *)
  (*                                                                                                    *)
  (* (d) Strengthen 6 (c) with the when condition, if there is one                                      *)
  let branch_guard =
      if not (Env.should_verify env) then Util.t_true else
      (* 6 (a) *)
      let rec build_branch_guard scrutinee_tm pat_exp : list<typ> =
        let discriminate scrutinee_tm f =
            if List.length (Env.datacons_of_typ env (Env.typ_of_datacon env f.v)) > 1
            then
                let disc = S.fvar (Util.mk_discriminator f.v) Delta_equational None in
                let disc = mk_Tm_app disc [as_arg scrutinee_tm] None scrutinee_tm.pos in
                [Util.mk_eq Util.t_bool Util.t_bool disc Const.exp_true_bool]
            else [] in

        let fail () =
            failwith (Util.format3 "tc_eqn: Impossible (%s) %s (%s)"
                                        (Range.string_of_range pat_exp.pos)
                                        (Print.term_to_string pat_exp)
                                        (Print.tag_of_term pat_exp))  in

        let rec head_constructor t = match t.n with
            | Tm_fvar fv -> fv.fv_name
            | Tm_uinst(t, _) -> head_constructor t
            | _ -> fail () in

        let pat_exp = SS.compress pat_exp |> Util.unmeta in
        match pat_exp.n with
            | Tm_uvar _
            | Tm_app({n=Tm_uvar _}, _)
            | Tm_name _
            | Tm_constant Const_unit -> []
            | Tm_constant _ -> [mk_Tm_app Util.teq [as_arg scrutinee_tm; as_arg pat_exp] None scrutinee_tm.pos]
            | Tm_uinst _
            | Tm_fvar _ ->
              let f = head_constructor pat_exp in
              if not (Env.is_datacon env f.v)
              then [] //A non-pattern sub-term, typically a type constructor unified via a dot-pattern
              else discriminate scrutinee_tm (head_constructor pat_exp)
            | Tm_app(head, args) ->
                let f = head_constructor head in
                if not (Env.is_datacon env f.v) //A non-pattern sub-term of pat_exp
                then []
                else let sub_term_guards = args |> List.mapi (fun i (ei, _) ->
                        let projector = Env.lookup_projector env f.v i in //NS: TODO ... should this be a marked as a record projector? But it doesn't matter for extraction
                        match Env.try_lookup_lid env projector with
                         | None -> []
                         | _ ->
                            let sub_term = mk_Tm_app (S.fvar (Ident.set_lid_range projector f.p) Delta_equational None) [as_arg scrutinee_tm] None f.p in
                            build_branch_guard sub_term ei) |> List.flatten in
                     discriminate scrutinee_tm f @ sub_term_guards
            | _ -> [] in //a non-pattern sub-term: must be from a dot pattern

      (* 6 (b) *)
      let build_and_check_branch_guard scrutinee_tm pat =
         if not (Env.should_verify env)
         then TcUtil.fvar_const env Const.true_lid //if we're not verifying, then don't even bother building it
         else let t = Util.mk_conj_l <| build_branch_guard scrutinee_tm pat in
              let k, _ = U.type_u() in
              let t, _, _ = tc_check_tot_or_gtot_term scrutinee_env t k in
              t in

      (* 6 (c) *)
     let branch_guard = norm_disj_exps |> List.map (build_and_check_branch_guard scrutinee_tm) |> Util.mk_disj_l  in

      (* 6 (d) *)
      let branch_guard = match when_condition with
        | None -> branch_guard
        | Some w -> Util.mk_conj branch_guard w in

      branch_guard in

  let guard = Rel.conj_guard g_when g_branch in

  if Env.debug env Options.High
  then Util.print1 "Carrying guard from match: %s\n" <| guard_to_string env guard;

  SS.close_branch (pattern, when_clause, branch_exp),
  branch_guard, //expressed in terms of discriminators and projectors on scrutinee---does not contain the pattern-bound variables
  c, //closed already---does not contain free pattern-bound variables
  guard

(******************************************************************************)
(* Checking a top-level, non-recursive let-binding:                           *)
(* top-level let's may be generalized, if they are not annotated              *)
(* the body of a top-level let is always ()---no point in checking it         *)
(******************************************************************************)
and check_top_level_let env e =
   let env = instantiate_both env in
   match e.n with
      | Tm_let((false, [lb]), e2) ->
(*open*) let e1, univ_vars, c1, g1, annotated = check_let_bound_def true env lb in
         (* Maybe generalize its type *)
         let g1, e1, univ_vars, c1 =
            if annotated && not env.generalize
            then g1, e1, univ_vars, c1
            else let g1 = Rel.solve_deferred_constraints env g1 |> Rel.resolve_implicits in
                 let _, univs, e1, c1 = List.hd (TcUtil.generalize env [lb.lbname, e1, c1.comp()]) in
                 g1, e1, univs, Util.lcomp_of_comp c1 in

         (* Check that it doesn't have a top-level effect; warn if it does *)
         let e2, c1 =
            if Env.should_verify env
            then let ok, c1 = TcUtil.check_top_level env g1 c1 in //check that it has no effect and a trivial pre-condition
                 if ok
                 then e2, c1
                 else (if (Options.warn_top_level_effects()) //otherwise warn
                       then Errors.warn (Env.get_range env) Errors.top_level_effect;
                       mk (Tm_meta(e2, Meta_desugared Masked_effect)) None e2.pos, c1) //and tag it as masking an effect
            else //even if we're not verifying, still need to solve remaining unification/subtyping constraints
                 (Rel.force_trivial_guard env g1;
                  e2, c1.comp()) in


         (* the result always has type ML unit *)
         let cres = U.lcomp_of_comp <| Util.ml_comp Common.t_unit e.pos in
         e2.tk := Some (Common.t_unit.n);

(*close*)let lb = Util.close_univs_and_mk_letbinding None lb.lbname univ_vars (Util.comp_result c1) (Util.comp_effect_name c1) e1 in
         mk (Tm_let((false, [lb]), e2))
           (Some (Common.t_unit.n))
           e.pos,
         cres,
         Rel.trivial_guard

       | _ -> failwith "Impossible"

(******************************************************************************)
(* Checking an inner non-recursive let-binding:                               *)
(* inner let's are never implicitly generalized                               *)
(* let x = e1 in e2  is logically a bind (lift c1) (\x. lift c2)              *)
(*    except that we also need to strengthen it with well-formedness checks   *)
(*    and a check that x does not escape its scope in the type of c2          *)
(******************************************************************************)
and check_inner_let env e =
   let env = instantiate_both env in
   match e.n with
     | Tm_let((false, [lb]), e2) ->
       let env = {env with top_level=false} in
       let e1, _, c1, g1, annotated = check_let_bound_def false (Env.clear_expected_typ env |> fst) lb in
       let x = {Util.left lb.lbname with sort=c1.res_typ} in
       let lb = Util.mk_letbinding (Inl x) [] c1.res_typ c1.eff_name e1 in
       let xb, e2 = SS.open_term [S.mk_binder x] e2 in
       let xbinder = List.hd xb in
       let x = fst xbinder in
       let e2, c2, g2 = tc_term (Env.push_bv env x) e2 in
       let cres = TcUtil.bind e1.pos env (Some e1) c1 (Some x, c2) in
       let e1 = TypeChecker.Util.maybe_lift env e1 c1.eff_name cres.eff_name in
       let e2 = TypeChecker.Util.maybe_lift env e2 c2.eff_name cres.eff_name in
       let e = mk (Tm_let((false, [lb]), SS.close xb e2)) (Some cres.res_typ.n) e.pos in
       let e = TypeChecker.Util.maybe_monadic env e cres.eff_name in
       let x_eq_e1 = NonTrivial <| Util.mk_eq c1.res_typ c1.res_typ (S.bv_to_name x) e1 in
       let g2 = Rel.close_guard xb
                      (Rel.imp_guard (Rel.guard_of_guard_formula x_eq_e1) g2) in
       let guard = Rel.conj_guard g1 g2 in
       if Option.isSome (Env.expected_typ env)
       then e, cres, guard
       else (* no expected type; check that x doesn't escape it's scope *)
            (check_no_escape None env [x] cres.res_typ;
             e, cres, guard)

    | _ -> failwith "Impossible"

(******************************************************************************)
(* top-level let rec's may be generalized, if they are not annotated          *)
(******************************************************************************)
and check_top_level_let_rec env top =
    let env = instantiate_both env in
    match top.n with
        | Tm_let((true, lbs), e2) ->
(*open*)   let lbs, e2 = SS.open_let_rec lbs e2 in

           let env0, topt = Env.clear_expected_typ env in
           let lbs, rec_env = build_let_rec_env true env0 lbs in
           let lbs, g_lbs = check_let_recs rec_env lbs in
           let g_lbs = Rel.solve_deferred_constraints env g_lbs |> Rel.resolve_implicits in

           let all_lb_names = lbs |> List.map (fun lb -> right lb.lbname) |> Some in

           let lbs =
              if not env.generalize
              then lbs |> List.map (fun lb ->
                    if lb.lbunivs = []
                    then lb
                    else Util.close_univs_and_mk_letbinding all_lb_names lb.lbname lb.lbunivs lb.lbtyp lb.lbeff lb.lbdef)
              else let ecs = TcUtil.generalize env (lbs |> List.map (fun lb ->
                                lb.lbname,
                                lb.lbdef,
                                S.mk_Total lb.lbtyp)) in
                   ecs |> List.map (fun (x, uvs, e, c) ->
                      Util.close_univs_and_mk_letbinding all_lb_names x uvs (Util.comp_result c) (Util.comp_effect_name c) e) in

          let cres = U.lcomp_of_comp <| S.mk_Total Common.t_unit in
          let _ = e2.tk := Some Common.t_unit.n in

(*close*) let lbs, e2 = SS.close_let_rec lbs e2 in
          mk (Tm_let((true, lbs), e2)) (Some Common.t_unit.n) top.pos,
          cres,
          Rel.discharge_guard env g_lbs

        | _ -> failwith "Impossible"

(******************************************************************************)
(* inner let rec's are never implicitly generalized *)
(******************************************************************************)
and check_inner_let_rec env top =
    let env = instantiate_both env in
    match top.n with
        | Tm_let((true, lbs), e2) ->
(*open*)  let lbs, e2 = SS.open_let_rec lbs e2 in

          let env0, topt = Env.clear_expected_typ env in
          let lbs, rec_env = build_let_rec_env false env0 lbs in
          let lbs, g_lbs = check_let_recs rec_env lbs in

          let env, lbs = lbs |> Util.fold_map (fun env lb ->
            let x = {left lb.lbname with sort=lb.lbtyp} in
            let lb = {lb with lbname=Inl x} in
            let env = Env.push_let_binding env lb.lbname ([], lb.lbtyp) in //local let recs are not universe polymorphic
            env, lb) env in

          let bvs = lbs |> List.map (fun lb -> left (lb.lbname)) in

          let e2, cres, g2 = tc_term env e2 in
          let guard = Rel.conj_guard g_lbs g2 in
          let cres = TcUtil.close_comp env bvs cres in
          let tres = norm env cres.res_typ in
          let cres = {cres with res_typ=tres} in

(*close*) let lbs, e2 = SS.close_let_rec lbs e2 in
          let e = mk (Tm_let((true, lbs), e2)) (Some tres.n) top.pos in

          begin match topt with
              | Some _ -> e, cres, guard //we have an annotation
              | None -> check_no_escape None env bvs tres;
                        e, cres, guard
          end

        | _ -> failwith "Impossible"

(******************************************************************************)
(* build an environment with recursively bound names.                         *)
(* refining the types of those names with decreases clauses is done in tc_abs *)
(******************************************************************************)
and build_let_rec_env top_level env lbs : list<letbinding> * env_t =
   let env0 = env in
   let lbs, env = List.fold_left (fun (lbs, env) lb -> //{lbname=x; lbtyp=t; lbdef=e}) ->
        let univ_vars, t, check_t = TcUtil.extract_let_rec_annotation env lb in
        let env = Env.push_univ_vars env univ_vars in //no polymorphic recursion on universes
        let e = Util.unascribe lb.lbdef in
        let t =
            if not check_t
            then t
            else if top_level && not(env.generalize) //t is from an already-checked val decl
            then t
            else (let t, _, g = tc_check_tot_or_gtot_term ({env0 with check_uvars=true}) t (fst <| U.type_u()) in
                  Rel.force_trivial_guard env0 g;
                  norm env0 t) in
        let env = if Util.is_pure_or_ghost_function t //termination check is enabled
                  && Env.should_verify env (* store the let rec names separately for termination checks *)
                  then {env with letrecs=(lb.lbname,t)::env.letrecs}
                  else Env.push_let_binding env lb.lbname ([], t) in //no polymorphic recursion on universes
       let lb = {lb with lbtyp=t; lbunivs=univ_vars; lbdef=e} in
       lb::lbs,  env)
    ([],env)
    lbs  in
  List.rev lbs, env

and check_let_recs env lbs =
    let lbs, gs = lbs |> List.map (fun lb ->
        let e, c, g = tc_tot_or_gtot_term (Env.set_expected_typ env lb.lbtyp) lb.lbdef in
        if not (Util.is_total_lcomp c)
        then raise (Error ("Expected let rec to be a Tot term; got effect GTot", e.pos));
        let lb = Util.mk_letbinding lb.lbname lb.lbunivs lb.lbtyp Const.effect_Tot_lid e in
        lb, g) |> List.unzip in
    let g_lbs = List.fold_right Rel.conj_guard gs Rel.trivial_guard in
    lbs, g_lbs


(******************************************************************************)
(* Several utility functions follow                                           *)
(******************************************************************************)
and check_let_bound_def top_level env lb
                               : term       (* checked lbdef                   *)
                               * univ_names (* univ_vars, if any               *)
                               * lcomp      (* type of lbdef                   *)
                               * guard_t    (* well-formedness of lbtyp        *)
                               * bool       (* true iff lbtyp was annotated    *)
                               =
    let env1, _ = Env.clear_expected_typ env in
    let e1 = lb.lbdef in

    (* 1. extract the annotation of the let-bound term, e1, if any *)
    let topt, wf_annot, univ_vars, env1 = check_lbtyp top_level env lb in

    if not top_level && univ_vars <> []
    then raise (Error("Inner let-bound definitions cannot be universe polymorphic", e1.pos));

    (* 2. type-check e1 *)
    let e1, c1, g1 = tc_maybe_toplevel_term ({env1 with top_level=top_level}) e1 in

    (* and strengthen its VC with and well-formedness condition on its annotated type *)
    let c1, guard_f = TcUtil.strengthen_precondition
                        (Some (fun () -> Errors.ill_kinded_type))
                        (Env.set_range env1 e1.pos) e1 c1 wf_annot in
    let g1 = Rel.conj_guard g1 guard_f in

    if Env.debug env Options.Extreme
    then Util.print1 "checked top-level def, guard is %s\n" (Rel.guard_to_string env g1);

    e1, univ_vars, c1, g1, Option.isSome topt


(* Extracting the type of non-recursive let binding *)
and check_lbtyp top_level env lb : option<typ>  (* checked version of lb.lbtyp, if it was not Tm_unknown *)
                                 * guard_t      (* well-formedness condition for that type               *)
                                 * univ_names   (* explicit universe variables, if any                   *)
                                 * Env.env      (* env extended with univ_vars                           *)
                                 =
    let t = SS.compress lb.lbtyp in
    match t.n with
        | Tm_unknown ->
          if lb.lbunivs <> [] then failwith "Impossible: non-empty universe variables but the type is unknown";
          None, Rel.trivial_guard, [], env

        | _ ->
          let univ_vars, t = open_univ_vars lb.lbunivs t in
          let env1 = Env.push_univ_vars env univ_vars in
          if top_level
          && not (env.generalize) //clearly, x has an annotated type ... could env.generalize ever be true here?
                                  //yes. x may not have a val declaration, only an inline annotation
                                  //so, not (env.generalize) signals that x has been declared as val x : t, and t has already been checked
          then Some t, Rel.trivial_guard, univ_vars, Env.set_expected_typ env1 t //t has already been kind-checked
          else //we have an inline annotation
               let k, _ = U.type_u () in
               let t, _, g = tc_check_tot_or_gtot_term env1 t k in
               if debug env Options.Medium
               then Util.print2 "(%s) Checked type annotation %s\n"
                        (Range.string_of_range (range_of_lbname lb.lbname))
                        (Print.term_to_string t);
               let t = norm env1 t in
               Some t, g, univ_vars, Env.set_expected_typ env1 t


and tc_binder env (x, imp) =
    let tu, u = U.type_u () in
    let t, _, g = tc_check_tot_or_gtot_term env x.sort tu in //ghost effect ok in the types of binders
    let x = {x with sort=t}, imp in
    if Env.debug env Options.High
    then Util.print2 "Pushing binder %s at type %s\n" (Print.bv_to_string (fst x)) (Print.term_to_string t);
    x, push_binding env x, g, u

and tc_binders env bs =
    let rec aux env bs = match bs with
        | [] -> [], env, Rel.trivial_guard, []
        | b::bs ->
          let b, env', g, u = tc_binder env b in
          let bs, env', g', us = aux env' bs in
          b::bs, env', Rel.conj_guard g (Rel.close_guard [b] g'), u::us in
    aux env bs

and tc_pats env pats =
    let tc_args env args : Syntax.args * guard_t =
       //an optimization for checking arguments in cases where we know that their types match the types of the corresponding formal parameters
       //notably, this is used when checking the application  (?u x1 ... xn). NS: which we do not currently do!
       List.fold_right (fun (t, imp) (args, g) ->
                             let t, _, g' = tc_term env t in
                             (t, imp)::args, Rel.conj_guard g g')
          args ([], Rel.trivial_guard) in
    List.fold_right (fun p (pats, g) -> let args, g' = tc_args env p in (args::pats, Rel.conj_guard g g')) pats ([], Rel.trivial_guard)

and tc_tot_or_gtot_term env e : term
                                * lcomp
                                * guard_t =
  let e, c, g = tc_maybe_toplevel_term env e in
  if Util.is_tot_or_gtot_lcomp c
  then e, c, g
  else let g = Rel.solve_deferred_constraints env g in
       let c = c.comp() in
       let c = norm_c env c in
       let target_comp, allow_ghost =
            if TcUtil.is_pure_effect env (Util.comp_effect_name c)
            then S.mk_Total (Util.comp_result c), false
            else S.mk_GTotal (Util.comp_result c), true in
       match Rel.sub_comp env c target_comp with
        | Some g' -> e, Util.lcomp_of_comp target_comp, Rel.conj_guard g g'
        | _ ->
            if allow_ghost
            then raise (Error(Errors.expected_ghost_expression e c, e.pos))
            else raise (Error(Errors.expected_pure_expression e c, e.pos))

and tc_check_tot_or_gtot_term env e t : term
                                      * lcomp
                                      * guard_t =
    let env = Env.set_expected_typ env t in
    tc_tot_or_gtot_term env e

and tc_trivial_guard env t =
  let t, c, g = tc_tot_or_gtot_term env t in
  Rel.force_trivial_guard env g;
  t,c

(*****************Type-checking the signature of a module*****************************)

let tc_check_trivial_guard env t k =
  let t, c, g = tc_check_tot_or_gtot_term env t k in
  Rel.force_trivial_guard env g;
  t

let check_and_gen env t k =
    // Util.print1 "\x1b[01;36mcheck and gen \x1b[00m%s\n" (Print.term_to_string t);
    TcUtil.generalize_universes env (tc_check_trivial_guard env t k)

let check_nogen env t k =
    let t = tc_check_trivial_guard env t k in
    [], N.normalize [N.Beta] env t

let tc_tparams env (tps:binders) : (binders * Env.env * universes) =
    let tps, env, g, us = tc_binders env tps in
    Rel.force_trivial_guard env g;
    tps, env, us

let monad_signature env m s =
 let fail () = raise (Error(Errors.unexpected_signature_for_monad env m s, range_of_lid m)) in
 let s = SS.compress s in
 match s.n with
  | Tm_arrow(bs, c) ->
    let bs = SS.open_binders bs in
    begin match bs with
        | [(a, _);(wp, _)] -> a, wp.sort
        | _ -> fail()
    end
  | _ -> fail()

let open_univ_vars uvs binders c =
    match binders with
        | [] ->
          let uvs, c = SS.open_univ_vars_comp uvs c in
          uvs, [], c
        | _ ->
          let t' = Util.arrow binders c in
          let uvs, t' = SS.open_univ_vars uvs t' in
          match (SS.compress t').n with
            | Tm_arrow(binders, c) -> uvs, binders, c
            | _ -> failwith "Impossible"

let open_effect_signature env mname signature =
   let fail t = raise (Error(Errors.unexpected_signature_for_monad env mname t, range_of_lid mname)) in
   match (SS.compress signature).n with
      | Tm_arrow(bs, c) ->
        let bs = SS.open_binders bs in
        begin match bs with
            | [(a, _);(wp, _)] -> a, wp.sort
            | _ -> fail signature
        end
      | _ -> fail signature

let open_effect_decl env ed =
   let a, wp = open_effect_signature env ed.mname ed.signature in
   let ed =
    match ed.binders with
      | [] -> ed
      | _ ->
       let opening = SS.opening_of_binders ed.binders in
       let op ts =
            assert (fst ts = []);
            let t1 = SS.subst opening (snd ts) in
            ([], t1) in
         { ed with
               ret_wp         =op ed.ret_wp
             ; bind_wp     =op ed.bind_wp
             ; if_then_else=op ed.if_then_else
             ; ite_wp      =op ed.ite_wp
             ; stronger    =op ed.stronger
             ; close_wp    =op ed.close_wp
             ; assert_p    =op ed.assert_p
             ; assume_p    =op ed.assume_p
             ; null_wp     =op ed.null_wp
             ; trivial     =op ed.trivial } in
   ed, a, wp

let rec tc_real_eff_decl env0 (ed:Syntax.eff_decl) is_for_free =
  assert (ed.univs = []); //no explicit universe variables in the source; Q: But what about re-type-checking a program?
  let binders_un, signature_un = SS.open_term ed.binders ed.signature in
  let binders, env, _ = tc_tparams env0 binders_un in
  let signature, _    = tc_trivial_guard env signature_un in
  let ed = {ed with binders=binders;
                    signature=signature} in

  let ed, a, wp_a = open_effect_decl env ed in
  let get_effect_signature ()  =
    let signature, _ = tc_trivial_guard env signature_un in
    open_effect_signature env ed.mname signature in

  //put the signature in the environment to prevent generalizing its free universe variables until we're done
  let env = Env.push_bv env (S.new_bv None ed.signature) in

  if Env.debug env0 <| Options.Other "ED"
  then Util.print5 "Checking effect signature: %s %s : %s\n(a is %s:%s)\n"
                        (Print.lid_to_string ed.mname)
                        (Print.binders_to_string " " ed.binders)
                        (Print.term_to_string ed.signature)
                        (Print.term_to_string (S.bv_to_name a))
                        (Print.term_to_string a.sort);

  let check_and_gen' env (_,t) k =
    check_and_gen env t k in

  (* Override dummy fields with automatically-generated combinators, if needed. *)
  let env, ed =
    match is_for_free with
    | NotForFree ->
        env, ed
    | ForFree ->
        DMFF.gen_wps_for_free env binders a wp_a tc_decl tc_term ed
  in

  let return_wp =
    let expected_k = Util.arrow [S.mk_binder a; S.null_binder (S.bv_to_name a)] (S.mk_GTotal wp_a) in
    check_and_gen' env ed.ret_wp expected_k in

  let bind_wp =
    let b, wp_b = get_effect_signature () in
    let a_wp_b = Util.arrow [S.null_binder (S.bv_to_name a)] (S.mk_Total wp_b) in
    let expected_k = Util.arrow [S.null_binder t_range;
                                 S.mk_binder a; S.mk_binder b;
                                 S.null_binder wp_a;
                                 S.null_binder a_wp_b]
                                 (S.mk_Total wp_b) in
    check_and_gen' env ed.bind_wp expected_k in

  let if_then_else =
    let p = S.new_bv (Some (range_of_lid ed.mname)) (U.type_u() |> fst) in
    let expected_k = Util.arrow [S.mk_binder a; S.mk_binder p;
                                 S.null_binder wp_a;
                                 S.null_binder wp_a]
                                 (S.mk_Total wp_a) in
    check_and_gen' env ed.if_then_else expected_k in

  let ite_wp =
    let expected_k = Util.arrow [S.mk_binder a;
                                 S.null_binder wp_a]
                                 (S.mk_Total wp_a) in
    check_and_gen' env ed.ite_wp expected_k in

  let stronger =
    let t, _ = U.type_u() in
    let expected_k = Util.arrow [S.mk_binder a;
                                 S.null_binder wp_a;
                                 S.null_binder wp_a]
                                (S.mk_Total t) in
    check_and_gen' env ed.stronger expected_k in

  let close_wp =
    let b = S.new_bv (Some (range_of_lid ed.mname)) (U.type_u() |> fst) in
    let b_wp_a = Util.arrow [S.null_binder (S.bv_to_name b)] (S.mk_Total wp_a) in
    let expected_k = Util.arrow [S.mk_binder a; S.mk_binder b; S.null_binder b_wp_a]
                                (S.mk_Total wp_a) in
    check_and_gen' env ed.close_wp expected_k in

  let assert_p =
    let expected_k = Util.arrow [S.mk_binder a;
                                 S.null_binder (U.type_u() |> fst);
                                 S.null_binder wp_a]
                                 (S.mk_Total wp_a) in
    check_and_gen' env ed.assert_p expected_k in

  let assume_p =
    let expected_k = Util.arrow [S.mk_binder a;
                                 S.null_binder (U.type_u() |> fst);
                                 S.null_binder wp_a]
                                 (S.mk_Total wp_a) in
    check_and_gen' env ed.assume_p expected_k in

  let null_wp =
    let expected_k = Util.arrow [S.mk_binder a]
                                (S.mk_Total wp_a) in
    check_and_gen' env ed.null_wp expected_k in

  let trivial_wp =
    let t, _ = Util.type_u() in
    let expected_k = Util.arrow [S.mk_binder a;
                                 S.null_binder wp_a]
                                (S.mk_GTotal t) in
    check_and_gen' env ed.trivial expected_k in

  let repr, bind_repr, return_repr, actions =
      if (ed.qualifiers |> List.contains Reifiable
          || ed.qualifiers |> List.contains Reflectable)
      then begin
        let repr = 
            let t, _ = Util.type_u () in
            let expected_k = Util.arrow [S.mk_binder a;
                                         S.null_binder wp_a]
                                         (S.mk_GTotal t) in
            (* printfn "About to check repr=%s\nat type %s\n" (Print.term_to_string ed.repr) (Print.term_to_string expected_k); *)
            tc_check_trivial_guard env ed.repr expected_k in

        let mk_repr' t wp =
            mk (Tm_app(Util.un_uinst repr, [as_arg t; as_arg wp])) None Range.dummyRange in

        let mk_repr a wp = 
            mk_repr' (S.bv_to_name a) wp in

        let destruct_repr t = 
            match (SS.compress t).n with 
            | Tm_app(_, [(t, _); (wp, _)]) -> t, wp
            | _ -> failwith "Unexpected repr type" in

        let bind_repr = 
            let r = S.lid_as_fv FStar.Syntax.Const.range_0 Delta_constant None |> S.fv_to_tm in
            let b, wp_b = get_effect_signature () in
            let a_wp_b = Util.arrow [S.null_binder (S.bv_to_name a)] (S.mk_Total wp_b) in
            let wp_f = S.gen_bv "wp_f" None wp_a in
            let wp_g = S.gen_bv "wp_g" None a_wp_b in
            let x_a = S.gen_bv "x_a" None (S.bv_to_name a) in
            let wp_g_x = mk_Tm_app (S.bv_to_name wp_g) [as_arg <| S.bv_to_name x_a] None Range.dummyRange in
            let res = 
                let wp = mk_Tm_app (Env.inst_tscheme bind_wp |> snd)
                                   (List.map as_arg [r; S.bv_to_name a; 
                                                     S.bv_to_name b; S.bv_to_name wp_f; 
                                                     S.bv_to_name wp_g])
                                   None Range.dummyRange in
                mk_repr b wp in

            let expected_k = Util.arrow [S.mk_binder a; 
                                         S.mk_binder b;
                                         S.mk_binder wp_f;
                                         S.mk_binder wp_g;
                                         S.null_binder (mk_repr a (S.bv_to_name wp_f));
                                         S.null_binder (Util.arrow [S.mk_binder x_a] (S.mk_Total <| mk_repr b (wp_g_x)))]
                                        (S.mk_Total res) in
            (* printfn "About to check bind=%s\n\n, at type %s\n" *) 
            (*         (Print.term_to_string (snd ed.bind_repr)) *)
            (*         (Print.term_to_string expected_k); *)
            let expected_k, _, _ = 
                tc_tot_or_gtot_term env expected_k in
            let env = Env.set_range env (snd (ed.bind_repr)).pos in
            check_and_gen' env ed.bind_repr expected_k in

        let return_repr = 
            let x_a = S.gen_bv "x_a" None (S.bv_to_name a) in
            let res = 
                let wp = mk_Tm_app (Env.inst_tscheme return_wp |> snd)
                                   (List.map as_arg [S.bv_to_name a; S.bv_to_name x_a]) 
                                   None Range.dummyRange in
                mk_repr a wp in
            let expected_k = Util.arrow [S.mk_binder a;
                                         S.mk_binder x_a]
                                       (S.mk_Total res) in
            let expected_k, _, _ = 
                tc_tot_or_gtot_term env expected_k in
            (* printfn "About to check return_repr=%s, at type %s\n" *) 
            (*         (Print.term_to_string (snd ed.return_repr)) *)
            (*         (Print.term_to_string expected_k); *)
            let env = Env.set_range env (snd (ed.return_repr)).pos in
            let univs, repr = check_and_gen' env ed.return_repr expected_k in
            match univs with
            | [] -> [], repr
            | _ -> raise (Error("Unexpected universe-polymorphic return for effect", repr.pos)) in

      let actions = 
        let check_action act = 
            let act_defn, c, g_a = 
                tc_tot_or_gtot_term env act.action_defn in
            (* printfn "Inferred action %s has type %s\n" (Print.term_to_string act_defn) (Print.term_to_string c.res_typ); *)
            // JP: this is very brittle and assumes explicit arrows have been
            // inserted in actions in just the right place
            let expected_k, g_k = 
                match (SS.compress c.res_typ).n with 
                | Tm_arrow(bs, c) -> 
                  let bs, _ = SS.open_comp bs c in
                  let res = mk_repr' S.tun S.tun in
                  let k = Util.arrow bs (S.mk_Total res) in
                  let k, _, g = tc_tot_or_gtot_term env k in
                  k, g
                | _ -> raise (Error("Actions must have function types", act_defn.pos)) in
            (* printfn "Checking against expected type %s\n" (Print.term_to_string expected_k); *)
            let g = Rel.teq env c.res_typ expected_k in
            Rel.force_trivial_guard env (Rel.conj_guard g_a (Rel.conj_guard g_k g));
            let act_ty = match (SS.compress expected_k).n with 
                | Tm_arrow(bs, c) -> 
                  let bs, c = SS.open_comp bs c in
                  let a, wp = destruct_repr (Util.comp_result c) in
                  let c = {
                    effect_name = ed.mname;
                    result_typ = a;
                    effect_args = [as_arg wp];
                    flags = [] 
                  } in
                  Util.arrow bs (S.mk_Comp c)
                | _ -> failwith "" in
            (* printfn "Checked action %s against type %s\n" *) 
            (*         (Print.term_to_string act_defn) *) 
            (*         (Print.term_to_string (N.normalize [N.Beta] env act_ty)); *)
            let univs, act_defn = TcUtil.generalize_universes env act_defn in
            let act_ty = N.normalize [N.Beta] env act_ty in
            {act with 
                action_univs=univs;
                action_defn=act_defn;
                action_typ =act_ty } in
        ed.actions |> List.map check_action in
      repr, bind_repr, return_repr, actions
      end 
      else ed.repr, ed.bind_repr, ed.return_repr, ed.actions in

  //generalize and close
  let t = U.arrow ed.binders (S.mk_Total ed.signature) in
  let (univs, t) = TcUtil.generalize_universes env0 t in
  let binders, signature = match binders, (SS.compress t).n with
    | [], _ -> [], t
    | _, Tm_arrow(binders, c) -> binders, Util.comp_result c
    | _ -> failwith "Impossible" in
  let close n ts =
    let ts = SS.close_univ_vars_tscheme univs (SS.close_tscheme binders ts) in
    // JP: TODO: this assert is broken
    // if n >= 0 then assert (List.length (fst ts) = n);
    ts in
  let close_action act = 
    let univs, defn = close (-1) (act.action_univs, act.action_defn) in
    let univs', typ = close (-1) (act.action_univs, act.action_typ) in
    assert (List.length univs = List.length univs');
    { act with 
        action_univs=univs;
        action_defn=defn;
        action_typ=typ; } in
  let ed = { ed with
      univs       = univs
    ; binders     = binders
    ; signature   = signature
    ; ret_wp      = close 0 return_wp
    ; bind_wp     = close 1 bind_wp
    ; if_then_else= close 0 if_then_else
    ; ite_wp      = close 0 ite_wp
    ; stronger    = close 0 stronger
    ; close_wp    = close 1 close_wp
    ; assert_p    = close 0 assert_p
    ; assume_p    = close 0 assume_p
    ; null_wp     = close 0 null_wp
    ; trivial     = close 0 trivial_wp
    ; repr        = (snd (close 0 ([], repr)))
    ; return_repr = close 0 return_repr
    ; bind_repr   = close 1 bind_repr
    ; actions     = List.map close_action actions} in

  if Env.debug env Options.Low
  || Env.debug env <| Options.Other "EffDecl"
  then Util.print_string (Print.eff_decl_to_string (match is_for_free with | ForFree -> true | NotForFree -> false) ed);
  ed


and elaborate_and_star env0 ed =
  // Using [STInt: a:Type -> Effect] as an example...
  let binders_un, signature_un = SS.open_term ed.binders ed.signature in
  // [binders] is the empty list (for [ST (h: heap)], there would be one binder)
  let binders, env, _ = tc_tparams env0 binders_un in
  // [signature] is a:Type -> effect
  let signature, _ = tc_trivial_guard env signature_un in

  // Every combinator found in the effect declaration is parameterized over
  // [binders], then [a]. This is a variant of [open_effect_signature] where we
  // just extract the binder [a].
  let a, effect_marker =
    // TODO: more stringent checks on the shape of the signature; better errors
    match (SS.compress signature).n with
    | Tm_arrow ([(a, _)], effect_marker) ->
        a, effect_marker
    | _ ->
        failwith "bad shape for effect-for-free signature"
  in

  let open_and_check t =
    let subst = SS.opening_of_binders binders in
    let t = SS.subst subst t in
    let t, comp, _ = tc_term env t in
    t, comp
  in
  let recheck_debug s env t =
    Util.print2 "Term has been %s-transformed to:\n%s\n----------\n" s (Print.term_to_string t);
    let t', _, _ = tc_term env t in
    Util.print1 "Re-checked; got:\n%s\n----------\n" (Print.term_to_string t');
    // Return the original term (without universes unification variables);
    // because [tc_eff_decl] will take care of these
    t
  in
  let mk x = mk x None signature.pos in

  // TODO: check that [_comp] is [Tot Type]
  let repr, _comp = open_and_check ed.repr in
  Util.print1 "Representation is: %s\n" (Print.term_to_string repr);

  let dmff_env = DMFF.empty env (tc_constant Range.dummyRange) in
  let dmff_env, wp_type = DMFF.star_type_definition dmff_env repr in
  let wp_type = recheck_debug "*" env wp_type in
  let wp_a = mk (Tm_app (wp_type, [ (S.bv_to_name a, S.as_implicit false) ])) in

  // Building: [a -> wp a -> Effect]
  let effect_signature =
    let binders = [ (a, S.as_implicit false); S.null_binder wp_a ] in
    let binders = close_binders binders in
    mk (Tm_arrow (binders, effect_marker))
  in
  let effect_signature = recheck_debug "turned into the effect signature" env effect_signature in

  // TODO: we assume that reading the top-level definitions in the order that
  // they come in the effect definition is enough... probably not
  let elaborate_and_star dmff_env item =
    let u_item, item = item in
    // TODO: assert no universe polymorphism
    let item, item_comp = open_and_check item in
    if not (Util.is_total_lcomp item_comp) then
      raise (Err ("Computation for [item] is not total!"));
    let dmff_env, (item_wp, item_elab) = DMFF.star_expr_definition dmff_env item in
    let item_wp = recheck_debug "*" env item_wp in
    let item_elab = recheck_debug "_" env item_elab in
    dmff_env, item_wp, item_elab
  in

  let dmff_env, bind_wp, bind_elab = elaborate_and_star dmff_env ed.bind_repr in
  let dmff_env, return_wp, return_elab = elaborate_and_star dmff_env ed.return_repr in

  let return_wp =
    // TODO: fix [tc_eff_decl] to deal with currying
    match (SS.compress return_wp).n with
    | Tm_abs (b1 :: b2 :: bs, body, what) ->
        U.abs [ b1; b2 ] (U.abs bs body what) (Some (Inr Const.effect_GTot_lid))
    | _ ->
        failwith "unexpected shape for return"
  in
  let bind_wp =
    match (SS.compress bind_wp).n with
    | Tm_abs (binders, body, what) ->
        let r = S.lid_as_fv Const.range_lid (S.Delta_unfoldable 1) None in
        U.abs (S.null_binder (mk (Tm_fvar r)) :: binders) body what
    | _ ->
        failwith "unexpected shape for bind"
  in


  let dmff_env, actions = List.fold_left (fun (dmff_env, actions) action ->
    // We need to reverse-engineer what tc_eff_decl wants here...
    let dmff_env, action_wp, action_elab =
      elaborate_and_star dmff_env (action.action_univs, action.action_defn)
    in
    dmff_env, { action with action_defn = action_elab } :: actions
  ) (dmff_env, []) ed.actions in
  let actions = List.rev actions in

  let repr =
    let wp = S.gen_bv "wp_a" None wp_a in
    let binders = [ S.mk_binder a; S.mk_binder wp ] in
    U.abs binders (DMFF.trans_FC dmff_env (mk (Tm_app (ed.repr, [ S.bv_to_name a, S.as_implicit false ]))) (S.bv_to_name wp)) None
  in
  let repr = recheck_debug "FC" env repr in

  let c = close binders in

  let ed = { ed with
    signature = effect_signature;
    repr = c repr;
    ret_wp = [], c return_wp;
    bind_wp = [], c bind_wp;
    return_repr = [], c return_elab;
    bind_repr = [], c bind_elab;
    actions = List.map (fun action -> {
      action with action_defn = c action.action_defn
    }) actions;
    binders = close_binders binders
  } in

  if Env.debug env (Options.Other "ED") then
    Util.print_string (Print.eff_decl_to_string true ed);

  env, ed


and tc_eff_decl env0 (ed:Syntax.eff_decl) is_for_free =
  let env0, ed =
    (* If this is an "effect for free", then the effect declaration is
     * understood to be written in the "definition language"; we elaborate and
     * cps-transform these definitions to get a definition that is in the F*
     * language per se. The output of [elaborate_and_star] is still partial
     * (i.e. some combinators are missing); [tc_real_eff_decl] will call
     * [gen_wps_for_free] as needed. *)
    match is_for_free with
    | ForFree -> elaborate_and_star env0 ed
    | NotForFree -> env0, ed
  in
  tc_real_eff_decl env0 ed is_for_free

and tc_lex_t env ses quals lids =
    (* We specifically type lex_t as:

          type lex_t<u> : Type(u) =
          datacon LexTop<utop>  : lex_t<utop>
          datacon LexCons<ucons1, ucons2> : #a:Type(ucons1) -> hd:a -> tl:lex_t<ucons2> -> lex_t<max ucons1 ucons2>
    *)
    assert (quals = []);
    begin match lids with
        | [lex_t; lex_top; lex_cons] when
            (lid_equals lex_t Const.lex_t_lid
             && lid_equals lex_top Const.lextop_lid
             && lid_equals lex_cons Const.lexcons_lid) -> ()
        | _ -> assert false
    end;
    begin match ses with
      | [Sig_inductive_typ(lex_t, [], [], t, _, _, [], r);
         Sig_datacon(lex_top, [], _t_top, _lex_t_top, 0, [], _, r1);
         Sig_datacon(lex_cons, [], _t_cons, _lex_t_cons, 0, [], _, r2)]
         when (lid_equals lex_t Const.lex_t_lid
            && lid_equals lex_top Const.lextop_lid
            && lid_equals lex_cons Const.lexcons_lid) ->

        let u = S.new_univ_name (Some r) in
        let t = mk (Tm_type(U_name u)) None r in
        let t = Subst.close_univ_vars [u] t in
        let tc = Sig_inductive_typ(lex_t, [u], [], t, [], [Const.lextop_lid; Const.lexcons_lid], [], r) in

        let utop = S.new_univ_name (Some r1) in
        let lex_top_t = mk (Tm_uinst(S.fvar (Ident.set_lid_range Const.lex_t_lid r1) Delta_constant None, [U_name utop])) None r1 in
        let lex_top_t = Subst.close_univ_vars [utop] lex_top_t in
        let dc_lextop = Sig_datacon(lex_top, [utop], lex_top_t, Const.lex_t_lid, 0, [], [], r1) in

        let ucons1 = S.new_univ_name (Some r2) in
        let ucons2 = S.new_univ_name (Some r2) in
        let lex_cons_t =
            let a = S.new_bv (Some r2) (mk (Tm_type(U_name ucons1)) None r2) in
            let hd = S.new_bv (Some r2) (S.bv_to_name a) in
            let tl = S.new_bv (Some r2) (mk (Tm_uinst(S.fvar (Ident.set_lid_range Const.lex_t_lid r2) Delta_constant None, [U_name ucons2])) None r2) in
            let res = mk (Tm_uinst(S.fvar (Ident.set_lid_range Const.lex_t_lid r2) Delta_constant None, [U_max [U_name ucons1; U_name ucons2]])) None r2 in
            Util.arrow [(a, Some S.imp_tag); (hd, None); (tl, None)] (S.mk_Total res) in
        let lex_cons_t = Subst.close_univ_vars [ucons1;ucons2]  lex_cons_t in
        let dc_lexcons = Sig_datacon(lex_cons, [ucons1;ucons2], lex_cons_t, Const.lex_t_lid, 0, [], [], r2) in
        Sig_bundle([tc; dc_lextop; dc_lexcons], [], lids, Env.get_range env)
      | _ ->
        failwith (Util.format1 "Unexpected lex_t: %s\n" (Print.sigelt_to_string (Sig_bundle(ses, [], lids, Range.dummyRange))))
    end

and tc_assume (env:env) (lid:lident) (phi:formula) (quals:list<qualifier>) (r:Range.range) :sigelt =
    let env = Env.set_range env r in
    let k, _ = U.type_u() in
    let phi = tc_check_trivial_guard env phi k |> norm env in
    TcUtil.check_uvars r phi;
    Sig_assume(lid, phi, quals, r)

and tc_inductive env ses quals lids =
    (*  Consider this illustrative example:

         type T (a:Type) : (b:Type) -> Type =
             | C1 : x:a -> y:Type -> T a y
             | C2 : x:a -> z:Type -> w:Type -> T a z

         (1). We elaborate the type of T to
                T :  a:Type(ua) -> b:Type(ub) -> Type(u)

         (2). In a context
              G = a:Type(ua), T: (a:Type(ua) -> b:Type(ub) -> Type(u))
              we elaborate the type of

                C1 to x:a -> y:Type(uy) -> T a y
                C2 to x:a -> z:Type(uz) -> w:Type(uw) -> T a z

              Let the elaborated type of constructor i be of the form
                 xs:ts_i -> ti

              For each constructor i, we check

                 - G, [xs:ts_i]_j |- ts_i_j : Type(u_i_j)
                 - u_i_j <= u
                 - G, [xs:ts_i]   |- ti : Type _
                 - ti is an instance of T a


         (3). We jointly generalize the term

                (a:Type(ua) -> b:Type(ub) -> Type u)
                -> (xs:ts_1 -> t1)
                -> (xs:ts_2 -> t2)
                -> unit

             computing

                (uvs,            (a:Type(ua') -> b:Type(ub') -> Type u')
                                -> (xs:ts_1' -> t1')
                                -> (xs:ts_2' -> t2')
                                -> unit)

             The inductive is generalized to

                T<uvs> (a:Type(ua')) : b:Type(ub') -> Type u'


         (4). We re-typecheck and elaborate the type of each constructor to
              capture the proper instantiations of T

              i.e., we check

                G, T<uvs> : a:Type(ua') -> b:Type(ub') -> Type u', uvs |-
                       xs:ts_i' -> t_i'
                  ~>   xs:ts_i'' -> t_i''


             What we get, in effect, is

             type T<ua, ub, uw> (a:Type(ua)) : Type(ub) -> Type (max ua (ub + 1) (uw + 1)) =
                | C1 : (ua, ub, uw) => a:Type(ua) -> y:Type(ub) -> T<ua,ub,uw> a y
                | C2 : (ua, ub, uw) => a:Type(ua) -> z:Type(ub) -> w:Type(uw) -> T<ua,ub,uw> a z
    *)
    let warn_positivity l r =
        Errors.diag r (Util.format1 "Positivity check is not yet implemented (%s)" (Print.lid_to_string l)) in
    let env0 = env in

    (* 1. Checking each tycon *)
    let tc_tycon env (s:sigelt) : env_t          (* environment extended with a refined type for the type-constructor *)
                                * sigelt         (* the typed version of s, with universe variables still TBD *)
                                * universe       (* universe of the constructed type *)
                                * guard_t        (* constraints on implicit variables *)
                                = match s with
       | Sig_inductive_typ (tc, uvs, tps, k, mutuals, data, quals, r) -> //the only valid qual is Private
         assert (uvs = []);
         warn_positivity tc r;
 (*open*)let tps, k = SS.open_term tps k in
         let tps, env_tps, guard_params, us = tc_binders env tps in
         let indices, t = Util.arrow_formals k in
         let indices, env', guard_indices, us' = tc_binders env_tps indices in
         let t, guard = 
             let t, _, g = tc_tot_or_gtot_term env' t in
             t, Rel.discharge_guard env' (Rel.conj_guard guard_params (Rel.conj_guard guard_indices g)) in
         let k = Util.arrow indices (S.mk_Total t) in
         let t_type, u = U.type_u() in
         Rel.force_trivial_guard env' (Rel.teq env' t t_type);

(*close*)let t_tc = Util.arrow (tps@indices) (S.mk_Total t) in
         let tps = SS.close_binders tps in
         let k = SS.close tps k in
         let fv_tc = S.lid_as_fv tc Delta_constant None in
         Env.push_let_binding env_tps (Inr fv_tc) ([], t_tc),
         Sig_inductive_typ(tc, [], tps, k, mutuals, data, quals, r),
         u, 
         guard

        | _ -> failwith "impossible" in

    let positive_if_pure (_:term) (l:lid) = () in

    (* 2. Checking each datacon *)
    let tc_data env tcs = function
       | Sig_datacon(c, _uvs, t, tc_lid, ntps, quals, _mutual_tcs, r) ->
         assert (_uvs = []);

         let (tps, u_tc) = //u_tc is the universe of the inductive that c constructs
            let tps_u_opt = Util.find_map tcs (fun (se, u_tc) ->
                if lid_equals tc_lid (must (Util.lid_of_sigelt se))
                then let tps = match se with
                        | Sig_inductive_typ(_, _, tps, _, _, _, _, _) ->
                          tps |> List.map (fun (x, _) -> (x, Some S.imp_tag))
                        | _ -> failwith "Impossible" in
                     Some (tps, u_tc)
                else None) in
           match tps_u_opt with
            | Some x -> x
            | None ->
              if lid_equals tc_lid Const.exn_lid
              then [], U_zero
              else raise (Error("Unexpected data constructor", r)) in

         let arguments, result =
            match (SS.compress t).n with
                | Tm_arrow(bs, res) ->
                  //the type of each datacon is already a function with the type params as arguments
                  //need to map the prefix of bs corresponding to params to the tps of the inductive
                  let _, bs' = Util.first_N ntps bs in
                  let t = mk (Tm_arrow(bs', res)) None t.pos in
                  let subst = tps |> List.mapi (fun i (x, _) -> DB(ntps - (1 + i), x)) in
(*open*)          Util.arrow_formals (SS.subst subst t)
                | _ -> [], t in

         if Env.debug env Options.Low then Util.print3 "Checking datacon  %s : %s -> %s \n"
                (Print.lid_to_string c)
                (Print.binders_to_string "->" arguments)
                (Print.term_to_string result);


         let arguments, env', us = tc_tparams env arguments in
         let result, _ = tc_trivial_guard env' result in
         let head, _ = Util.head_and_args result in
         let _ = match (SS.compress head).n with
            | Tm_fvar fv when S.fv_eq_lid fv tc_lid -> ()
            | _ -> raise (Error(Util.format2 "Expected a constructor of type %s; got %s" 
                                        (Print.lid_to_string tc_lid)
                                        (Print.term_to_string head), r)) in
         let g =List.fold_left2 (fun g (x, _) u_x ->
                positive_if_pure x.sort tc_lid;
                Rel.conj_guard g (Rel.universe_inequality u_x u_tc))
            Rel.trivial_guard
            arguments
            us in

(*close*)let t = Util.arrow ((tps |> List.map (fun (x, _) -> (x, Some (Implicit true))))@arguments) (S.mk_Total result) in
                        //NB: the tps are tagged as Implicit inaccessbile arguments of the data constructor
         Sig_datacon(c, [], t, tc_lid, ntps, quals, [], r),
         g

      | _ -> failwith "impossible" in

    (* 3. Generalizing universes and 4. instantiate inductives within the datacons *)
    let generalize_and_inst_within env g tcs datas =
        Rel.force_trivial_guard env g;
        let binders = tcs |> List.map (function
            | Sig_inductive_typ(_, _, tps, k, _, _, _, _) -> S.null_binder (Util.arrow tps <| mk_Total k)
            | _ -> failwith "Impossible")  in
        let binders' = datas |> List.map (function
            | Sig_datacon(_, _, t, _, _, _, _, _) -> S.null_binder t
            | _ -> failwith "Impossible") in
        let t = Util.arrow (binders@binders') (S.mk_Total Common.t_unit) in
        if Env.debug env Options.Low then Util.print1 "@@@@@@Trying to generalize universes in %s\n" (N.term_to_string env t);
        let (uvs, t) = TcUtil.generalize_universes env t in
        if Env.debug env Options.Low then Util.print2 "@@@@@@Generalized to (%s, %s)\n"
                                (uvs |> List.map (fun u -> u.idText) |> String.concat ", ")
                                (Print.term_to_string t);
        let uvs, t = SS.open_univ_vars uvs t in
        let args, _ = Util.arrow_formals t in
        let tc_types, data_types = Util.first_N (List.length binders) args in
        let tcs = List.map2 (fun (x, _) se -> match se with
            | Sig_inductive_typ(tc, _, tps, _, mutuals, datas, quals, r) ->
              let ty = SS.close_univ_vars uvs x.sort in
              let tps, t = match (SS.compress ty).n with
                | Tm_arrow(binders, c) ->
                  let tps, rest = Util.first_N (List.length tps) binders in
                  let t = match rest with
                    | [] -> Util.comp_result c
                    | _ -> mk (Tm_arrow(rest, c)) !x.sort.tk x.sort.pos in
                  tps, t
                | _ -> [], ty in
               Sig_inductive_typ(tc, uvs, tps, t, mutuals, datas, quals, r)
            | _ -> failwith "Impossible")
            tc_types tcs in

        //4. Instantiate the inductives in each datacon with the generalized universes
        let datas = match uvs with
            | [] -> datas
            | _ ->
             let uvs_universes = uvs |> List.map U_name in
             let tc_insts = tcs |> List.map (function Sig_inductive_typ(tc, _, _, _, _, _, _, _) -> (tc, uvs_universes) | _ -> failwith "Impossible") in
             List.map2 (fun (t, _) d ->
                match d with
                    | Sig_datacon(l, _, _, tc, ntps, quals, mutuals, r) ->
                        let ty = InstFV.instantiate tc_insts t.sort |> SS.close_univ_vars uvs in
                        Sig_datacon(l, uvs, ty, tc, ntps, quals, mutuals, r)
                    | _ -> failwith "Impossible")
             data_types datas in
        tcs, datas in

    let tys, datas = ses |> List.partition (function Sig_inductive_typ _ -> true | _ -> false) in
    if datas |> Util.for_some (function Sig_datacon _ -> false | _ -> true)
    then raise (Error("Mutually defined type contains a non-inductive element", Env.get_range env)); 
    let env0 = env in

    (* Check each tycon *)
    let env, tcs, g = List.fold_right (fun tc (env, all_tcs, g)  ->
            let env, tc, tc_u, guard = tc_tycon env tc in
            let g' = Rel.universe_inequality S.U_zero tc_u in
            if Env.debug env Options.Low
            then Util.print1 "Checked inductive: %s\n" (Print.sigelt_to_string tc);
            env, (tc, tc_u)::all_tcs, Rel.conj_guard g (Rel.conj_guard guard g'))
        tys
        (env, [], Rel.trivial_guard) in

    (* Check each datacon *)
    let datas, g = List.fold_right (fun se (datas, g) ->
            let data, g' = tc_data env tcs se in
            data::datas, Rel.conj_guard g g')
        datas
        ([], g) in

    let tcs, datas = generalize_and_inst_within env0 g (List.map fst tcs) datas in
    let sig_bndle = Sig_bundle(tcs@datas, quals, lids, Env.get_range env0) in

    //generate hasEq predicate for this inductive

    let datacon_typ (data:sigelt) :term = match data with
        | Sig_datacon (_, _, t, _, _, _, _, _) -> t
        | _                                    -> failwith "Impossible!"
    in

    let dr = Range.dummyRange in

    //tcs is the list of type constructors, datas is the list of data constructors

    //this is the folding function for tcs
    //usubst and us are the universe variables substitution and universe names, we open each type constructor type, and data constructor type with these
    //in the type of the accumulator:
      //list<lident * term> is the list of type constructor lidents and formulas of haseq axioms we are accumulating
      //env is the environment in which the next two terms are well-formed (e.g. data constructors are dependent function types, so they may refer to their arguments)
      //term is the lhs of the implication for soundness formula
      //term is the soundness condition derived from all the data constructors of this type
    let haseq_ty usubst us acc ty =
        let lid, bs, t, d_lids =
            match ty with
                | Sig_inductive_typ (lid, _, bs, t, _, d_lids, _, _) -> lid, bs, t, d_lids
                | _                                                  -> failwith "Impossible!"
        in
 
         //apply usubt to bs
        let bs = SS.subst_binders usubst bs in
        //apply usubst to t, but first shift usubst -- is there a way to apply usubst to bs and t together ?
        let t = SS.subst (SS.shift_subst (List.length bs) usubst) t in
        //open t with binders bs
        let bs, t = SS.open_term bs t in
        //get the index binders, if any
        let ibs =
            match (SS.compress t).n with
                | Tm_arrow (ibs, _) -> ibs
                | _                 -> []
        in
        //open the ibs binders
        let ibs = SS.open_binders ibs in
        //term for unapplied inductive type, making a Tm_uinst, otherwise there are unresolved universe variables, may be that's fine ?
        let ind = mk_Tm_uinst (S.fvar lid Delta_constant None) (List.map (fun u -> U_name u) us) in
        //apply the bs parameters, bv_to_name ok ? also note that we are copying the qualifiers from the binder, so that implicits remain implicits
        let ind = mk_Tm_app ind (List.map (fun (bv, aq) -> S.bv_to_name bv, aq) bs) None dr in
        //apply the ibs parameters, bv_to_name ok ? also note that we are copying the qualifiers from the binder, so that implicits remain implicits
        let ind = mk_Tm_app ind (List.map (fun (bv, aq) -> S.bv_to_name bv, aq) ibs) None dr in
        //haseq of ind
        let haseq_ind = mk_Tm_app U.t_haseq [S.as_arg ind] None dr in
        //haseq of all binders in bs, we will add only those binders x:t for which t <: Type u for some fresh universe variable u
        //we want to avoid the case of binders such as (x:nat), as hasEq x is not well-typed
        let bs' = List.filter (fun b ->
            let _, en, _, _ = acc in
            //false means don't use SMT solver
            let opt = Rel.try_subtype' en (fst b).sort  (fst (type_u ())) false in
            //is this criteria for success/failure ok ?
            match opt with
                | None   -> false
                | Some _ -> true
        ) bs in
        let haseq_bs = List.fold_left (fun (t:term) (b:binder) -> U.mk_conj t (mk_Tm_app U.t_haseq [S.as_arg (S.bv_to_name (fst b))] None dr)) U.t_true bs' in
        //implication
        let fml = U.mk_imp haseq_bs haseq_ind in
        //attach pattern -- is this the right place ?
        let fml = { fml with n = Tm_meta (fml, Meta_pattern [[S.as_arg haseq_ind]]) } in
        //fold right with ibs, close and add a forall b
	    //we are setting the qualifier of the binder to None explicitly, we don't want to make forall binder implicit etc. ?
        let fml = List.fold_right (fun (b:binder) (t:term) -> mk_Tm_app tforall [ S.as_arg (U.abs [(fst b, None)] (SS.close [b] t) None) ] None dr) ibs fml in
        //fold right with bs, close and add a forall b
	    //we are setting the qualifier of the binder to None explicitly, we don't want to make forall binder implicit etc. ?
        let fml = List.fold_right (fun (b:binder) (t:term) -> mk_Tm_app tforall [ S.as_arg (U.abs [(fst b, None)] (SS.close [b] t) None) ] None dr) bs fml in
        //so now fml is the haseq axiom we want to generate

        //onto the soundness condition for the above axiom
        //this is the soundness guard
        let guard = U.mk_conj haseq_bs fml in

        //now work on checking the soundness of this formula
        //split acc
        let l_axioms, env, guard', cond' = acc in

        //push universe variables, bs, and ibs, universe variables are pushed at the top level below
        let env = Env.push_binders env bs in
        let env = Env.push_binders env ibs in

        //now generate the soundness condition by iterating over the data constructors
        //get the data constructors for this type
        let t_datas = List.filter (fun s ->
            match s with
                | Sig_datacon (_, _, _, t_lid, _, _, _, _) -> t_lid = lid
                | _                                        -> failwith "Impossible"
        ) datas in


        //folding function for t_datas
        //in the accumulator:
          //env is the updated env
          //term is the soundness condition for this data constructor
        let haseq_data acc data =
            let dt = datacon_typ data in
            //apply the universes substitution to dt
            let dt = SS.subst usubst dt in
            match (SS.compress dt).n with
                | Tm_arrow (dbs, _) ->
                    //filter out the inductive type parameters, dbs are the remaining binders
                    let dbs = snd (List.splitAt (List.length bs) dbs) in
                    //substitute bs into dbs
                    let dbs = SS.subst_binders (SS.opening_of_binders bs) dbs in
                    //open dbs
                    let dbs = SS.open_binders dbs in
                    //fold on dbs, add haseq of its sort to the guard
                    let cond = List.fold_left (fun (t:term) (b:binder) -> U.mk_conj t (mk_Tm_app U.t_haseq [S.as_arg (fst b).sort] None dr)) U.t_true dbs in
                    
                    let env, cond' = acc in
                    Env.push_binders env dbs, U.mk_conj cond' cond
                | _                -> acc
        in

        //fold over t_datas
        let env, cond = List.fold_left haseq_data (env, U.t_true) t_datas in

        //return new accumulator
        let axiom_lid = lid_of_ids (lid.ns @ [(id_of_text (lid.ident.idText ^ "_haseq"))]) in
        l_axioms @ [axiom_lid, fml], env, U.mk_conj guard' guard, U.mk_conj cond' cond
    in

    let is_noeq = List.existsb (fun q -> q = Noeq) quals in

    //we need to check for List.length tcs because of the exception type, is there a better way ?
    if ((not (lid_equals env.curmodule Const.prims_lid)) && (not (is_noeq)) && (List.length tcs > 0)) then
        //we will open all tcs and datas with the same universe names
        let us =
            let ty = List.hd tcs in
            match ty with
                | Sig_inductive_typ (_, us, _, _, _, _, _, _) -> us
                | _                                           -> failwith "Impossible!"
        in
        let usubst, us = SS.univ_var_opening us in

        //we need the sigbundle for the inductive to be in the type environment
        let env = Env.push_sigelt env0 sig_bndle in
        env.solver.push "haseq";
        env.solver.encode_sig env sig_bndle;
        let env = Env.push_univ_vars env us in
	
        let axioms, env, guard, cond = List.fold_left (haseq_ty usubst us) ([], env, U.t_true, U.t_true) tcs in
            
        let phi = U.mk_imp guard cond in
        let phi, _ = tc_trivial_guard env phi in
        let _ =
            //is this inline with verify_module ?
            if Env.should_verify env then
                Rel.force_trivial_guard env (Rel.guard_of_guard_formula (NonTrivial phi))
            else ()
        in
        env.solver.pop "haseq";

        //create Sig_assume for the axioms
        //add universe variables to env, no idea how to handle them ?
        //TODO: don't add Sig_assume to the bundle, the code might assume it only contains tycon and datacons, instead modify tc interface to return list of sigelts
        let env = Env.push_univ_vars env0 us in
        let ses = List.fold_left (fun (l:list<sigelt>) (lid, fml) ->
            let se = tc_assume env lid fml [] dr in
            //se has free universe variables in it, TODO: fix it by making Sig_assume a type scheme
            l @ [se] 
        ) [] axioms in
        //TODO: adding Sig_assumes to the sig_bundle is breaking invariant that the sig_bundle only contains tycons and datacons, fix it
        (Sig_bundle(tcs@datas, quals, lids, Env.get_range env0))::ses
    else [sig_bndle]

and tc_decl env se: list<sigelt> * _ = match se with
    | Sig_inductive_typ _
    | Sig_datacon _ ->
      failwith "Impossible bare data-constructor"

    | Sig_bundle(ses, quals, lids, r) when (lids |> Util.for_some (lid_equals Const.lex_t_lid)) ->
      //lex_t is very special; it uses a more expressive form of universe polymorphism than is allowed elsewhere
      //Instead of this special treatment, we could make use of explicit lifts, but LexCons is used pervasively
      (*
          type lex_t<u> =
           | LexTop<u>  : lex_t<u>
           | LexCons<u1, u2> : #a:Type(u1) -> a -> lex_t<u2> -> lex_t<max u1 u2>
      *)
      let env = Env.set_range env r in
      let se = tc_lex_t env ses quals lids  in
      [se], Env.push_sigelt env se

    | Sig_bundle(ses, quals, lids, r) ->
      let env = Env.set_range env r in
      let ses = tc_inductive env ses quals lids  in
      let env = List.fold_left (fun env' se -> Env.push_sigelt env' se) env ses in
      ses, env

    | Sig_pragma(p, r) ->
       let set_options t s = match Options.set_options t s with
            | Getopt.GoOn -> ()
            | Getopt.Help  -> raise (Error ("Failed to process pragma: use 'fstar --help' to see which options are available", r))
            | Getopt.Die s -> raise (Error ("Failed to process pragma: " ^s, r)) in
        begin match p with
            | SetOptions o ->
                set_options Options.Set o;
                [se], env
            | ResetOptions sopt ->
                Options.restore_cmd_line_options false |> ignore;
                let _ = match sopt with
                    | None -> ()
                    | Some s -> set_options Options.Reset s in
                env.solver.refresh();
                [se], env
        end

    | Sig_new_effect_for_free(ne, r) ->
      let ne = tc_eff_decl env ne ForFree in
      (* Fields have been synthesized by [tc_eff_decl] *)
      let se = Sig_new_effect(ne, r) in
      let env = Env.push_sigelt env se in
      [se], env

    | Sig_new_effect(ne, r) ->
      let ne = tc_eff_decl env ne NotForFree in
      let se = Sig_new_effect(ne, r) in
      let env = Env.push_sigelt env se in
      let env, ses = ne.actions |> List.fold_left (fun (env, ses) a -> 
          let se_let = Util.action_as_lb a in
          Env.push_sigelt env se_let, se_let::ses) (env, [se]) in
      [se], env

    | Sig_sub_effect(sub, r) ->
      let ed_src = Env.get_effect_decl env sub.source in
      let ed_tgt = Env.get_effect_decl env sub.target in
      let a, wp_a_src = monad_signature env sub.source (Env.lookup_effect_lid env sub.source) in
      let b, wp_b_tgt = monad_signature env sub.target (Env.lookup_effect_lid env sub.target) in
      let wp_a_tgt    = SS.subst [NT(b, S.bv_to_name a)] wp_b_tgt in
      let expected_k  = Util.arrow [S.mk_binder a; S.null_binder wp_a_src] (S.mk_Total wp_a_tgt) in
      let lift_wp = check_and_gen env (snd sub.lift_wp) expected_k in
      let repr_type eff_name a wp =
        let no_reify l = raise (Error(Util.format1 "Effect %s cannot be reified" l.str, Env.get_range env)) in
        match Env.effect_decl_opt env eff_name with
        | None -> no_reify eff_name
        | Some ed -> 
            let repr = Env.inst_effect_fun_with [U_unknown] env ed ([], ed.repr) in
            if not (ed.qualifiers |> List.contains Reifiable) then
              no_reify eff_name
            else
              mk (Tm_app(repr, [as_arg a; as_arg wp])) None (Env.get_range env) in
      let lift = match sub.lift with 
        | None -> None
        | Some (_, lift) -> 
          let a, wp_a_src = monad_signature env sub.source (Env.lookup_effect_lid env sub.source) in
          let wp_a = S.new_bv None wp_a_src in
          let a_typ = S.bv_to_name a in
          let wp_a_typ = S.bv_to_name wp_a in
          let repr_f = repr_type sub.source a_typ wp_a_typ in
          let repr_result = 
            let lift_wp_a = mk (Tm_app(snd sub.lift_wp, [as_arg a_typ; as_arg wp_a_typ])) None (Env.get_range env) in
            repr_type sub.target a_typ lift_wp_a in
          let expected_k =
            Util.arrow [S.mk_binder a; S.mk_binder wp_a; S.null_binder repr_f] 
                        (S.mk_Total repr_result) in
//          printfn "LIFT: Expected type for lift = %s\n" (Print.term_to_string expected_k);
          let expected_k, _, _ =
            tc_tot_or_gtot_term env expected_k in
//          printfn "LIFT: Checking %s against expected type %s\n" (Print.term_to_string lift) (Print.term_to_string expected_k);
          let lift = check_and_gen env lift expected_k in
//          printfn "LIFT: Checked %s against expected type %s\n" (Print.tscheme_to_string lift) (Print.term_to_string expected_k);
          Some lift in
      let sub = {sub with lift_wp=lift_wp; lift=lift} in
      let se = Sig_sub_effect(sub, r) in
      let env = Env.push_sigelt env se in
      [se], env

    | Sig_effect_abbrev(lid, uvs, tps, c, tags, r) ->
      assert (uvs = []);
      let env0 = env in
      let env = Env.set_range env r in
      let tps, c = SS.open_comp tps c in
      let tps, env, us = tc_tparams env tps in
      let c, u, g = tc_comp env c in
      Rel.force_trivial_guard env g;
      let tps = SS.close_binders tps in
      let c = SS.close_comp tps c in
      let uvs, t = Util.generalize_universes env0 (mk (Tm_arrow(tps, c)) None r) in
      let tps, c = match tps, (SS.compress t).n with
        | [], Tm_arrow(_, c) -> [], c
        | _,  Tm_arrow(tps, c) -> tps, c
        | _ -> failwith "Impossible" in
      let se = Sig_effect_abbrev(lid, uvs, tps, c, tags, r) in
      let env = Env.push_sigelt env0 se in
      [se], env

    | Sig_declare_typ(lid, uvs, t, quals, r) -> //NS: No checks on the qualifiers?
      let env = Env.set_range env r in
      assert (uvs = []);
      let uvs, t = check_and_gen env t (fst (U.type_u())) in
      let se = Sig_declare_typ(lid, uvs, t, quals, r) in
      let env = Env.push_sigelt env se in
      [se], env

    | Sig_assume(lid, phi, quals, r) ->
      let se = tc_assume env lid phi quals r in
      let env = Env.push_sigelt env se in
      [se], env

    | Sig_main(e, r) ->
      let env = Env.set_range env r in
      let env = Env.set_expected_typ env Common.t_unit in
      let e, c, g1 = tc_term env e in
      let e, _, g = check_expected_effect env (Some (Util.ml_comp Common.t_unit r)) (e, c.comp()) in
      Rel.force_trivial_guard env (Rel.conj_guard g1 g);
      let se = Sig_main(e, r) in
      let env = Env.push_sigelt env se in
      [se], env

    | Sig_let(lbs, r, lids, quals) ->
      let env = Env.set_range env r in
      let check_quals_eq l qopt q = match qopt with
        | None -> Some q
        | Some q' ->
          if List.length q = List.length q'
          && List.forall2 Util.qualifier_equal q q'
          then Some q
          else raise (Error(Util.format3 "Inconsistent qualifier annotations on %s; Expected {%s}, got {%s}"
                                (Print.lid_to_string l)
                                (Print.quals_to_string q)
                                (Print.quals_to_string q'), r)) in

      (* 1. (a) Annotate each lb in lbs with a type from the corresponding val decl, if there is one
            (b) Generalize the type of lb only if none of the lbs have val decls
       *)
      let should_generalize, lbs', quals_opt = snd lbs |> List.fold_left (fun (gen, lbs, quals_opt) lb ->
            let lbname = right lb.lbname in //this is definitely not a local let binding
            let gen, lb, quals_opt = match Env.try_lookup_val_decl env lbname.fv_name.v with
              | None -> gen, lb, quals_opt //no annotation found; use whatever was in the let binding

              | Some ((uvs,tval), quals) ->
                let quals_opt = check_quals_eq lbname.fv_name.v quals_opt quals in
                let _ = match lb.lbtyp.n with
                  | Tm_unknown -> ()
                  | _ -> Errors.warn r "Annotation from val declaration overrides inline type annotation" in
                false, //explicit annotation provided; do not generalize
                mk_lb (Inr lbname, uvs, Const.effect_ALL_lid, tval, lb.lbdef),
                quals_opt  in

             gen, lb::lbs, quals_opt) (true, [], (if quals=[] then None else Some quals)) in

      let quals = match quals_opt with
        | None -> [Unfoldable]
        | Some q ->
          if q |> Util.for_some (function Irreducible | Unfoldable | Inline -> true | _ -> false)
          then q
          else Unfoldable::q in //the default visibility for a let binding is Unfoldable

      let lbs' = List.rev lbs' in

      (* 2. Turn the top-level lb into a Tm_let with a unit body *)
      let e = mk (Tm_let((fst lbs, lbs'), mk (Tm_constant (Const_unit)) None r)) None r in

      (* 3. Type-check the Tm_let and then convert it back to a Sig_let *)
      let se, lbs = match tc_maybe_toplevel_term ({env with top_level=true; generalize=should_generalize}) e with
         | {n=Tm_let(lbs, e)}, _, g when Rel.is_trivial g ->
            //propagate the MaskedEffect tag to the qualifiers
            let quals = match e.n with
                | Tm_meta(_, Meta_desugared Masked_effect) -> HasMaskedEffect::quals
                | _ -> quals in
            Sig_let(lbs, r, lids, quals), lbs
        | _ -> failwith "impossible" in

      (* 4. Print the type of top-level lets, if requested *)
      if log env
      then Util.print1 "%s\n" (snd lbs |> List.map (fun lb ->
            let should_log = match Env.try_lookup_val_decl env (right lb.lbname).fv_name.v with
                | None -> true
                | _ -> false in
            if should_log
            then Util.format2 "let %s : %s" (Print.lbname_to_string lb.lbname) (Print.term_to_string (*env*) lb.lbtyp)
            else "") |> String.concat "\n");

      let env = Env.push_sigelt env se in
      [se], env


let for_export hidden se : list<sigelt> * list<lident> =
   (* Exporting symbols based on whether they have been marked 'abstract'


        -- NB> Symbols marked 'private' are restricted by the visibility rules enforced during desugaring.
           i.e., if a module A marks symbol x as private, then a module B simply cannot refer to A.x
           OTOH, if A marks x as abstract, B can refer to A.x, but cannot see its definition.

      Here, if a symbol is abstract, we only export its declaration, not its definition.
      The reason we export the declaration of private symbols is to account for cases like this:

        module A
           abstract let x = 0
           let y = x

        When encoding A to the SMT solver, we need to encode the definition of y.
        If we simply eliminated x altogether when exporting it, the body of y would no longer be well formed.
        So, instead, in effect, we export A as

        module A
            assume val x : int
            let y = x

   *)
   let is_abstract quals = quals |> Util.for_some (function Abstract-> true | _ -> false) in
   let is_hidden_proj_or_disc q = match q with
        | Projector(l, _)
        | Discriminator l -> hidden |> Util.for_some (lid_equals l)
        | _ -> false in
   match se with
    | Sig_pragma         _ -> [], hidden

    | Sig_inductive_typ _
    | Sig_datacon _ -> failwith "Impossible"

    | Sig_bundle(ses, quals, _, _) ->
      if is_abstract quals
      then List.fold_right (fun se (out, hidden) -> match se with
            | Sig_inductive_typ(l, us, bs, t, _, _, quals, r) ->
              let dec = Sig_declare_typ(l, us, mk (Tm_arrow(bs, S.mk_Total t)) None r, Assumption::New::quals, r) in
              dec::out, hidden
            | Sig_datacon(l, us, t, _, _, _, _, r) -> //logically, each constructor just becomes an uninterpreted function
              let dec = Sig_declare_typ(l, us, t, [Assumption], r) in
              dec::out, l::hidden
            | _ ->
              out, hidden) ses ([], hidden)
      else [se], hidden

    | Sig_assume(_, _, quals, _) ->
      if is_abstract quals
      then [], hidden
      else [se], hidden

    | Sig_declare_typ(l, us, t, quals, r) ->
      if quals |> Util.for_some is_hidden_proj_or_disc //hidden projectors/discriminators become uninterpreted
      then [Sig_declare_typ(l, us, t, [Assumption], r)], l::hidden
      else if quals |> Util.for_some (function
        | Assumption
        | Projector _
        | Discriminator _ -> true
        | _ -> false)
      then [se], hidden //Assumptions, Intepreted proj/disc are retained
      else [], hidden   //other declarations vanish
                        //they will be replaced by the definitions that must follow

    | Sig_main  _ -> [], hidden

    | Sig_new_effect     _
    | Sig_new_effect_for_free _
    | Sig_sub_effect     _
    | Sig_effect_abbrev  _ -> [se], hidden

    | Sig_let((false, [lb]), _, _, quals) when (quals |> Util.for_some is_hidden_proj_or_disc) ->
      let fv = right lb.lbname in
      let lid = fv.fv_name.v in
      if hidden |> Util.for_some (S.fv_eq_lid fv)
      then [], hidden //this projector definition already has a declare_typ
      else let dec = Sig_declare_typ(fv.fv_name.v, lb.lbunivs, lb.lbtyp, [Assumption], Ident.range_of_lid lid) in
           [dec], lid::hidden

    | Sig_let(lbs, r, l, quals) ->
      if is_abstract quals
      then snd lbs |> List.map (fun lb ->
           Sig_declare_typ((right lb.lbname).fv_name.v, lb.lbunivs, lb.lbtyp, Assumption::quals, r)), hidden
      else [se], hidden

let tc_decls env ses =
 let ses, exports, env, _ =
  ses |> List.fold_left (fun (ses, exports, env, hidden) se ->
          if Env.debug env Options.Low
          then Util.print1 ">>>>>>>>>>>>>>Checking top-level decl %s\n" (Print.sigelt_to_string se);

          let ses', env = tc_decl env se  in

          if (Options.log_types()) || Env.debug env <| Options.Other "LogTypes"
          then Util.print1 "Checked: %s\n" (List.fold_left (fun s se -> s ^ (Print.sigelt_to_string se) ^ "\n") "" ses');

          List.iter (fun se -> env.solver.encode_sig env se) ses';

          let exported, hidden = List.fold_left (fun (le, lh) se -> let tup = for_export hidden se in List.rev_append (fst tup) le, List.rev_append (snd tup) lh) ([], []) ses' in
          List.rev_append ses' ses, (List.rev_append exported [])::exports, env, hidden)
  ([], [], env, []) in
  List.rev_append ses [], (List.rev_append exports []) |> List.flatten, env

let tc_partial_modul env modul =
  let name = Util.format2 "%s %s"  (if modul.is_interface then "interface" else "module") modul.name.str in
  let msg = "Internals for " ^name in
  let env = {env with Env.is_iface=modul.is_interface; 
                      admit=not (Options.should_verify modul.name.str)} in
  if not (lid_equals modul.name Const.prims_lid) then env.solver.push msg;
  let env = Env.set_current_module env modul.name in
  let ses, exports, env = tc_decls env modul.declarations in
  {modul with declarations=ses}, exports, env

let tc_more_partial_modul env modul decls =
  let ses, exports, env = tc_decls env decls in
  let modul = {modul with declarations=modul.declarations@ses} in
  modul, exports, env

let finish_partial_modul env modul exports =
  let modul = {modul with exports=exports; is_interface=modul.is_interface} in
  let env = Env.finish_module env modul in
  if not (lid_equals modul.name Const.prims_lid)
  then begin
    env.solver.pop ("Ending modul " ^ modul.name.str);
    env.solver.encode_modul env modul;
    env.solver.refresh();
    Options.restore_cmd_line_options true |> ignore
  end;
  modul, env

let tc_modul env modul =
  let modul, non_private_decls, env = tc_partial_modul env modul in
  finish_partial_modul env modul non_private_decls

let type_of env e =
    if Env.debug env <| Options.Other "RelCheck" then Util.print1 "Checking term %s\n" (Print.term_to_string e);
    //let env, _ = Env.clear_expected_typ env in
    let env = {env with top_level=false} in
    let t, c, g =
        try tc_tot_or_gtot_term env e
        with Error(msg, _) -> raise (Error("Implicit argument: " ^ msg, Env.get_range env)) in
    if Util.is_total_lcomp c
    then t, c.res_typ, g
    else raise (Error(Util.format1 "Implicit argument: Expected a total term; got a ghost term: %s" (Print.term_to_string e), Env.get_range env))

<<<<<<< HEAD
let universe_of env e = 
    if not (Env.should_verify env)
    then U_zero
    else 
         let _ = if Env.debug env Options.Extreme then Util.print1 "universe_of %s\n" (Print.tag_of_term e) in
         let env, _ = Env.clear_expected_typ env in 
         let env = {env with lax=true; use_bv_sorts=true; top_level=false} in
         let fail e t = 
              raise (Error(Util.format2 "Expected a term of type 'Type'; got %s : %s" (Print.term_to_string e) (Print.term_to_string t), Env.get_range env)) in
         let ok u = 
            let _ = if Env.debug env Options.Extreme 
                    then Util.print2 "<end> universe_of %s is %s\n" (Print.tag_of_term e) (Print.univ_to_string u) in
            u in
         let universe_of_type e t = 
            match (Util.unrefine t).n with 
            | Tm_type u -> ok u
            | _ -> fail e t in
//         let _ = Printf.printf "%A:\nuniverse_of %s\n\n\n" (System.Diagnostics.StackTrace())
//                                                           (Print.term_to_string e) in
         let head, args = Util.head_and_args e in
         match (SS.compress head).n with 
         | Tm_uvar(_, t) -> 
           let t = N.normalize [N.Beta; N.UnfoldUntil Delta_constant] env t in
           begin match (SS.compress t).n with
           | Tm_arrow(_, t) -> universe_of_type e (Util.comp_result t)
           | _ -> universe_of_type e t
           end
         | _ -> 
            let e = N.normalize [N.Beta; N.NoInline] env e in
            let _, ({res_typ=t}), g = tc_term env e in
            let _ = Rel.solve_deferred_constraints env g in
            universe_of_type e <| N.normalize [N.Beta; N.UnfoldUntil Delta_constant] env t
=======
let universe_of (env:Env.env) (e:term) = U_zero
//    match !e.tk with 
//    | Some tm -> 
//      let t = U.unrefine (N.normalize [N.Beta; N.UnfoldUntil Delta_constant] env (S.mk tm None e.pos)) in 
//      begin match (SS.compress t).n with
//        | Tm_type u -> u
//        | _ -> raise (Error(Util.format1 "Expected a term of type 'Type u'; got %s" (Print.term_to_string t), e.pos))
//      end
//    | _ -> 
//      //failwith "Not enough type info";
//      U_zero //ARGH
>>>>>>> d26ada7e

let check_module env m =
    if Options.debug_any()
    then Util.print2 "Checking %s: %s\n" (if m.is_interface then "i'face" else "module") (Print.lid_to_string m.name);
    let m, env = tc_modul env m in
    if Options.dump_module m.name.str 
    then Util.print1 "%s\n" (Print.modul_to_string m);
    m, env<|MERGE_RESOLUTION|>--- conflicted
+++ resolved
@@ -2999,12 +2999,24 @@
     then t, c.res_typ, g
     else raise (Error(Util.format1 "Implicit argument: Expected a total term; got a ghost term: %s" (Print.term_to_string e), Env.get_range env))
 
-<<<<<<< HEAD
+(*  universe_of env e:
+ *    This is generally called from within TypeChecker.Util
+ *    when building WPs. For example, in building (return_value<u> t e), 
+ *    u=universe_of env t.
+ *
+ *  This has to be done with some care, because to compute u, we need to
+ *  type-check t. To prevent infinite recursive calls to universe_of, we
+ *  only lax check t. This is sufficient to guarantee that the universe is
+ *  computed correctly, since this does not depend on proving any VCs.
+ *
+ *  One common case is when t is the application of a unification variable
+ *  In such cases, it's more efficient to just read t's universe from its type
+ *  rather than re-computing it.
+ *)
 let universe_of env e = 
     if not (Env.should_verify env)
-    then U_zero
-    else 
-         let _ = if Env.debug env Options.Extreme then Util.print1 "universe_of %s\n" (Print.tag_of_term e) in
+    then U_zero //short-circuit a recursive call in lax mode
+    else let _ = if Env.debug env Options.Extreme then Util.print1 "universe_of %s\n" (Print.tag_of_term e) in
          let env, _ = Env.clear_expected_typ env in 
          let env = {env with lax=true; use_bv_sorts=true; top_level=false} in
          let fail e t = 
@@ -3021,7 +3033,7 @@
 //                                                           (Print.term_to_string e) in
          let head, args = Util.head_and_args e in
          match (SS.compress head).n with 
-         | Tm_uvar(_, t) -> 
+         | Tm_uvar(_, t) ->  //it's a uvar, so just read its type, rather than type-checking it
            let t = N.normalize [N.Beta; N.UnfoldUntil Delta_constant] env t in
            begin match (SS.compress t).n with
            | Tm_arrow(_, t) -> universe_of_type e (Util.comp_result t)
@@ -3032,19 +3044,6 @@
             let _, ({res_typ=t}), g = tc_term env e in
             let _ = Rel.solve_deferred_constraints env g in
             universe_of_type e <| N.normalize [N.Beta; N.UnfoldUntil Delta_constant] env t
-=======
-let universe_of (env:Env.env) (e:term) = U_zero
-//    match !e.tk with 
-//    | Some tm -> 
-//      let t = U.unrefine (N.normalize [N.Beta; N.UnfoldUntil Delta_constant] env (S.mk tm None e.pos)) in 
-//      begin match (SS.compress t).n with
-//        | Tm_type u -> u
-//        | _ -> raise (Error(Util.format1 "Expected a term of type 'Type u'; got %s" (Print.term_to_string t), e.pos))
-//      end
-//    | _ -> 
-//      //failwith "Not enough type info";
-//      U_zero //ARGH
->>>>>>> d26ada7e
 
 let check_module env m =
     if Options.debug_any()
