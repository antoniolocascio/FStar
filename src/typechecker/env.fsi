(*
   Copyright 2008-2014 Nikhil Swamy and Microsoft Research

   Licensed under the Apache License, Version 2.0 (the "License");
   you may not use this file except in compliance with the License.
   You may obtain a copy of the License at

       http://www.apache.org/licenses/LICENSE-2.0

   Unless required by applicable law or agreed to in writing, software
   distributed under the License is distributed on an "AS IS" BASIS,
   WITHOUT WARRANTIES OR CONDITIONS OF ANY KIND, either express or implied.
   See the License for the specific language governing permissions and
   limitations under the License.
*)
module FStar.TypeChecker.Env
open FStar
open FStar.Syntax.Syntax
open FStar.Ident
open FStar.TypeChecker.Common

type binding =
  | Binding_var      of bv
  | Binding_lid      of lident * tscheme
  | Binding_sig      of list<lident> * sigelt
  | Binding_univ     of univ_name
  | Binding_sig_inst of list<lident> * sigelt * universes //the first component should always be a Sig_inductive

type delta_level = 
  | NoDelta
  | OnlyInline
  | Unfold of delta_depth

(* greatest lower bound of two delta_levels *)
val glb_delta : delta_level -> delta_level -> delta_level

type mlift = typ -> typ -> typ

type edge = {
  msource :lident;
  mtarget :lident;
  mlift   :typ -> typ -> typ;
}
type effects = {
  decls :list<eff_decl>;
  order :list<edge>;                                       (* transitive closure of the order in the signature *)
  joins :list<(lident * lident * lident * mlift * mlift)>; (* least upper bounds *)
}
type cached_elt = Util.either<(universes * typ), (sigelt * option<universes>)>
type env = {
  solver         :solver_t;                     (* interface to the SMT solver *)
  range          :Range.range;                  (* the source location of the term being checked *)
  curmodule      :lident;                       (* Name of this module *)
  gamma          :list<binding>;                (* Local typing environment and signature elements *)
  gamma_cache    :Util.smap<cached_elt>;        (* Memo table for the local environment *)
  modules        :list<modul>;                  (* already fully type checked modules *)
  expected_typ   :option<typ>;                  (* type expected by the context *)
  sigtab         :Util.smap<sigelt>;            (* a dictionary of long-names to sigelts *)
  is_pattern     :bool;                         (* is the current term being checked a pattern? *)
  instantiate_imp:bool;                         (* instantiate implicit arguments? default=true *)
  effects        :effects;                      (* monad lattice *)
  generalize     :bool;                         (* should we generalize let bindings? *)
  letrecs        :list<(lbname * typ)>;         (* mutually recursive names and their types (for termination checking) *)
  top_level      :bool;                         (* is this a top-level term? if so, then discharge guards *)
  check_uvars    :bool;                         (* paranoid: re-typecheck unification variables *)
  use_eq         :bool;                         (* generate an equality constraint, rather than subtyping/subkinding *)
  is_iface       :bool;                         (* is the module we're currently checking an interface? *)
  admit          :bool;                         (* admit VCs in the current module *)
  lax            :bool;                         (* don't even generate VCs *)
  type_of        :env -> term ->term*typ*guard_t; (* a callback to the type-checker; check_term g e = t ==> g |- e : Tot t *)
  universe_of    :env -> term -> universe;        (* a callback to the type-checker; g |- e : Tot (Type u) *)
  use_bv_sorts   :bool;                           (* use bv.sort for a bound-variable's type rather than consulting gamma *)
}
and solver_t = {
    init         :env -> unit;
    push         :string -> unit;
    pop          :string -> unit;
    mark         :string -> unit;
    reset_mark   :string -> unit;
    commit_mark  :string -> unit;
    encode_modul :env -> modul -> unit;
    encode_sig   :env -> sigelt -> unit;
    solve        :option<(unit -> string)> -> env -> typ -> unit;
    is_trivial   :env -> typ -> bool;
    finish       :unit -> unit;
    refresh      :unit -> unit;
}
and guard_t = {
  guard_f:    guard_formula;
  deferred:   deferred;
  univ_ineqs: list<univ_ineq>;
  implicits:  list<(string * env * uvar * term * typ * Range.range)>;
}

type implicits = list<(env * uvar * term * typ * Range.range)>
type env_t = env
<<<<<<< HEAD
val initial_env : (env -> term -> term*typ*guard_t) -> (env -> term -> universe) -> solver_t -> lident -> env
=======
val initial_env : (env -> term -> (term*typ*guard_t)) -> (env -> term -> universe) -> solver_t -> lident -> env
>>>>>>> d26ada7e

(* Some utilities *)
val should_verify: env -> bool

(* Marking and resetting the environment, for the interactive mode *)
val push        : env -> string -> env
val pop         : env -> string -> env
val mark        : env -> env
val reset_mark  : env -> env
val commit_mark : env -> env

(* Checking the per-module debug level and position info *)
val debug     : env -> Options.debug_level_t -> bool
val set_range : env -> Range.range -> env
val get_range : env -> Range.range

(* Querying identifiers *)
val lid_exists             : env -> lident -> bool
val lookup_bv              : env -> bv -> typ
val lookup_lid             : env -> lident -> (universes * typ)
val lookup_univ            : env -> univ_name -> bool
val try_lookup_lid         : env -> lident -> option<(universes * typ)>
val try_lookup_val_decl    : env -> lident -> option<(tscheme * list<qualifier>)>
val lookup_val_decl        : env -> lident -> (universes * typ)
val lookup_datacon         : env -> lident -> universes * typ
val datacons_of_typ        : env -> lident -> list<lident>
val typ_of_datacon         : env -> lident -> lident
val lookup_definition      : delta_level -> env -> lident -> option<(univ_names * term)>

val try_lookup_effect_lid  : env -> lident -> option<term>
val lookup_effect_lid      : env -> lident -> term
val lookup_effect_abbrev   : env -> universe -> lident -> option<(binders * comp)>
val norm_eff_name          : (env -> lident -> lident)
val lookup_projector       : env -> lident -> int -> lident
val current_module         : env -> lident
val is_projector           : env -> lident -> bool
val is_datacon             : env -> lident -> bool
val is_record              : env -> lident -> bool
val is_interpreted         : env -> term -> bool
val is_type_constructor    : env -> lident -> bool

(* Universe instantiation *)
val new_u_univ             : unit -> universe
val inst_tscheme           : tscheme -> universes * term 
val inst_effect_fun_with   : universes -> env -> eff_decl -> tscheme -> term

(* Introducing identifiers and updating the environment *)
val push_sigelt        : env -> sigelt -> env
val push_sigelt_inst   : env -> sigelt -> universes -> env
val push_bv            : env -> bv -> env
val push_let_binding   : env -> lbname -> tscheme -> env
val push_binders       : env -> binders -> env
val push_module        : env -> modul -> env
val push_univ_vars     : env -> univ_names -> env
val set_expected_typ   : env -> typ -> env
val expected_typ       : env -> option<typ>
val clear_expected_typ : env -> env*option<typ>
val set_current_module : env -> lident -> env
val finish_module      : (env -> modul -> env)

(* Collective state of the environment *)
val bound_vars   : env -> list<bv>
val all_binders  : env -> binders
val modules      : env -> list<modul>
val uvars_in_env : env -> uvars
val univ_vars    : env -> Util.set<universe_uvar>
val lidents      : env -> list<lident>
val fold_env     : env -> ('a -> binding -> 'a) -> 'a -> 'a

(* operations on monads *)
val join            : env -> lident -> lident -> lident * mlift * mlift
val monad_leq       : env -> lident -> lident -> option<edge>
val effect_decl_opt : env -> lident -> option<eff_decl>
val get_effect_decl : env -> lident -> eff_decl
val wp_signature    : env -> lident -> (bv * term)

(* A coercion *)
val binders_of_bindings : list<binding> -> binders<|MERGE_RESOLUTION|>--- conflicted
+++ resolved
@@ -94,11 +94,7 @@
 
 type implicits = list<(env * uvar * term * typ * Range.range)>
 type env_t = env
-<<<<<<< HEAD
 val initial_env : (env -> term -> term*typ*guard_t) -> (env -> term -> universe) -> solver_t -> lident -> env
-=======
-val initial_env : (env -> term -> (term*typ*guard_t)) -> (env -> term -> universe) -> solver_t -> lident -> env
->>>>>>> d26ada7e
 
 (* Some utilities *)
 val should_verify: env -> bool
