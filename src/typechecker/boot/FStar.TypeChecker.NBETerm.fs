#light "off"
module FStar.TypeChecker.NBETerm
open FStar.All
open FStar.Exn
open FStar
open FStar.TypeChecker
open FStar.TypeChecker.Env
open FStar.Syntax.Syntax
open FStar.Ident
open FStar.Errors
open FStar.String

module PC = FStar.Parser.Const
module S = FStar.Syntax.Syntax
module U = FStar.Syntax.Util
module P = FStar.Syntax.Print
module BU = FStar.Util
module Env = FStar.TypeChecker.Env
module Z = FStar.BigInt
module C = FStar.Const
module Range = FStar.Range


type var = bv
type sort = int

type constant =
  | Unit
  | Bool of bool
  | Int of Z.t
  | String of string * Range.range
  | Char of FStar.Char.char
  | Range of Range.range

//IN F*: type atom : Type0 =
type atom = //JUST FSHARP
  | Var of var
  | Match of t * (* the scutinee *)
             (t -> t) * (* case analysis *)
             ((t -> term) -> list<branch>)
             (* the computation that reconstructs the pattern matching, parameterized by the readback function *)
             // ZP: Keep the original branches to reconstruct just the patterns
             // NS: add a thunked pattern translations here
  | Rec of letbinding * list<letbinding> * list<t> (* Danel: This wraps a unary F* rec. def. as a thunk in F# *)
  (* Zoe : a recursive function definition together with its block of mutually recursive function definitions and its environment *)
//IN F*: and t : Type0 =
and t = //JUST FSHARP
  | Lam of (list<t> -> t) * list<(unit -> arg)> * int  // Zoe : body * args * arrity
  | Accu of atom * args
  (* For simplicity represent constructors with fv as in F* *)
  | Construct of fv * list<universe> * args (* Zoe: Data constructors *)
  | FV of fv * list<universe> * args (* Zoe: Free variables *)
  | Constant of constant
  | Type_t of universe
  | Univ of universe
  | Unknown (* For translating unknown types *)
  | Arrow of (list<t> -> t) * list<(unit -> arg)>
  // Refinement of binder * t // VD: do we need to keep the aqual?
  // | Arrow of list binder * comp_t
and arg = t * aqual
and args = list<arg>
//NS:
// and comp_t =
//   | Comp of lident * universes * args * flags
// and binder = ident * t //ident is just for pretty name on readback

(*
   (xi:ti) -> C uts (attributes ...)

   x:t{t}

*)

type head = t
type annot = option<t>


// Printing functions

let constant_to_string (c: constant) =
  match c with
  | Unit -> "Unit"
  | Bool b -> if b then "Bool true" else "Bool false"
  | Int i -> Z.string_of_big_int i
  | Char c -> BU.format1 "'%s'" (BU.string_of_char c)
  | String (s, _) -> BU.format1 "\"%s\"" s
  | Range r -> BU.format1 "Range %s" (Range.string_of_range r)

let rec t_to_string (x:t) =
  match x with
  | Lam _ -> "Lam"
  | Accu (a, l) ->
    "Accu (" ^ (atom_to_string a) ^ ") (" ^
    (String.concat "; " (List.map (fun x -> t_to_string (fst x)) l)) ^ ")"
  | Construct (fv, us, l) ->
    "Construct (" ^ (P.fv_to_string fv) ^ ") [" ^
    (String.concat "; "(List.map P.univ_to_string us)) ^ "] (" ^
    (String.concat "; " (List.map (fun x -> t_to_string (fst x)) l)) ^ ")"
  | FV (fv, us, l) ->
    "FV (" ^ (P.fv_to_string fv) ^ ") [" ^
    (String.concat "; "(List.map P.univ_to_string us)) ^ "] (" ^
    (String.concat "; " (List.map (fun x -> t_to_string (fst x)) l)) ^ ")"
  | Constant c -> constant_to_string c
  | Univ u -> "Universe " ^ (P.univ_to_string u)
  | Type_t u -> "Type_t " ^ (P.univ_to_string u)
  | Arrow _ -> "Arrow" // TODO : revisit
//  | Refinement ((b,_), t) -> "Refinement (" ^ (P.bv_to_string b) ^ ", " ^ (t_to_string t) ^ ")"
  | Unknown -> "Unknown"

and atom_to_string (a: atom) =
    match a with
    | Var v -> "Var " ^ (P.bv_to_string v)
    | Match (t, _, _) -> "Match " ^ (t_to_string t)
    | Rec (_,_, l) -> "Rec (" ^ (String.concat "; " (List.map t_to_string l)) ^ ")"

// NBE term manipulation

let isAccu (trm:t) =
  match trm with
  | Accu _ -> true
  | _ -> false

let isNotAccu (x:t) =
  match x with
  | Accu (_, _) -> false
  | _ -> true


let mkConstruct i us ts = Construct(i, us, ts)
let mkFV i us ts = FV(i, us, ts)

let mkAccuVar (v:var) = Accu(Var v, [])
let mkAccuMatch (s:t) (cases: t -> t) (bs:((t -> term) -> list<branch>)) = Accu(Match (s, cases, bs), [])
let mkAccuRec (b:letbinding) (bs:list<letbinding>) (env:list<t>) = Accu(Rec(b, bs, env), [])

// Embedding and de-embedding


type embedding<'a> = {
  em  : 'a -> t;
  un  : t -> option<'a>;
  typ : t;
}

let embed (e:embedding<'a>) (x:'a) : t = e.em x
let unembed (e:embedding<'a>) (trm:t) : option<'a> = e.un trm
let type_of (e:embedding<'a>) : t = e.typ

let mk_emb em un typ = {em = em; un = un; typ = typ}

let lid_as_constr (l:lident) (us:list<universe>) (args:args) : t =
    mkConstruct (lid_as_fv l S.delta_constant (Some Data_ctor)) us args

let lid_as_typ (l:lident) (us:list<universe>) (args:args) : t =
    mkConstruct (lid_as_fv l S.delta_constant None) us args

let as_iarg (a:t) : arg = (a, Some S.imp_tag)
let as_arg (a:t) : arg = (a, None)

//  Non-dependent arrow
let make_arrow1 t1 (a:arg) : t = Arrow ((fun _ -> t1), [(fun _ -> a)])

// Emdebbing at abstract types
let e_any : embedding<t> =
    let em = (fun a -> a) in
    let un =  (fun t -> Some t) in
    mk_emb em un (lid_as_typ PC.term_lid [] [])

// Emdebbing at type unit
let e_unit : embedding<unit> =
    let em a = Constant Unit in
    let un t = Some () in // No runtime typecheck here
    mk_emb em un (lid_as_typ PC.unit_lid [] [])

// Embeddind at type bool
let e_bool : embedding<bool> =
    let em a = Constant (Bool a) in
    let un t =
      match t with
      | Constant (Bool a) -> Some a
      | _ -> None
    in
    mk_emb em un (lid_as_typ PC.bool_lid [] [])

// Embeddind at type char
let e_char : embedding<char> =
    let em c = Constant (Char c) in
    let un c =
      match c with
      | Constant (Char a) -> Some a
      | _ -> None
    in
    mk_emb em un (lid_as_typ PC.char_lid [] [])

// Embeddind at type string
let e_string : embedding<string> =
  let em s = Constant (String (s, Range.dummyRange)) in
  let un s =
    match s with
    | Constant (String (s, _)) -> Some s
    | _ -> None
  in
  mk_emb em un (lid_as_typ PC.string_lid [] [])

// Embeddind at type int
let e_int : embedding<Z.t> =
    let em c = Constant (Int c) in
    let un c =
        match c with
        | Constant (Int a) -> Some a
        | _ -> None
    in
    mk_emb em un (lid_as_typ PC.int_lid [] [])

// Embedding at option type
let e_option (ea : embedding<'a>) =
    let em (o:option<'a>) : t =
        match o with
        | None ->
          lid_as_constr PC.none_lid [U_zero] [as_iarg (type_of ea)]
        | Some x ->
          lid_as_constr PC.some_lid [U_zero] [as_iarg (type_of ea);
                                              as_arg (embed ea x)]
    in
    let un (trm:t) : option<option<'a>> =
        match trm with
        | Construct (fvar, us, args) when S.fv_eq_lid fvar PC.none_lid ->
          Some None
        | Construct (fvar, us, [_; (a, _)]) when S.fv_eq_lid fvar PC.some_lid ->
          BU.bind_opt (unembed ea a) (fun a -> Some (Some a))
        | _ -> None
    in
    mk_emb em un (lid_as_typ PC.option_lid [U_zero] [as_arg (type_of ea)])


// Emdedding tuples
let e_tuple2 (ea:embedding<'a>) (eb:embedding<'b>) =
    let em (x:'a * 'b) : t =
        lid_as_constr (PC.lid_Mktuple2)
                      [U_zero;U_zero]
                      [as_iarg (type_of ea);
                       as_iarg (type_of eb);
                       as_arg (embed ea (fst x));
                       as_arg (embed eb (snd x))]
    in
    let un (trm:t) : option<'a * 'b> =
        match trm with
        | Construct (fvar, us, [_; _; (a, _); (b, _)]) when S.fv_eq_lid fvar PC.lid_Mktuple2 ->
          BU.bind_opt (unembed ea a) (fun a ->
          BU.bind_opt (unembed eb b) (fun b ->
          Some (a, b)))
        | _ -> None
    in
    mk_emb em un (lid_as_typ PC.lid_tuple2 [U_zero] [as_arg (type_of ea);
                                                     as_arg (type_of eb)])

// Emdedding lists
let e_list (ea:embedding<'a>) =
    let em (l:list<'a>) : t =
        let typ = as_iarg (type_of ea) in
        let nil = lid_as_constr PC.nil_lid [U_zero] [typ] in
        let cons hd tl = lid_as_constr PC.cons_lid [U_zero] [typ; as_arg (embed ea hd); as_arg tl] in
        List.fold_right cons l nil
    in
    let rec un (trm:t) : option<list<'a>> =
        match trm with
        | Construct (fv, _, _) when S.fv_eq_lid fv PC.nil_lid -> Some []
        | Construct (fv, _, [(_, Some (Implicit _)); (hd, None); (tl, None)])
          // Zoe: Not sure why this case is need; following Emdeddings.fs
        | Construct (fv, _, [(hd, None); (tl, None)])
            when S.fv_eq_lid fv PC.cons_lid ->
          BU.bind_opt (unembed ea hd) (fun hd ->
          BU.bind_opt (un tl) (fun tl ->
          Some (hd :: tl)))
        | _ -> None
    in
    mk_emb em un (lid_as_typ PC.list_lid [U_zero] [as_arg (type_of ea)])


let e_arrow1 (ea:embedding<'a>) (eb:embedding<'b>) =
    let em (f : 'a -> 'b) : t = Lam((fun tas -> match unembed ea (List.hd tas) with
                                          | Some a -> embed eb (f a)
                                          | None -> failwith "Cannot unembed argument"),
                                 [fun _ -> as_arg (type_of eb)], 1)
    in
    let un (lam : t) : option<('a -> 'b)> =
        match lam with
        | Lam (ft, _, _) -> Some (fun (x:'a) -> match unembed eb (ft [embed ea x]) with
                                           | Some b -> b
                                           | None -> failwith "Cannot unembed function result")
        | _ -> None
    in
    mk_emb em un (make_arrow1 (type_of ea) (as_iarg (type_of eb)))

<<<<<<< HEAD

(* Interface for building primitive steps *)

let arg_as_int    (a:arg) = fst a |> unembed e_int

let arg_as_bool   (a:arg) = fst a |> unembed e_bool

let arg_as_char   (a:arg) = fst a |> unembed e_char 

let arg_as_string (a:arg) = fst a |> unembed e_string 

let arg_as_list   (e:embedding<'a>) a = fst a |> unembed (e_list e)

let arg_as_bounded_int (a, _) : option<(fv * Z.t)> =
    match a with
    | FV (fv1, [], [(Constant (Int i), _)])
      when BU.ends_with (Ident.text_of_lid fv1.fv_name.v) 
                        "int_to_t" ->
      Some (fv1, i) 
    | _ -> None


(* XXX a lot of code duplication. Same code as in cfg.fs *)
let lift_unary
    : ('a -> 'b) -> list<option<'a>> -> option<'b>
    = fun f aopts ->
        match aopts with
        | [Some a] -> Some (f a)
        | _ -> None


let lift_binary
    : ('a -> 'a -> 'b) -> list<option<'a>> -> option<'b>
    = fun f aopts ->
        match aopts with
        | [Some a0; Some a1] -> Some (f a0 a1)
        | _ -> None


let unary_op
    : (arg -> option<'a>)
    -> ('a -> t)
    -> args
    -> option<t>
    = fun as_a f args -> lift_unary f (List.map as_a args)


let binary_op
    :  (arg -> option<'a>)
    -> ('a -> 'a -> t)
    -> args
    -> option<t>
    = fun as_a f args -> lift_binary f (List.map as_a args)

let unary_int_op (f:Z.t -> Z.t) =
    unary_op arg_as_int (fun x -> embed e_int (f x))
    
let binary_int_op (f:Z.t -> Z.t -> Z.t) =
    binary_op arg_as_int (fun x y -> embed e_int (f x y))

let unary_bool_op (f:bool -> bool) =
    unary_op arg_as_bool (fun x -> embed e_bool (f x))

let binary_bool_op (f:bool -> bool -> bool) =
    binary_op arg_as_bool (fun x y -> embed e_bool (f x y))

let binary_string_op (f : string -> string -> string) =
    binary_op arg_as_string (fun x y -> embed e_string (f x y))

let mixed_binary_op
       : (arg -> option<'a>)
       -> (arg -> option<'b>)
       -> ('c -> t)
       -> ('a -> 'b -> 'c)
       -> args
       -> option<t>
       = fun as_a as_b embed_c f args ->
             match args with
             | [a;b] ->
                begin
                match as_a a, as_b b with
                | Some a, Some b -> Some (embed_c (f a b))
                | _ -> None
                end
             | _ -> None

let list_of_string' rng (s:string) : t =
  embed (e_list e_char) (list_of_string s)
  // let name l = mk (Tm_fvar (lid_as_fv l delta_constant None)) rng in
  // let char_t = name PC.char_lid in
  // let charterm c = mk (Tm_constant (Const_char c)) rng in
  // U.mk_list char_t rng <| List.map charterm (list_of_string s)

let string_of_list' rng (l:list<char>) : t =
    let s = string_of_list l in
    Constant (String (s, rng))

let string_compare' rng (s1:string) (s2:string) : t =
    let r = String.compare s1 s2 in
    embed e_int (Z.big_int_of_string (BU.string_of_int r))


let string_concat' args : option<t> =
    match args with
    | [a1; a2] ->
        begin match arg_as_string a1 with
        | Some s1 ->
            begin match arg_as_list e_string a2 with
            | Some s2 ->
                let r = String.concat s1 s2 in
                Some (embed e_string r)
            | _ -> None
            end
        | _ -> None
        end
    | _ -> None

let string_of_int (i:Z.t) : t =
    embed e_string (Z.string_of_big_int i)

let string_of_bool rng (b:bool) : t =
    embed e_string (if b then "true" else "false")

let decidable_eq (neg:bool) (args:args) : option<t> =
    match args with
    | [(_typ, _); (a1, _); (a2, _)] -> failwith "decidable_eq not yet implemented"
    | _ ->
        failwith "Unexpected number of arguments"

let dummy_interp (lid : Ident.lid) (as : args) : option<t> = 
  failwith ("No interpretation for " ^ (Ident.lid_as_string lid))

=======
// let e_arrow2 (ea:embedding<'a>) (eb:embedding<'b>) (ec:embedding<'c>) =
//   let em (f : 'a -> 'b -> 'c) : t = Lam((fun (ta:t) -> match unembed ea ta with
//                                            | Some a -> embed eb (f a)
//                                            | None -> failwith "Cannot unembed argument"),
//                                     (fun _ -> type_of ea), None)
//   in
//   let un (lam : t) : option<('a -> 'b)> =
//       match lam with
//       | Lam (ft, _, _) -> Some (fun (x:'a) -> match unembed eb (ft (embed ea x)) with
//                                          | Some b -> b
//                                          | None -> failwith "Cannot unembed function result")
//       | _ -> None
//   in
//   mk_emb em un (make_arrow1 (type_of ea) (as_iarg (type_of eb)))
>>>>>>> 80a44108
<|MERGE_RESOLUTION|>--- conflicted
+++ resolved
@@ -292,8 +292,6 @@
     in
     mk_emb em un (make_arrow1 (type_of ea) (as_iarg (type_of eb)))
 
-<<<<<<< HEAD
-
 (* Interface for building primitive steps *)
 
 let arg_as_int    (a:arg) = fst a |> unembed e_int
@@ -422,10 +420,10 @@
     | _ ->
         failwith "Unexpected number of arguments"
 
-let dummy_interp (lid : Ident.lid) (as : args) : option<t> = 
-  failwith ("No interpretation for " ^ (Ident.lid_as_string lid))
-
-=======
+let dummy_interp (lid : Ident.lid) (args : args) : option<t> = 
+    failwith ("No interpretation for " ^ (Ident.string_of_lid lid))
+
+
 // let e_arrow2 (ea:embedding<'a>) (eb:embedding<'b>) (ec:embedding<'c>) =
 //   let em (f : 'a -> 'b -> 'c) : t = Lam((fun (ta:t) -> match unembed ea ta with
 //                                            | Some a -> embed eb (f a)
@@ -439,5 +437,4 @@
 //                                          | None -> failwith "Cannot unembed function result")
 //       | _ -> None
 //   in
-//   mk_emb em un (make_arrow1 (type_of ea) (as_iarg (type_of eb)))
->>>>>>> 80a44108
+//   mk_emb em un (make_arrow1 (type_of ea) (as_iarg (type_of eb)))