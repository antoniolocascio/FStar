#light "off"
module FStar.TypeChecker.NBETerm
open FStar.All
open FStar.Exn
open FStar
open FStar.TypeChecker
open FStar.TypeChecker.Env
open FStar.Syntax.Syntax
open FStar.Ident
open FStar.Errors
open FStar.Char
open FStar.String

module PC = FStar.Parser.Const
module S = FStar.Syntax.Syntax
module U = FStar.Syntax.Util
module P = FStar.Syntax.Print
module BU = FStar.Util
module Env = FStar.TypeChecker.Env
module Z = FStar.BigInt
module C = FStar.Const
module Range = FStar.Range


type var = bv
type sort = int

type constant =
  | Unit
  | Bool of bool
  | Int of Z.t
  | String of string * Range.range
  | Char of FStar.Char.char
  | Range of Range.range

type atom
//IN F*: : Type0
  =
  | Var of var
  | Match of t * (* the scutinee *)
             (t -> t) * (* case analysis *)
             ((t -> term) -> list<branch>)
             (* the computation that reconstructs the pattern matching, parameterized by the readback function *)
             // ZP: Keep the original branches to reconstruct just the patterns
             // NS: add a thunked pattern translations here
  | Rec of letbinding * list<letbinding> * list<t> (* Danel: This wraps a unary F* rec. def. as a thunk in F# *)
  (* Zoe : a recursive function definition together with its block of mutually recursive function definitions and its environment *)
and t
//IN F*: : Type0
  =
  | Lam of (list<t> -> t) * list<(unit -> arg)> * int  // Zoe : body * args * arrity
  | Accu of atom * args
  (* For simplicity represent constructors with fv as in F* *)
  | Construct of fv * list<universe> * args (* Zoe: Data constructors *)
  | FV of fv * list<universe> * args (* Zoe: Free variables *)
  | Constant of constant
  | Type_t of universe
  | Univ of universe
  | Unknown (* For translating unknown types *)
  | Arrow of (list<t> -> comp) * list<(unit -> arg)>
  | Refinement of (t -> t) * (unit -> arg) 
<<<<<<< HEAD
and comp = 
  | Tot of t * option<universe>
  | GTot of t * option<universe>
  | Comp of comp_typ
and comp_typ = {
  comp_univs:universes;
  effect_name:lident;
  result_typ:t;
  effect_args:args;
  flags:list<cflags>
}

=======
  | Quote of S.term * S.quoteinfo
  | Lazy of S.lazyinfo
  // | Arrow of list binder * comp_t
>>>>>>> e68c80a7
and arg = t * aqual
and args = list<arg>
//NS:
// and comp_t =
//   | Comp of lident * universes * args * flags
// and binder = ident * t //ident is just for pretty name on readback

(*
   (xi:ti) -> C uts (attributes ...)

   x:t{t}

*)

type head = t
type annot = option<t>

// NBE term manipulation

let isAccu (trm:t) =
match trm with
| Accu _ -> true
| _ -> false

let isNotAccu (x:t) =
match x with
| Accu (_, _) -> false
| _ -> true


let mkConstruct i us ts = Construct(i, us, ts)
let mkFV i us ts = FV(i, us, ts)

let mkAccuVar (v:var) = Accu(Var v, [])
let mkAccuMatch (s:t) (cases: t -> t) (bs:((t -> term) -> list<branch>)) = Accu(Match (s, cases, bs), [])
let mkAccuRec (b:letbinding) (bs:list<letbinding>) (env:list<t>) = Accu(Rec(b, bs, env), [])

// Term equality

let equal_if = function
  | true -> U.Equal
  | _ -> U.Unknown

let equal_iff = function
  | true -> U.Equal
  | _ -> U.NotEqual
  
let eq_inj r1 r2 = 
  match r1, r2 with
  | U.Equal, U.Equal -> U.Equal
  |  U.NotEqual, _
  | _, U.NotEqual -> U.NotEqual
  | U.Unknown, _
  | _, U.Unknown -> U.Unknown

let eq_and f g =
  match f with
  | U.Equal -> g()
  | _ -> U.Unknown
  
let eq_constant (c1 : constant) (c2 : constant) = 
match c1, c2 with 
| Unit, Unit -> U.Equal
| Bool b1, Bool b2 -> equal_iff (b1 = b2)
| Int i1, Int i2 -> equal_iff (i1 = i2)
| String (s1, _), String (s2, _) -> equal_iff (s1 = s2)
| Char c1, Char c2 -> equal_iff (c1 = c2) 
| Range r1, Range r2 -> U.Unknown (* Seems that ranges are opaque *)
| _, _ -> U.NotEqual


let rec eq_t (t1 : t) (t2 : t) : U.eq_result = 
  match t1, t2 with 
  | Lam _, Lam _ -> U.Unknown
  | Accu(a1, as1), Accu(a2, as2) -> eq_and (eq_atom a1 a2) (fun () -> eq_args as1 as2)
  | Construct(v1, us1, args1), Construct(v2, us2, args2)
  | FV(v1, us1, args1), FV(v2, us2, args2) -> 
    if S.fv_eq v1 v2 then 
     eq_and (equal_iff (U.eq_univs_list us1 us2)) (fun () -> eq_args args1 args2)
    else U.NotEqual
  | Constant c1, Constant c2 -> eq_constant c1 c2 
  | Type_t u1, Type_t u2 
  | Univ u1, Univ u2 -> equal_iff (U.eq_univs u1 u2)
  | Refinement(r1, t1), Refinement(r2, t2) ->
    let x =  S.new_bv None S.t_unit in (* bogus type *)
    eq_and (eq_t (fst (t1 ())) (fst (t1 ()))) (fun () -> eq_t (r1 (mkAccuVar x)) (r2 (mkAccuVar x)))
  | Unknown, Unknown -> U.Equal 
  | _, _ -> U.Unknown (* XXX following eq_tm *)

and eq_atom (a1 : atom) (a2 : atom) : U.eq_result = 
  match a1, a2 with 
  | Var bv1, Var bv2 -> equal_if (bv_eq bv1 bv2) (* ZP : TODO if or iff?? *)
  | _, _ -> U.Unknown (* XXX Cannot compare suspended matches (?) *)

and eq_arg (a1 : arg) (a2 : arg) = eq_t (fst a1) (fst a2)
and eq_args (as1 : args) (as2 : args) : U.eq_result =
match as1, as2 with 
| [], [] -> U.Equal
| x :: xs, y :: ys -> eq_and (eq_arg x y) (fun () -> eq_args xs ys)
| _, _ -> U.Unknown (* ZP: following tm_eq, but why not U.NotEqual? *)


// Printing functions

let constant_to_string (c: constant) =
  match c with
  | Unit -> "Unit"
  | Bool b -> if b then "Bool true" else "Bool false"
  | Int i -> Z.string_of_big_int i
  | Char c -> BU.format1 "'%s'" (BU.string_of_char c)
  | String (s, _) -> BU.format1 "\"%s\"" s
  | Range r -> BU.format1 "Range %s" (Range.string_of_range r)

let rec t_to_string (x:t) =
  match x with
  | Lam _ -> "Lam"
  | Accu (a, l) ->
    "Accu (" ^ (atom_to_string a) ^ ") (" ^
    (String.concat "; " (List.map (fun x -> t_to_string (fst x)) l)) ^ ")"
  | Construct (fv, us, l) ->
    "Construct (" ^ (P.fv_to_string fv) ^ ") [" ^
    (String.concat "; "(List.map P.univ_to_string us)) ^ "] [" ^
    (String.concat "; " (List.map (fun x -> t_to_string (fst x)) l)) ^ "]"
  | FV (fv, us, l) ->
    "FV (" ^ (P.fv_to_string fv) ^ ") [" ^
    (String.concat "; "(List.map P.univ_to_string us)) ^ "] [" ^
    (String.concat "; " (List.map (fun x -> t_to_string (fst x)) l)) ^ "]"
  | Constant c -> constant_to_string c
  | Univ u -> "Universe " ^ (P.univ_to_string u)
  | Type_t u -> "Type_t " ^ (P.univ_to_string u)
  | Arrow _ -> "Arrow" // TODO : revisit
  | Refinement (f, t) ->
    let x =  S.new_bv None S.t_unit in (* bogus type *) 
    let t = fst (t ()) in
    "Refinement " ^ (P.bv_to_string x) ^ ":" ^ (t_to_string t) ^ "{" ^ (t_to_string (f (mkAccuVar x))) ^ "}"
  | Unknown -> "Unknown"
  | Quote _ -> "Quote _"
  | Lazy _ -> "Lazy _"

and atom_to_string (a: atom) =
    match a with
    | Var v -> "Var " ^ (P.bv_to_string v)
    | Match (t, _, _) -> "Match " ^ (t_to_string t)
    | Rec (_,_, l) -> "Rec (" ^ (String.concat "; " (List.map t_to_string l)) ^ ")"

and arg_to_string (a : arg) = a |> fst |> t_to_string

and args_to_string args = args |> List.map arg_to_string |> String.concat " "

// Embedding and de-embedding


type embedding<'a> = {
  em  : 'a -> t;
  un  : t -> option<'a>;
  typ : t;
}

let embed (e:embedding<'a>) (x:'a) : t = e.em x
let unembed (e:embedding<'a>) (trm:t) : option<'a> = e.un trm
let type_of (e:embedding<'a>) : t = e.typ

let mk_emb em un typ = {em = em; un = un; typ = typ}

let lid_as_constr (l:lident) (us:list<universe>) (args:args) : t =
    mkConstruct (lid_as_fv l S.delta_constant (Some Data_ctor)) us args

let lid_as_typ (l:lident) (us:list<universe>) (args:args) : t =
    mkConstruct (lid_as_fv l S.delta_constant None) us args

let as_iarg (a:t) : arg = (a, Some S.imp_tag)
let as_arg (a:t) : arg = (a, None)

//  Non-dependent total arrow
let make_arrow1 t1 (a:arg) : t = Arrow ((fun _ -> Tot (t1, None)), [(fun _ -> a)])

// Emdebbing at abstract types
let e_any : embedding<t> =
    let em = (fun a -> a) in
    let un =  (fun t -> Some t) in
    mk_emb em un (lid_as_typ PC.term_lid [] [])

// Emdebbing at type unit
let e_unit : embedding<unit> =
    let em a = Constant Unit in
    let un t = Some () in // No runtime typecheck here
    mk_emb em un (lid_as_typ PC.unit_lid [] [])

// Embeddind at type bool
let e_bool : embedding<bool> =
    let em a = Constant (Bool a) in
    let un t =
      match t with
      | Constant (Bool a) -> Some a
      | _ -> None
    in
    mk_emb em un (lid_as_typ PC.bool_lid [] [])

// Embeddind at type char
let e_char : embedding<char> =
    let em c = Constant (Char c) in
    let un c =
      match c with
      | Constant (Char a) -> Some a
      | _ -> None
    in
    mk_emb em un (lid_as_typ PC.char_lid [] [])

// Embeddind at type string
let e_string : embedding<string> =
  let em s = Constant (String (s, Range.dummyRange)) in
  let un s =
    match s with
    | Constant (String (s, _)) -> Some s
    | _ -> None
  in
  mk_emb em un (lid_as_typ PC.string_lid [] [])

// Embeddind at type int
let e_int : embedding<Z.t> =
    let em c = Constant (Int c) in
    let un c =
        match c with
        | Constant (Int a) -> Some a
        | _ -> None
    in
    mk_emb em un (lid_as_typ PC.int_lid [] [])

// Embedding at option type
let e_option (ea : embedding<'a>) =
    let em (o:option<'a>) : t =
        match o with
        | None ->
          lid_as_constr PC.none_lid [U_zero] [as_iarg (type_of ea)]
        | Some x ->
          lid_as_constr PC.some_lid [U_zero] [as_iarg (type_of ea);
                                              as_arg (embed ea x)]
    in
    let un (trm:t) : option<option<'a>> =
        match trm with
        | Construct (fvar, us, args) when S.fv_eq_lid fvar PC.none_lid ->
          Some None
        | Construct (fvar, us, [_; (a, _)]) when S.fv_eq_lid fvar PC.some_lid ->
          BU.bind_opt (unembed ea a) (fun a -> Some (Some a))
        | _ -> None
    in
    mk_emb em un (lid_as_typ PC.option_lid [U_zero] [as_arg (type_of ea)])


// Emdedding tuples
let e_tuple2 (ea:embedding<'a>) (eb:embedding<'b>) =
    let em (x:'a * 'b) : t =
        lid_as_constr (PC.lid_Mktuple2)
                      [U_zero;U_zero]
                      [as_iarg (type_of ea);
                       as_iarg (type_of eb);
                       as_arg (embed ea (fst x));
                       as_arg (embed eb (snd x))]
    in
    let un (trm:t) : option<('a * 'b)> =
        match trm with
        | Construct (fvar, us, [_; _; (a, _); (b, _)]) when S.fv_eq_lid fvar PC.lid_Mktuple2 ->
          BU.bind_opt (unembed ea a) (fun a ->
          BU.bind_opt (unembed eb b) (fun b ->
          Some (a, b)))
        | _ -> None
    in
    mk_emb em un (lid_as_typ PC.lid_tuple2 [U_zero] [as_arg (type_of ea);
                                                     as_arg (type_of eb)])

// Embeddind range
let e_range : embedding<Range.range> =
    let em r = Constant (Range r) in
    let un t =
    match t with
    | Constant (Range r) -> Some r
    | _ -> None
    in
    mk_emb em un (lid_as_typ PC.range_lid [] [])

// Emdedding lists
let e_list (ea:embedding<'a>) =
    let em (l:list<'a>) : t =
        let typ = as_iarg (type_of ea) in
        let nil = lid_as_constr PC.nil_lid [U_zero] [typ] in
        let cons hd tl = lid_as_constr PC.cons_lid [U_zero] [typ; as_arg (embed ea hd); as_arg tl] in
        List.fold_right cons l nil
    in
    let rec un (trm:t) : option<list<'a>> =
        match trm with
        | Construct (fv, _, _) when S.fv_eq_lid fv PC.nil_lid -> Some []
        | Construct (fv, _, [(_, Some (Implicit _)); (hd, None); (tl, None)])
          // Zoe: Not sure why this case is need; following Emdeddings.fs
        | Construct (fv, _, [(hd, None); (tl, None)])
            when S.fv_eq_lid fv PC.cons_lid ->
          BU.bind_opt (unembed ea hd) (fun hd ->
          BU.bind_opt (un tl) (fun tl ->
          Some (hd :: tl)))
        | _ -> None
    in
    mk_emb em un (lid_as_typ PC.list_lid [U_zero] [as_arg (type_of ea)])


let e_arrow1 (ea:embedding<'a>) (eb:embedding<'b>) =
    let em (f : 'a -> 'b) : t = Lam((fun tas -> match unembed ea (List.hd tas) with
                                          | Some a -> embed eb (f a)
                                          | None -> failwith "cannot unembed function argument"),
                                 [fun _ -> as_arg (type_of eb)], 1)
    in
    let un (lam : t) : option<('a -> 'b)> =
        match lam with
        | Lam (ft, _, _) -> Some (fun (x:'a) -> match unembed eb (ft [embed ea x]) with 
                                           | Some x -> x
                                           | None -> failwith "cannot unembed function result")
        | _ -> None
    in
    mk_emb em un (make_arrow1 (type_of ea) (as_iarg (type_of eb)))

(* Interface for building primitive steps *)

let arg_as_int    (a:arg) = fst a |> unembed e_int

let arg_as_bool   (a:arg) = fst a |> unembed e_bool

let arg_as_char   (a:arg) = fst a |> unembed e_char 

let arg_as_string (a:arg) = fst a |> unembed e_string 

let arg_as_list   (e:embedding<'a>) (a:arg) = fst a |> unembed (e_list e)

let arg_as_bounded_int ((a, _) : arg) : option<(fv * Z.t)> =
    match a with
    | FV (fv1, [], [(Constant (Int i), _)])
      when BU.ends_with (Ident.text_of_lid fv1.fv_name.v) 
                        "int_to_t" ->
      Some (fv1, i) 
    | _ -> None

let int_as_bounded int_to_t n =
    let c = embed e_int n in
    let int_to_t args = FV(int_to_t, [], args) in
    int_to_t [as_arg c]


(* XXX a lot of code duplication. Same code as in cfg.fs *)
let lift_unary (f : 'a -> 'b) (aopts : list<option<'a>>) : option<'b> =
        match aopts with
        | [Some a] -> Some (f a)
        | _ -> None


let lift_binary (f : 'a -> 'a -> 'b) (aopts : list<option<'a>>) : option<'b> =
        match aopts with
        | [Some a0; Some a1] -> Some (f a0 a1)
        | _ -> None

let unary_op (as_a : arg -> option<'a>) (f : 'a -> t) (args : args) : option<t> =
    lift_unary f (List.map as_a args)

let binary_op (as_a : arg -> option<'a>) (f : 'a -> 'a -> t) (args : args) : option<t> =
    lift_binary f (List.map as_a args)

let unary_int_op (f:Z.t -> Z.t) =
    unary_op arg_as_int (fun x -> embed e_int (f x))
    
let binary_int_op (f:Z.t -> Z.t -> Z.t) =
    binary_op arg_as_int (fun x y -> embed e_int (f x y))

let unary_bool_op (f:bool -> bool) =
    unary_op arg_as_bool (fun x -> embed e_bool (f x))

let binary_bool_op (f:bool -> bool -> bool) =
    binary_op arg_as_bool (fun x y -> embed e_bool (f x y))

let binary_string_op (f : string -> string -> string) =
    binary_op arg_as_string (fun x y -> embed e_string (f x y))

let mixed_binary_op (as_a : arg -> option<'a>) (as_b : arg -> option<'b>)
       (embed_c : 'c -> t) (f : 'a -> 'b -> 'c) (args : args) : option<t> =
             match args with
             | [a;b] ->
                begin
                match as_a a, as_b b with
                | Some a, Some b -> Some (embed_c (f a b))
                | _ -> None
                end
             | _ -> None

let list_of_string' (s:string) : t =
  embed (e_list e_char) (list_of_string s)
  // let name l = mk (Tm_fvar (lid_as_fv l delta_constant None)) rng in
  // let char_t = name PC.char_lid in
  // let charterm c = mk (Tm_constant (Const_char c)) rng in
  // U.mk_list char_t rng <| List.map charterm (list_of_string s)

let string_of_list' (l:list<char>) : t =
    let s = string_of_list l in
    Constant (String (s, Range.dummyRange))

let string_compare' (s1:string) (s2:string) : t =
    let r = String.compare s1 s2 in
    embed e_int (Z.big_int_of_string (BU.string_of_int r))


let string_concat' args : option<t> =
    match args with
    | [a1; a2] ->
        begin match arg_as_string a1 with
        | Some s1 ->
            begin match arg_as_list e_string a2 with
            | Some s2 ->
                let r = String.concat s1 s2 in
                Some (embed e_string r)
            | _ -> None
            end
        | _ -> None
        end
    | _ -> None

let string_of_int (i:Z.t) : t =
    embed e_string (Z.string_of_big_int i)

let string_of_bool (b:bool) : t =
    embed e_string (if b then "true" else "false")

let decidable_eq (neg:bool) (args:args) : option<t> =
  let tru = embed e_bool true in 
  let fal = embed e_bool false in 
  match args with
  | [(_univ, _); (_typ, _); (a1, _); (a2, _)] ->
     //BU.print2 "Comparing %s and %s.\n" (t_to_string a1) (t_to_string a2);
     begin match eq_t a1 a2 with
     | U.Equal -> Some (if neg then fal else tru)
     | U.NotEqual -> Some (if neg then tru else fal)
     | _ -> None 
     end
  | _ ->
   failwith "Unexpected number of arguments"


let interp_prop (args:args) : option<t> =
    match args with
    | [(_u, _); (_typ, _); (a1, _); (a2, _)] ->  //eq2
    //| [(_typ, _); _; (a1, _); (a2, _)] ->     //eq3
      begin match eq_t a1 a2 with
      | U.Equal -> Some (embed e_bool true)
      | U.NotEqual -> Some (embed e_bool false)
      | U.Unknown -> None
      end
   | _ -> failwith "Unexpected number of arguments"

let dummy_interp (lid : Ident.lid) (args : args) : option<t> = 
    failwith ("No interpretation for " ^ (Ident.string_of_lid lid))


let prims_to_fstar_range_step (args:args) : option<t> =
    match args with
    | [(a1, _)] ->
      begin match unembed e_range a1 with
      | Some r -> Some (embed e_range r)
      | None -> None
      end
   | _ -> failwith "Unexpected number of arguments"


let string_split' args : option<t> =
    match args with
    | [a1; a2] ->
        begin match arg_as_list e_char a1 with
        | Some s1 ->
            begin match arg_as_string a2 with
            | Some s2 ->
                let r = String.split s1 s2 in
                Some (embed (e_list e_string) r)
            | _ -> None
            end
        | _ -> None
        end
    | _ -> None


let string_substring' args : option<t> =
  match args with
  | [a1; a2; a3] ->
      begin match arg_as_string a1, arg_as_int a2, arg_as_int a3 with
      | Some s1, Some n1, Some n2 ->
        let n1 = Z.to_int_fs n1 in
        let n2 = Z.to_int_fs n2 in
        begin
        try let r = String.substring s1 n1 n2 in
            Some (embed e_string r)
        with | _ -> None
        end
    | _ -> None
    end

| _ -> None

// let e_arrow2 (ea:embedding<'a>) (eb:embedding<'b>) (ec:embedding<'c>) =
//   let em (f : 'a -> 'b -> 'c) : t = Lam((fun (ta:t) -> match unembed ea ta with
//                                            | Some a -> embed eb (f a)
//                                            | None -> failwith "Cannot unembed argument"),
//                                     (fun _ -> type_of ea), None)
//   in
//   let un (lam : t) : option<('a -> 'b)> =
//       match lam with
//       | Lam (ft, _, _) -> Some (fun (x:'a) -> match unembed eb (ft (embed ea x)) with
//                                          | Some b -> b
//                                          | None -> failwith "Cannot unembed function result")
//       | _ -> None
//   in
//   mk_emb em un (make_arrow1 (type_of ea) (as_iarg (type_of eb)))<|MERGE_RESOLUTION|>--- conflicted
+++ resolved
@@ -59,8 +59,9 @@
   | Unknown (* For translating unknown types *)
   | Arrow of (list<t> -> comp) * list<(unit -> arg)>
   | Refinement of (t -> t) * (unit -> arg) 
-<<<<<<< HEAD
-and comp = 
+  | Quote of S.term * S.quoteinfo
+  | Lazy of S.lazyinfo
+ and comp = 
   | Tot of t * option<universe>
   | GTot of t * option<universe>
   | Comp of comp_typ
@@ -72,11 +73,6 @@
   flags:list<cflags>
 }
 
-=======
-  | Quote of S.term * S.quoteinfo
-  | Lazy of S.lazyinfo
-  // | Arrow of list binder * comp_t
->>>>>>> e68c80a7
 and arg = t * aqual
 and args = list<arg>
 //NS:
