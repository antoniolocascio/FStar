#light "off"
module FStar.TypeChecker.NBETerm
open FStar.All
open FStar.Exn
open FStar
open FStar.TypeChecker
open FStar.TypeChecker.Env
open FStar.Syntax.Syntax
open FStar.Ident
open FStar.Errors

module S = FStar.Syntax.Syntax
module U = FStar.Syntax.Util
module P = FStar.Syntax.Print
module BU = FStar.Util
module Env = FStar.TypeChecker.Env
module Z = FStar.BigInt
module C = FStar.Const
open FStar.Char

type var = bv
type sort = int

type constant =
  | Unit
  | Bool of bool
  | Int of Z.t
  | String of string * Range.range
  | Char of FStar.Char.char
  | Range of Range.range

type atom
//IN F*: : Type0
  =
  | Var of var
  | Match of t *
             (t -> t) *
             ((t -> term) -> list<branch>)

and t
//IN F*: : Type0
  =
  | Lam of (list<t> -> t)        //these expect their arguments in binder order (optimized for convenience beta reduction)
        * list<(list<t> -> arg)> //these expect their arguments in reverse binder order (since this avoids reverses during readback)
        * int  // Zoe : body * args * arity; this int is the length of the lists expected by the functions in the prior fields
  | Accu of atom * args
  | Construct of fv * list<universe> * args
  | FV of fv * list<universe> * args
  | Constant of constant
  | Type_t of universe
  | Univ of universe
  | Unknown
  | Arrow of (list<t> -> comp) * list<(unit -> arg)>
<<<<<<< HEAD
  | Refinement of (t -> t) * (unit -> arg) 
  | Quote of S.term * S.quoteinfo
  | Lazy of S.lazyinfo
=======
  | Refinement of (t -> t) * (unit -> arg)
  | Quote of S.term * S.quoteinfo
  | Lazy of S.lazyinfo
  | Rec of letbinding * list<letbinding> * list<t> * args * int  
>>>>>>> aea2868d
and comp = 
  | Tot of t * option<universe>
  | GTot of t * option<universe>
  | Comp of comp_typ
and comp_typ = {
  comp_univs:universes;
  effect_name:lident;
  result_typ:t;
  effect_args:args;
  flags:list<cflags>
<<<<<<< HEAD
}
=======
  }
>>>>>>> aea2868d

and arg = t * aqual
and args = list<(arg)>

type head = t
type annot = option<t>

// Term equality
val eq_t : t -> t -> U.eq_result
val eq_atom : atom -> atom -> U.eq_result
val eq_arg : arg -> arg -> U.eq_result
val eq_args : args -> args -> U.eq_result
val eq_constant : constant -> constant -> U.eq_result

// Printing functions

val constant_to_string : constant -> string
val t_to_string : t -> string
val atom_to_string : atom -> string
val arg_to_string : arg -> string
val args_to_string : args -> string

// NBE term manipulation

val isAccu : t -> bool
val isNotAccu : t -> bool

val mkConstruct : fv -> list<universe> -> args -> t
val mkFV : fv -> list<universe> -> args -> t

val mkAccuVar : var -> t
val mkAccuMatch : t -> (t -> t) -> ((t -> term) -> list<branch>) -> t

val as_arg : t -> arg
val as_iarg : t -> arg

type embedding<'a> = {
  em  : 'a -> t;
  un  : t -> option<'a>;
  typ : t;
}

val mk_emb : ('a -> t) -> (t -> option<'a>) -> t -> embedding<'a>

val embed : embedding<'a> -> 'a -> t
val unembed : embedding<'a> -> t -> option<'a> 
val type_of : embedding<'a> -> t

val e_bool   : embedding<bool>
val e_string : embedding<string>
val e_char   : embedding<char>
val e_int    : embedding<Z.t>
val e_unit   : embedding<unit>
val e_any    : embedding<t>
val e_range  : embedding<Range.range>
val e_norm_step : embedding<Syntax.Embeddings.norm_step>
val e_list   : embedding<'a> -> embedding<list<'a>>
val e_option : embedding<'a> -> embedding<option<'a>>
val e_tuple2 : embedding<'a> -> embedding<'b> -> embedding<('a * 'b)>

// Interface for NBE interpretations

val arg_as_int : arg -> option<Z.t>
val arg_as_bool : arg -> option<bool>
val arg_as_char : arg -> option<FStar.Char.char>
val arg_as_string : arg -> option<string>
val arg_as_list : embedding<'a> -> arg -> option<list<'a>>
val arg_as_bounded_int : arg -> option<(fv * Z.t)>

val int_as_bounded : fv -> Z.t -> t

val unary_int_op : (Z.t -> Z.t) -> (args -> option<t>)
val binary_int_op : (Z.t -> Z.t -> Z.t) -> (args -> option<t>)

val unary_bool_op : (bool -> bool) -> (args -> option<t>)
val binary_bool_op : (bool -> bool -> bool) -> (args -> option<t>)

val binary_string_op : (string -> string -> string) -> (args -> option<t>)

val string_of_int : Z.t -> t
val string_of_bool : bool -> t
val string_of_list' : list<char> -> t
val string_compare' : string -> string -> t
val string_concat' : args -> option<t>
val string_substring' : args -> option<t>
val string_split' : args -> option<t>

val list_of_string' : (string -> t)

val decidable_eq : bool -> args -> option<t>
val interp_prop : args -> option<t>

val mixed_binary_op : (arg -> option<'a>) -> (arg -> option<'b>) -> ('c -> t) ->
                      ('a -> 'b -> 'c) -> args -> option<t>
val unary_op : (arg -> option<'a>) -> ('a -> t) -> (args -> option<t>)
val binary_op : (arg -> option<'a>) -> ('a -> 'a -> t) -> (args -> option<t>)

val dummy_interp : Ident.lid -> args -> option<t>
val prims_to_fstar_range_step : args -> option<t><|MERGE_RESOLUTION|>--- conflicted
+++ resolved
@@ -51,16 +51,10 @@
   | Univ of universe
   | Unknown
   | Arrow of (list<t> -> comp) * list<(unit -> arg)>
-<<<<<<< HEAD
   | Refinement of (t -> t) * (unit -> arg) 
   | Quote of S.term * S.quoteinfo
   | Lazy of S.lazyinfo
-=======
-  | Refinement of (t -> t) * (unit -> arg)
-  | Quote of S.term * S.quoteinfo
-  | Lazy of S.lazyinfo
   | Rec of letbinding * list<letbinding> * list<t> * args * int  
->>>>>>> aea2868d
 and comp = 
   | Tot of t * option<universe>
   | GTot of t * option<universe>
@@ -71,11 +65,7 @@
   result_typ:t;
   effect_args:args;
   flags:list<cflags>
-<<<<<<< HEAD
 }
-=======
-  }
->>>>>>> aea2868d
 
 and arg = t * aqual
 and args = list<(arg)>
