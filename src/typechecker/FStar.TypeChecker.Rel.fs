--- conflicted
+++ resolved
@@ -1045,12 +1045,7 @@
         in
 
         match r with
-<<<<<<< HEAD
-            | MisMatch (Some (Delta_equational_at_level i), Some (Delta_equational_at_level j))
-              when (i > 1 || j > 1) && i <> j ->
-=======
             | MisMatch (Some (Delta_equational_at_level i), Some (Delta_equational_at_level j)) when (i > 0 || j > 0) && i <> j ->
->>>>>>> 6eca7a2e
               reduce_one_and_try_again (Delta_equational_at_level i) (Delta_equational_at_level j)
 
             | MisMatch(Some (Delta_equational_at_level _), _)
@@ -1075,13 +1070,8 @@
             | _ ->
               success n_delta r t1 t2 in
     let r = aux true 0 t1 t2 in
-<<<<<<< HEAD
-    if Env.debug env <| Options.Other "RelDelta"
-    then BU.print4 "head_matches (%s, %s) = %s (%s)\n"
-=======
     if Env.debug env <| Options.Other "RelDelta" then
         BU.print4 "head_matches_delta (%s, %s) = %s (%s)\n"
->>>>>>> 6eca7a2e
             (Print.term_to_string t1)
             (Print.term_to_string t2)
             (string_of_match_result (fst r))
@@ -1364,7 +1354,21 @@
     in
     aux bs1 bs2
 
-<<<<<<< HEAD
+let guard_of_prob (env:Env.env) (wl:worklist) (problem:tprob) (t1 : term) (t2 : term) : term * worklist =
+    let has_type_guard t1 t2 =
+        match problem.element with
+        | Some t ->
+            U.mk_has_type t1 t t2
+        | None ->
+            let x = S.new_bv None t1 in
+            let u_x = env.universe_of env t1 in
+            U.mk_forall u_x x (U.mk_has_type t1 (S.bv_to_name x) t2)
+    in
+    match problem.relation with
+    | EQ     -> mk_eq2 wl (TProb problem) t1 t2
+    | SUB    -> has_type_guard t1 t2, wl
+    | SUBINV -> has_type_guard t2 t1, wl
+
 let is_flex_pat = function
     | _, _, [] -> true
     | _ -> false
@@ -1419,22 +1423,6 @@
     | _ ->
       let formals, t_res = U.arrow_formals t_hd in
       aux [] formals t_res args
-=======
-let guard_of_prob (env:Env.env) (problem:tprob) (t1 : term) (t2 : term) : option<term> =
-    let has_type_guard t1 t2 =
-        match problem.element with
-        | Some t ->
-            U.mk_has_type t1 t t2
-        | None ->
-            let x = S.new_bv None t1 in
-            let u_x = env.universe_of env t1 in
-            U.mk_forall u_x x (U.mk_has_type t1 (S.bv_to_name x) t2)
-    in
-    match problem.relation with
-    | EQ     -> Some <| mk_eq2 (TProb problem) t1 t2
-    | SUB    -> Some <| has_type_guard t1 t2
-    | SUBINV -> Some <| has_type_guard t2 t1
->>>>>>> 6eca7a2e
 
 (******************************************************************************************************)
 (* Main solving algorithm begins here *)
@@ -1531,7 +1519,6 @@
 (* The case where t1 < u, ..., tn < u: we solve this by taking u=t1\/...\/tn                          *)
 (* The case where u < t1, .... u < tn: we solve this by taking u=t1/\.../\tn                          *)
 (******************************************************************************************************)
-<<<<<<< HEAD
 and solve_rigid_flex_or_flex_rigid_subtyping
     (rank:rank_t)
     (env:Env.env) (tp:tprob) (wl:worklist) : solution =
@@ -1557,17 +1544,7 @@
             then BU.print2 "pairwise: %s and %s" (Print.term_to_string t1) (Print.term_to_string t2);
             let mr, ts = head_matches_delta env () t1 t2 in
             match mr with
-=======
-and solve_rigid_flex_meet (env:Env.env) (tp:tprob) (wl:worklist) : option<worklist> =
-    if Env.debug env <| Options.Other "RelCheck"
-    then BU.print1 "Trying to solve by meeting refinements:%s\n" (string_of_int tp.pid);
-    let u, args = U.head_and_args tp.rhs in
-
-    let rec disjoin t1 t2 : option<(term * list<prob>)> =
-        let mr, ts = head_matches_delta env () t1 t2 in
-        match mr with
             | HeadMatch true
->>>>>>> 6eca7a2e
             | MisMatch _ ->
               let p, wl = eq_prob t1 t2 wl in
               (t1, [p], wl)
@@ -1581,8 +1558,7 @@
                 (t1, [], wl)
               end
 
-<<<<<<< HEAD
-            | HeadMatch ->
+            | HeadMatch false ->
               let t1, t2 =
                   match ts with
                   | Some (t1, t2) -> SS.compress t1, SS.compress t2
@@ -1692,114 +1668,6 @@
              end
         else //imitating subtyping with WPs is hopeless
              solve env (attempt [TProb ({tp with relation=EQ})] wl)
-=======
-            | HeadMatch false ->
-              let t1, t2 = match ts with
-                | Some (t1, t2) -> SS.compress t1, SS.compress t2
-                | None -> SS.compress t1, SS.compress t2 in
-              let eq_prob t1 t2 =
-                  TProb <| new_problem env t1 EQ t2 None t1.pos "meeting refinements" in
-              begin match t1.n, t2.n with
-                | Tm_refine(x, phi1), Tm_refine(y, phi2) ->
-                  Some (mk (Tm_refine(x, U.mk_disj phi1 phi2)) None t1.pos, [eq_prob x.sort y.sort])
-
-                | _, Tm_refine(x, _) ->
-                  Some (t1, [eq_prob x.sort t1])
-
-                | Tm_refine (x, _), _ ->
-                  Some (t2, [eq_prob x.sort t2])
-
-                | _ ->
-                  let head1, _ = U.head_and_args t1 in
-                  begin match (U.un_uinst head1).n with
-                    | Tm_fvar {fv_delta=Delta_constant_at_level i} when i > 0 ->
-                      let prev = if i > 1
-                                 then Delta_constant_at_level (i - 1)
-                                 else Delta_constant_at_level 0 in
-                      let t1 = N.normalize [N.Weak; N.HNF; N.UnfoldUntil prev] env t1 in
-                      let t2 = N.normalize [N.Weak; N.HNF; N.UnfoldUntil prev] env t2 in
-                      disjoin t1 t2
-                    | _ ->  //head matches but no way to take the meet; TODO, generalize to handle function types, constructed types, etc.
-                      None
-                  end
-               end in
-
-   let tt = u in//compress env wl u in
-    match tt.n with
-        | Tm_uvar(uv, _) ->
-          //find all other constraints of the form t <: u
-          let lower_bounds, rest = wl.attempting |> List.partition (function
-            | TProb tp ->
-                begin match tp.rank with
-                    | Some rank when is_rigid_flex rank ->
-                      let u', _ = U.head_and_args tp.rhs in
-                      begin match (whnf env u').n with
-                        | Tm_uvar(uv', _) -> UF.equiv uv uv'
-                        | _ -> false
-                      end
-                    | _ -> false
-                end
-           | _ -> false) in
-
-          let rec make_lower_bound (bound, sub_probs) tps = match tps with
-            | [] -> Some (bound, sub_probs)
-            | (TProb hd)::tl ->
-              begin match disjoin bound (whnf env hd.lhs) with
-                    | Some(bound, sub) -> make_lower_bound (bound, sub@sub_probs) tl
-                    | None -> None
-              end
-            | _ -> None in
-
-          begin match make_lower_bound (whnf env tp.lhs, []) lower_bounds with
-            | None ->
-              if Env.debug env <| Options.Other "RelCheck"
-              then BU.print_string "No lower bounds\n";
-              None
-
-            | Some (lhs_bound, sub_probs) ->
-              let eq_prob = new_problem env lhs_bound EQ tp.rhs None tp.loc "meeting refinements" in
-              let _ = if Env.debug env <| Options.Other "RelCheck"
-                      then let wl' = {wl with attempting=TProb eq_prob::sub_probs} in
-                           BU.print1 "After meeting refinements: %s\n" (wl_to_string wl') in
-              match solve_t env eq_prob ({wl with attempting=sub_probs}) with
-                | Success _ ->
-                  let wl = {wl with attempting=rest} in
-                  let wl = solve_prob' false (TProb tp) None [] wl in
-                  let _ = List.fold_left (fun wl p -> solve_prob' true p None [] wl) wl lower_bounds in
-                  Some wl
-                | _ -> None
-          end
-
-      | _ -> failwith "Impossible: Not a rigid-flex"
-
-(******************************************************************************************************)
-(* The case where u < t1, .... u < tn: we solve this by taking u=t1/\.../\tn                          *)
-(******************************************************************************************************)
-and solve_flex_rigid_join  (env:env) (tp:tprob) (wl:worklist) : option<worklist> =
-    if Env.debug env <| Options.Other "RelCheck"
-    then BU.print1 "Trying to solve by joining refinements:%s\n" (string_of_int tp.pid);
-    let u, args = U.head_and_args tp.lhs in
-    let ok, head_match, partial_match, fallback, failed_match = 0,1,2,3,4 in
-    let max i j = if i < j then j else i in
-
-    let base_types_match t1 t2 : option<list<prob>> =
-        let h1, args1 = U.head_and_args t1 in
-        let h2, _ = U.head_and_args t2 in
-        match h1.n, h2.n with
-        | Tm_fvar tc1, Tm_fvar tc2 ->
-          if S.fv_eq tc1 tc2
-          then if List.length args1 = 0
-               then Some []
-               else Some [TProb <| new_problem env t1 EQ t2 None t1.pos "joining refinements"]
-          else None
-
-        | Tm_name a, Tm_name b ->
-          if S.bv_eq a b
-          then if List.length args1 = 0
-               then Some []
-               else Some [TProb <| new_problem env t1 EQ t2 None t1.pos "joining refinements"]
-          else None
->>>>>>> 6eca7a2e
 
   | _ ->
     if Env.debug env <| Options.Other "Rel"
@@ -2273,6 +2141,10 @@
             (if need_unif then "need unification" else "match")
             (Print.term_to_string t1) (Print.tag_of_term t1)
             (Print.term_to_string t2) (Print.tag_of_term t2);
+        if debug env <| Options.Other "Rel"
+        then BU.print4 "Head matches after call to head_matches_delta: %s (%s) and %s (%s)\n"
+            (Print.term_to_string t1) (Print.tag_of_term t1)
+            (Print.term_to_string t2) (Print.tag_of_term t2);
         let head1, args1 = U.head_and_args t1 in
         let head2, args2 = U.head_and_args t2 in
         let nargs = List.length args1 in
@@ -2284,12 +2156,10 @@
                     (args_to_string args2))
                     orig
         else if nargs=0 || U.eq_args args1 args2=U.Equal //special case: for easily proving things like nat <: nat, or greater_than i <: greater_than i etc.
-        then if need_unif then
-                 solve_t env ({problem with lhs=head1; rhs=head2}) wl
-             else match solve_maybe_uinsts env orig head1 head2 wl with
-             | USolved wl -> solve env (solve_prob orig None [] wl)
-             | UFailed msg -> giveup env msg orig
-             | UDeferred wl -> solve env (defer "universe constraints" orig wl)
+        then match solve_maybe_uinsts env orig head1 head2 wl with
+                | USolved wl -> solve env (solve_prob orig None [] wl)
+                | UFailed msg -> giveup env msg orig
+                | UDeferred wl -> solve env (defer "universe constraints" orig wl)
         else//Given T t1 ..tn REL T s1..sn
             //  if T expands to a refinement, then normalize it and recurse
             //  This allows us to prove things like
@@ -2300,32 +2170,35 @@
             //Otherwise, we reason extensionally about T and try to prove the arguments equal, i.e, ti = si, for all i
             let base1, refinement1 = base_and_refinement env t1 in
             let base2, refinement2 = base_and_refinement env t2 in
-            begin match refinement1, refinement2 with
+            begin
+            match refinement1, refinement2 with
             | None, None ->  //neither side is a refinement; reason extensionally
-                if need_unif then
-                    let subprobs = List.map2 (fun (a, _) (a', _) -> TProb <| mk_problem (p_scope orig) orig a EQ a' None "index")
-                                        ((head1, None)::args1) ((head2, None)::args2) in
-                    if debug env <| Options.Other "Rel" then
-                        BU.print1 "Adding subproblems for arguments: %s" (Print.list_to_string (prob_to_string env) subprobs);
-                    let formula = U.mk_conj_l (List.map (fun p -> fst (p_guard p)) subprobs) in
-                    let wl = solve_prob orig (Some formula) [] wl in
-                    solve env (attempt subprobs wl)
-                else begin match solve_maybe_uinsts env orig head1 head2 wl with
-                | UFailed msg -> giveup env msg orig
-                | UDeferred wl -> solve env (defer "universe constraints" orig wl)
-                | USolved wl ->
-                    let subprobs = List.map2 (fun (a, _) (a', _) -> TProb <| mk_problem (p_scope orig) orig a EQ a' None "index") args1 args2 in
-                    if debug env <| Options.Other "Rel" then
-                        BU.print1 "Adding subproblems for arguments: %s" (Print.list_to_string (prob_to_string env) subprobs);
-                    let formula = U.mk_conj_l (List.map (fun p -> fst (p_guard p)) subprobs) in
-                    let wl = solve_prob orig (Some formula) [] wl in
-                    solve env (attempt subprobs wl)
-                end
+              begin
+              match solve_maybe_uinsts env orig head1 head2 wl with
+              | UFailed msg -> giveup env msg orig
+              | UDeferred wl -> solve env (defer "universe constraints" orig wl)
+              | USolved wl ->
+                let subprobs, wl =
+                    List.fold_right2
+                         (fun (a, _) (a', _) (subprobs, wl) ->
+                             let p, wl = mk_t_problem wl [] orig a EQ a' None "index" in
+                             p::subprobs, wl)
+                         args1
+                         args2
+                         ([], wl)
+                in
+                if debug env <| Options.Other "Rel"
+                then BU.print1 "Adding subproblems for arguments: %s\n"
+                                   (Print.list_to_string (prob_to_string env) subprobs);
+                let formula = U.mk_conj_l (List.map p_guard subprobs) in
+                let wl = solve_prob orig (Some formula) [] wl in
+                solve env (attempt subprobs wl)
+              end
 
             | _ ->
-                let lhs = force_refinement (base1, refinement1) in
-                let rhs = force_refinement (base2, refinement2) in
-                solve_t env ({problem with lhs=lhs; rhs=rhs}) wl
+              let lhs = force_refinement (base1, refinement1) in
+              let rhs = force_refinement (base2, refinement2) in
+              solve_t env ({problem with lhs=lhs; rhs=rhs}) wl
             end
     in
 
@@ -2359,106 +2232,19 @@
                     | _ -> false
                 in
                 if (may_relate head1 || may_relate head2) && wl.smt_ok
-<<<<<<< HEAD
-                then let guard, wl =
-                        if problem.relation = EQ
-                        then mk_eq2 wl orig t1 t2
-                        else let has_type_guard t1 t2 =
-                                match problem.element with
-                                    | Some t -> U.mk_has_type t1 t t2
-                                    | None ->
-                                    let x = S.new_bv None t1 in
-                                    let u_x = env.universe_of env t1 in
-                                    U.mk_forall u_x x (U.mk_has_type t1 (S.bv_to_name x) t2) in
-                             if problem.relation = SUB
-                             then has_type_guard t1 t2, wl
-                             else has_type_guard t2 t1, wl
-                    in
-                    solve env (solve_prob orig (Some guard) [] wl)
+                then let guard, wl = guard_of_prob env wl problem t1 t2 in
+                     solve env (solve_prob orig (Some guard) [] wl)
                 else giveup env (BU.format2 "head mismatch (%s vs %s)" (Print.term_to_string head1) (Print.term_to_string head2)) orig
 
             | (_, Some (t1, t2)) -> //heads match after some delta steps
-                solve_t env ({problem with lhs=t1; rhs=t2}) wl
-
-            | (_, None) -> //head1 matches head1, without delta
-                if debug env <| Options.Other "Rel"
-                then BU.print4 "Head matches after call to head_matches_delta: %s (%s) and %s (%s)\n"
-                    (Print.term_to_string t1) (Print.tag_of_term t1)
-                    (Print.term_to_string t2) (Print.tag_of_term t2);
-                let head1, args1 = U.head_and_args t1 in
-                let head2, args2 = U.head_and_args t2 in
-                let nargs = List.length args1 in
-                if nargs <> List.length args2
-                then giveup env (BU.format4 "unequal number of arguments: %s[%s] and %s[%s]"
-                            (Print.term_to_string head1)
-                            (args_to_string args1)
-                            (Print.term_to_string head2)
-                            (args_to_string args2))
-                            orig
-                else if nargs=0 || U.eq_args args1 args2=U.Equal //special case: for easily proving things like nat <: nat, or greater_than i <: greater_than i etc.
-                then match solve_maybe_uinsts env orig head1 head2 wl with
-                        | USolved wl -> solve env (solve_prob orig None [] wl)
-                        | UFailed msg -> giveup env msg orig
-                        | UDeferred wl -> solve env (defer "universe constraints" orig wl)
-                else//Given T t1 ..tn REL T s1..sn
-                    //  if T expands to a refinement, then normalize it and recurse
-                    //  This allows us to prove things like
-                    //         type T (x:int) (y:int) = z:int{z = x + y}
-                    //         T 0 1 <: T 1 0
-                    //  By expanding out the definitions
-                    //
-                    //Otherwise, we reason extensionally about T and try to prove the arguments equal, i.e, ti = si, for all i
-                    let base1, refinement1 = base_and_refinement env t1 in
-                    let base2, refinement2 = base_and_refinement env t2 in
-                    begin
-                    match refinement1, refinement2 with
-                    | None, None ->  //neither side is a refinement; reason extensionally
-                      begin
-                      match solve_maybe_uinsts env orig head1 head2 wl with
-                      | UFailed msg -> giveup env msg orig
-                      | UDeferred wl -> solve env (defer "universe constraints" orig wl)
-                      | USolved wl ->
-                        let subprobs, wl =
-                            List.fold_right2
-                                 (fun (a, _) (a', _) (subprobs, wl) ->
-                                     let p, wl = mk_t_problem wl [] orig a EQ a' None "index" in
-                                     p::subprobs, wl)
-                                 args1
-                                 args2
-                                 ([], wl)
-                        in
-                        if debug env <| Options.Other "Rel"
-                        then BU.print1 "Adding subproblems for arguments: %s\n"
-                                           (Print.list_to_string (prob_to_string env) subprobs);
-                        let formula = U.mk_conj_l (List.map p_guard subprobs) in
-                        let wl = solve_prob orig (Some formula) [] wl in
-                        solve env (attempt subprobs wl)
-                      end
-
-                    | _ ->
-                      let lhs = force_refinement (base1, refinement1) in
-                      let rhs = force_refinement (base2, refinement2) in
-                      solve_t env ({problem with lhs=lhs; rhs=rhs}) wl
-                    end
-=======
-                then let guard = guard_of_prob env problem t1 t2 in
-                     solve env (solve_prob orig guard [] wl)
-                else giveup env (BU.format4 "head mismatch (%s-%s vs %s-%s)"
-                                    (Print.tag_of_term head1) (Print.term_to_string head1)
-                                    (Print.tag_of_term head2) (Print.term_to_string head2)) orig
-
-            // heads match, but we unfolded, so we should unify again
-            | (HeadMatch _, Some (t1, t2))
-            | (FullMatch, Some (t1, t2)) -> //heads match after some delta steps
                 solve_t env ({problem with lhs=t1; rhs=t2}) wl
 
             (* Need to maybe reunify the heads *)
             | (HeadMatch unif, None) ->
                 rigid_heads_match env unif orig wl t1 t2
 
-            | (FullMatch, None) -> //head1 matches head2, without delta
+            | (FullMatch, None) ->
                 rigid_heads_match env false orig wl t1 t2
->>>>>>> 6eca7a2e
     in
     (* <rigid_rigid_delta> *)
 
@@ -2608,7 +2394,6 @@
             let wl = solve_prob orig (Some guard) [] wl in
             solve env (attempt [base_prob] wl) in
         if problem.relation = EQ
-<<<<<<< HEAD
         then let ref_prob, wl =
                  mk_t_problem wl [mk_binder x1] orig phi1 EQ phi2 None "refinement formula" in
              begin
@@ -2621,18 +2406,6 @@
                 let wl = solve_prob orig (Some guard) [] wl in
                 let wl = {wl with ctr=wl.ctr+1} in
                 solve env (attempt [base_prob] wl)
-=======
-        then let ref_prob = TProb <| mk_problem (p_scope orig @ [mk_binder x1]) orig phi1 EQ phi2 None "refinement formula" in
-             begin match solve env ({wl with defer_ok=false; attempting=[ref_prob]; wl_deferred=[]}) with
-                   | Failed _ -> fallback()
-                   | Success _ ->
-                       let guard =
-                         U.mk_conj (p_guard base_prob |> fst)
-                                   (p_guard ref_prob |> fst |> guard_on_element wl problem x1) in
-                       let wl = solve_prob orig (Some guard) [] wl in
-                       let wl = {wl with ctr=wl.ctr+1} in
-                       solve env (attempt [base_prob] wl)
->>>>>>> 6eca7a2e
              end
         else fallback()
 
@@ -2713,55 +2486,14 @@
         let t1 = force_refinement <| base_and_refinement env t1 in
         solve_t env ({problem with lhs=t1}) wl
 
-<<<<<<< HEAD
-      | Tm_match (t1, brs1), Tm_match (t2, brs2) ->
-        let sc_prob, wl = mk_t_problem wl [] orig t1 EQ t2 None "match scrutinee" in
+      | Tm_match (s1, brs1), Tm_match (s2, brs2) ->
+        let sc_prob, wl = mk_t_problem wl [] orig s1 EQ s2 None "match scrutinee" in
         let rec solve_branches wl brs1 brs2 : option<(list<prob> * worklist)> =
-=======
-      | Tm_match (s1, brs1), Tm_match (s2, brs2) ->
-        let sc_prob = TProb <| mk_problem (p_scope orig) orig s1 EQ s2 None "match scrutinee" in
-        let rec solve_branches brs1 brs2 : option<list<prob>> =
->>>>>>> 6eca7a2e
             match brs1, brs2 with
             | br1::rs1, br2::rs2 ->
                 let (p1, w1, _) = br1 in
                 let (p2, w2, _) = br2 in
                 (* If the patterns differ in shape, just fail *)
-<<<<<<< HEAD
-                if not (eq_pat p1 p2)
-                then None
-                else (* Open the first branch, and use that same substitution for the second branch *)
-                    let (p1, w1, e1), s = SS.open_branch' br1 in
-                    let (p2, w2, e2) = br2 in
-                    let w2 = BU.map_opt w2 (SS.subst s) in
-                    let e2 = SS.subst s e2 in
-
-                    let scope = List.map S.mk_binder <| S.pat_bvs p1 in
-
-                    (* Subproblem for then `when` clause *)
-                    BU.bind_opt (
-                        match w1, w2 with
-                        | Some _, None
-                        | None, Some _ -> None
-                        | None, None -> Some ([], wl)
-                        | Some w1, Some w2 ->
-                          let p, wl =  mk_t_problem wl scope orig w1 EQ w2 None "when clause" in
-                          Some ([p], wl))
-                    (fun (wprobs, wl) ->
-                      (* Branch body *)
-                      let prob,wl = mk_t_problem wl scope orig e1 EQ e2 None "branch body" in
-                      BU.bind_opt (solve_branches wl rs1 rs2) (fun (r, wl) ->
-                      Some (prob::(wprobs @ r), wl)))
-
-            | [], [] -> Some ([], wl)
-            | _ -> None
-        in
-        begin
-        match solve_branches wl brs1 brs2 with
-        | None ->
-            giveup env "Tm_match branches don't match" orig
-        | Some (sub_probs, wl) ->
-=======
                 if not (eq_pat p1 p2) then None else
 
                 (* Open the first branch, and use that same substitution for the second branch *)
@@ -2777,41 +2509,42 @@
                     match w1, w2 with
                     | Some _, None
                     | None, Some _ -> None
-                    | None, None -> Some []
-                    | Some w1, Some w2 -> Some [TProb <| mk_problem scope orig w1 EQ w2 None "when clause"])
-                (fun wprobs ->
+                    | None, None -> Some ([], wl)
+                    | Some w1, Some w2 ->
+                        let p, wl = mk_t_problem wl scope orig w1 EQ w2 None "when clause" in
+                        Some ([p], wl))
+                (fun (wprobs, wl) ->
 
                 (* Branch body *)
                 // GM: Could use problem.relation here instead of EQ?
-                let prob = TProb <| mk_problem scope orig e1 EQ e2 None "branch body" in
-                BU.bind_opt (solve_branches rs1 rs2) (fun r ->
-                Some (prob::(wprobs @ r))))
-
-            | [], [] -> Some []
+                let prob, wl = mk_t_problem wl scope orig e1 EQ e2 None "branch body" in
+                BU.bind_opt (solve_branches wl rs1 rs2) (fun (r, wl) ->
+                Some (prob::(wprobs @ r), wl)))
+
+            | [], [] -> Some ([], wl)
             | _ -> None
         in
-        let by_smt () =
-            let guard = guard_of_prob env problem t1 t2 in
-            solve env (solve_prob orig guard [] wl)
+        let by_smt wl =
+            let guard, wl = guard_of_prob env wl problem t1 t2 in
+            solve env (solve_prob orig (Some guard) [] wl)
         in
-        begin match solve_branches brs1 brs2 with
+        begin match solve_branches wl brs1 brs2 with
         | None ->
             if wl.smt_ok
-            then by_smt ()
+            then by_smt wl
             else giveup env "Tm_match branches don't match" orig
-        | Some sub_probs ->
->>>>>>> 6eca7a2e
+        | Some (sub_probs, wl) ->
             let sub_probs = sc_prob::sub_probs in
-            let formula = U.mk_conj_l (List.map (fun p -> fst (p_guard p)) sub_probs) in
+            let formula = U.mk_conj_l (List.map (fun p -> p_guard p) sub_probs) in
             let tx = UF.new_transaction () in
             let wl = solve_prob orig (Some formula) [] wl in
             begin match solve env (attempt sub_probs ({wl with smt_ok = false})) with
-            | Success ds ->
+            | Success (ds, imp) ->
                 UF.commit tx;
-                Success ds
+                Success (ds, imp)
             | Failed _ ->
                 UF.rollback tx;
-                by_smt ()
+                by_smt wl
             end
         end
 
