(*
   Copyright 2008-2014 Nikhil Swamy and Microsoft Research

   Licensed under the Apache License, Version 2.0 (the "License");
   you may not use this file except in compliance with the License.
   You may obtain a copy of the License at

       http://www.apache.org/licenses/LICENSE-2.0

   Unless required by applicable law or agreed to in writing, software
   distributed under the License is distributed on an "AS IS" BASIS,
   WITHOUT WARRANTIES OR CONDITIONS OF ANY KIND, either express or implied.
   See the License for the specific language governing permissions and
   limitations under the License.
*)
//////////////////////////////////////////////////////////////////////////
//Refinement subtyping with higher-order unification
//with special treatment for higher-order patterns
//////////////////////////////////////////////////////////////////////////

#light "off"
module FStar.TypeChecker.Rel
open FStar.ST
open FStar.Exn
open FStar.All

open FStar
open FStar.Util
open FStar.Errors
open FStar.TypeChecker
open FStar.Syntax
open FStar.TypeChecker.Env
open FStar.Syntax.Syntax
open FStar.Syntax.Subst
open FStar.Ident
open FStar.TypeChecker.Common

module BU = FStar.Util //basic util
module U = FStar.Syntax.Util
module S = FStar.Syntax.Syntax
module SS = FStar.Syntax.Subst
module N = FStar.TypeChecker.Normalize
module UF = FStar.Syntax.Unionfind
module Const = FStar.Parser.Const

let print_ctx_uvar ctx_uvar = Print.ctx_uvar_to_string ctx_uvar

(* ------------------------------------------------*)
(* <guard_formula ops> Operations on guard_formula *)
(* ------------------------------------------------*)
let guard_of_guard_formula g = {guard_f=g; deferred=[]; univ_ineqs=([], []); implicits=[]}

let guard_form g = g.guard_f

let is_trivial g = match g with
    | {guard_f=Trivial; deferred=[]; univ_ineqs=([], []); implicits=i} ->
      i |> BU.for_all (fun (_, _, ctx_uvar, _) ->
           (ctx_uvar.ctx_uvar_should_check=Allow_unresolved)
           || (match Unionfind.find ctx_uvar.ctx_uvar_head with
               | Some _ -> true
               | None -> false))
    | _ -> false

let is_trivial_guard_formula g = match g with
    | {guard_f=Trivial} -> true
    | _ -> false

let trivial_guard = {guard_f=Trivial; deferred=[]; univ_ineqs=([], []); implicits=[]}

let abstract_guard_n bs g =
    match g.guard_f with
    | Trivial -> g
    | NonTrivial f ->
        let f' = U.abs bs f (Some (U.residual_tot U.ktype0)) in
        ({ g with guard_f = NonTrivial f' })

let abstract_guard b g =
    abstract_guard_n [b] g

let def_check_vars_in_set rng msg vset t =
    if Options.defensive () then begin
        let s = Free.names t in
        if not (BU.set_is_empty <| BU.set_difference s vset)
        then Errors.log_issue rng
                    (Errors.Warning_Defensive,
                     BU.format3 "Internal: term is not closed (%s).\nt = (%s)\nFVs = (%s)\n"
                                      msg
                                      (Print.term_to_string t)
                                      (BU.set_elements s |> Print.bvs_to_string ",\n\t"))
    end

let def_check_closed rng msg t =
    if not (Options.defensive ()) then () else
    def_check_vars_in_set rng msg Free.empty t

let def_check_closed_in rng msg l t =
    if not (Options.defensive ()) then () else
    def_check_vars_in_set rng msg (BU.as_set l Syntax.order_bv) t

let def_check_closed_in_env rng msg e t =
    if not (Options.defensive ()) then () else
    def_check_closed_in rng msg (Env.bound_vars e) t

let apply_guard g e = match g.guard_f with
  | Trivial -> g
  | NonTrivial f -> {g with guard_f=NonTrivial <| mk (Tm_app(f, [as_arg e])) None f.pos}

let map_guard g map = match g.guard_f with
  | Trivial -> g
  | NonTrivial f -> {g with guard_f=NonTrivial (map f)}

let trivial t = match t with
  | Trivial -> ()
  | NonTrivial _ -> failwith "impossible"

let conj_guard_f g1 g2 = match g1, g2 with
  | Trivial, g
  | g, Trivial -> g
  | NonTrivial f1, NonTrivial f2 -> NonTrivial (U.mk_conj f1 f2)

let check_trivial t = match (U.unmeta t).n with
    | Tm_fvar tc when S.fv_eq_lid tc Const.true_lid -> Trivial
    | _ -> NonTrivial t

let imp_guard_f g1 g2 = match g1, g2 with
  | Trivial, g -> g
  | g, Trivial -> Trivial
  | NonTrivial f1, NonTrivial f2 ->
    let imp = U.mk_imp f1 f2 in check_trivial imp

let binop_guard f g1 g2 = {guard_f=f g1.guard_f g2.guard_f;
                           deferred=g1.deferred@g2.deferred;
                           univ_ineqs=(fst g1.univ_ineqs@fst g2.univ_ineqs,
                                       snd g1.univ_ineqs@snd g2.univ_ineqs);
                           implicits=g1.implicits@g2.implicits}
let conj_guard g1 g2 = binop_guard conj_guard_f g1 g2
let imp_guard g1 g2 = binop_guard imp_guard_f g1 g2

let close_guard_univs us bs g =
    match g.guard_f with
    | Trivial -> g
    | NonTrivial f ->
      let f =
          List.fold_right2 (fun u b f ->
              if Syntax.is_null_binder b then f
              else U.mk_forall u (fst b) f)
        us bs f in
    {g with guard_f=NonTrivial f}

let close_forall env bs f =
    List.fold_right (fun b f ->
            if Syntax.is_null_binder b then f
            else let u = env.universe_of env (fst b).sort in
                 U.mk_forall u (fst b) f)
    bs f

let close_guard env binders g =
    match g.guard_f with
    | Trivial -> g
    | NonTrivial f ->
      {g with guard_f=NonTrivial (close_forall env binders f)}

(* ------------------------------------------------*)
(* </guard_formula ops>                            *)
(* ------------------------------------------------*)


(* Instantiation of unification variables *)
type uvi =
    | TERM of ctx_uvar * term
    | UNIV of S.universe_uvar * universe

(* The set of problems currently being addressed *)
type worklist = {
    attempting:   probs;
    wl_deferred:  list<(int * string * prob)>;  //flex-flex cases, non patterns, and subtyping constraints involving a unification variable,
    ctr:          int;                          //a counter incremented each time we extend subst, used to detect if we've made progress
    defer_ok:     bool;                       //whether or not carrying constraints is ok---at the top-level, this flag is false
    smt_ok:       bool;                       //whether or not falling back to the SMT solver is permitted
    tcenv:        Env.env;
    wl_implicits: implicits;                  //additional uvars introduced
}

(* --------------------------------------------------------- *)
(* <new_uvar> Generating new unification variables/patterns  *)
(* --------------------------------------------------------- *)
let new_uvar reason wl r gamma binders k should_check : ctx_uvar * term * worklist =
    let ctx_uvar = {
         ctx_uvar_head=UF.fresh();
         ctx_uvar_gamma=gamma;
         ctx_uvar_binders=binders;
         ctx_uvar_typ=k;
         ctx_uvar_reason=reason;
         ctx_uvar_should_check=should_check;
         ctx_uvar_range=r
       } in
    check_uvar_ctx_invariant reason r true gamma binders;
    let t = mk (Tm_uvar (ctx_uvar, ([], None))) None r in
    ctx_uvar, t, {wl with wl_implicits=(reason, t, ctx_uvar, r)::wl.wl_implicits}

let copy_uvar u t wl =
    new_uvar u.ctx_uvar_reason wl u.ctx_uvar_range u.ctx_uvar_gamma
             u.ctx_uvar_binders t u.ctx_uvar_should_check

(* --------------------------------------------------------- *)
(* </new_uvar>                                               *)
(* --------------------------------------------------------- *)

(* Types used in the output of the solver *)
type solution =
  | Success of deferred * implicits
  | Failed  of prob * string

type variance =
    | COVARIANT
    | CONTRAVARIANT
    | INVARIANT

type tprob = problem<typ>
type cprob = problem<comp>
type problem_t<'a> = problem<'a>

(* --------------------------------------------------------- *)
(* </type defs>                                              *)
(* --------------------------------------------------------- *)

(* ------------------------------------------------*)
(* <Printing> (mainly for debugging) *)
(* ------------------------------------------------*)
let rel_to_string = function
  | EQ -> "="
  | SUB -> "<:"
  | SUBINV -> ":>"

let term_to_string t =
    let head, args = U.head_and_args t in
    match head.n with
    | Tm_uvar (u, s) ->
      BU.format3 "%s%s %s"
            (Print.ctx_uvar_to_string u)
            (match fst s with | [] -> "" | s -> BU.format1 "@<%s>" (Print.subst_to_string (List.hd s)))
            (Print.args_to_string args)
    | _ -> Print.term_to_string t


let prob_to_string env = function
  | TProb p ->
    BU.format "\n%s:\t%s \n\t\t%s\n\t%s\n" //\twith guard %s\n\telement= %s\n" //  (guard %s)\n\t\t<Reason>\n\t\t\t%s\n\t\t</Reason>"
        [(BU.string_of_int p.pid);
         (term_to_string p.lhs);
         (rel_to_string p.relation);
         (term_to_string p.rhs);
         //(term_to_string p.logical_guard);
         //(match p.element with None -> "none" | Some t -> term_to_string t)
         (* (N.term_to_string env (fst p.logical_guard)); *)
         (* (p.reason |> String.concat "\n\t\t\t") *)]
  | CProb p ->
    BU.format4 "\n%s:\t%s \n\t\t%s\n\t%s"
                 (BU.string_of_int p.pid)
                 (N.comp_to_string env p.lhs)
                 (rel_to_string p.relation)
                 (N.comp_to_string env p.rhs)

let uvi_to_string env = function
    | UNIV (u, t) ->
      let x = if (Options.hide_uvar_nums()) then "?" else UF.univ_uvar_id u |> string_of_int in
      BU.format2 "UNIV %s %s" x (Print.univ_to_string t)

    | TERM (u, t) ->
      let x = if (Options.hide_uvar_nums()) then "?" else UF.uvar_id u.ctx_uvar_head |> string_of_int in
      BU.format2 "TERM %s %s" x (N.term_to_string env t)
let uvis_to_string env uvis = List.map (uvi_to_string env) uvis |> String.concat  ", "
let names_to_string nms = BU.set_elements nms |> List.map Print.bv_to_string |> String.concat ", "
let args_to_string args = args |> List.map (fun (x, _) -> Print.term_to_string x) |> String.concat " "

(* ------------------------------------------------*)
(* </Printing> *)
(* ------------------------------------------------*)

(* ------------------------------------------------*)
(* <worklist ops> Operations on worklists          *)
(* ------------------------------------------------*)
let empty_worklist env = {
    attempting=[];
    wl_deferred=[];
    ctr=0;
    tcenv=env;
    defer_ok=not (Options.eager_inference());
    smt_ok=true;
    wl_implicits=[]
}
let singleton wl prob smt_ok     = {wl with attempting=[prob]; smt_ok = smt_ok}
let wl_of_guard env g            = {empty_worklist env with attempting=List.map snd g}
let defer reason prob wl         = {wl with wl_deferred=(wl.ctr, reason, prob)::wl.wl_deferred}
let attempt probs wl             = {wl with attempting=probs@wl.attempting}

let giveup env reason prob =
    if debug env <| Options.Other "Rel"
    then BU.print2 "Failed %s:\n%s\n" reason (prob_to_string env prob);
    Failed(prob, reason)
(* ------------------------------------------------*)
(* </worklist ops>                                 *)
(* ------------------------------------------------*)

(* ------------------------------------------------*)
(* <prob/problem ops                               *)
(* ------------------------------------------------*)
let invert_rel = function
    | EQ -> EQ
    | SUB -> SUBINV
    | SUBINV -> SUB
let invert p       = {p with lhs=p.rhs; rhs=p.lhs; relation=invert_rel p.relation}
let maybe_invert p = if p.relation = SUBINV then invert p else p
let maybe_invert_p = function
    | TProb p -> maybe_invert p |> TProb
    | CProb p -> maybe_invert p |> CProb
let make_prob_eq = function
    | TProb p -> TProb ({p with relation=EQ})
    | CProb p -> CProb ({p with relation=EQ})
let vary_rel rel = function
    | INVARIANT -> EQ
    | CONTRAVARIANT -> invert_rel rel
    | COVARIANT -> rel
let p_pid = function
   | TProb p -> p.pid
   | CProb p -> p.pid
let p_rel = function
   | TProb p -> p.relation
   | CProb p -> p.relation
let p_reason = function
   | TProb p -> p.reason
   | CProb p -> p.reason
let p_loc = function
   | TProb p -> p.loc
   | CProb p -> p.loc
let p_guard = function
   | TProb p -> p.logical_guard
   | CProb p -> p.logical_guard
let p_guard_uvar = function
   | TProb p -> p.logical_guard_uvar
   | CProb p -> p.logical_guard_uvar
let def_scope_wf msg rng r =
    if not (Options.defensive ()) then () else
    let rec aux prev next =
        match next with
        | [] -> ()
        | (bv, _)::bs ->
          begin
            def_check_closed_in rng msg prev bv.sort;
            aux (prev @ [bv]) bs
          end
    in aux [] r

let p_scope prob =
   let r = match prob with
   | TProb p -> (snd p.logical_guard_uvar).ctx_uvar_binders @ (fst p.logical_guard_uvar)
   | CProb p -> (snd p.logical_guard_uvar).ctx_uvar_binders @ (fst p.logical_guard_uvar)
   in
   def_scope_wf "p_scope" (p_loc prob) r;
   r

let def_check_scoped msg prob phi =
    if not (Options.defensive ()) then () else
    def_check_closed_in (p_loc prob) msg (List.map fst <| p_scope prob) phi

let def_check_prob msg prob =
    if not (Options.defensive ()) then () else
    def_scope_wf (msg ^ ".scope") (p_loc prob) (p_scope prob);
    def_check_scoped (msg ^ ".guard")      prob (p_guard prob);
    match prob with
    | TProb p ->
        begin
        def_check_scoped (msg ^ ".lhs")        prob p.lhs;
        def_check_scoped (msg ^ ".rhs")        prob p.rhs
        end
    | _ -> (); //TODO
    ()

let mk_eq2 wl prob t1 t2 : term * worklist =
    (* NS: Rather than introducing a new variable, it would be much preferable
            to simply compute the type of t1 here.
            Sadly, it seems to be way too expensive to call env.type_of here.
    *)
    let t_type, u = U.type_u () in
    let binders = Env.all_binders wl.tcenv in
<<<<<<< HEAD
    let _, tt, wl = new_uvar "eq2" wl t1.pos wl.tcenv.gamma binders t_type Allow_unresolved in
=======
    let uv, tt, wl = new_uvar "eq2" wl t1.pos wl.tcenv.gamma binders t_type false in
>>>>>>> 06652f84
    U.mk_eq2 u tt t1 t2, wl

let p_invert = function
   | TProb p -> TProb <| invert p
   | CProb p -> CProb <| invert p
let is_top_level_prob p = p_reason p |> List.length = 1
let next_pid =
    let ctr = BU.mk_ref 0 in
    fun () -> incr ctr; !ctr

let mk_problem wl scope orig lhs rel rhs elt reason =
    let guard_ty = U.arrow scope (S.mk_Total U.ktype0) in
    let ctx_uvar, lg, wl =
        new_uvar ("mk_problem: logical guard for " ^ reason)
                 wl
                 Range.dummyRange
                 wl.tcenv.gamma
                 (Env.all_binders wl.tcenv)
                 guard_ty
                 Allow_untyped
    in
    let lg =
        match scope with
        | [] -> lg
        | _ -> S.mk_Tm_app lg (List.map (fun (x, i) -> S.bv_to_name x, i) scope) None lg.pos
    in
    //logical guards are always squashed;
    //their range is intentionally dummy
    {
         pid=next_pid();
         lhs=lhs;
         relation=rel;
         rhs=rhs;
         element=elt;
         logical_guard=lg;
         logical_guard_uvar=(scope, ctx_uvar);
         reason=reason::p_reason orig;
         loc=p_loc orig;
         rank=None;
    },
    wl

let mk_t_problem wl scope orig lhs rel rhs elt reason =
  let p, wl = mk_problem wl scope orig lhs rel rhs elt reason in
  TProb p, wl

let mk_c_problem wl scope orig lhs rel rhs elt reason =
  let p, wl = mk_problem wl scope orig lhs rel rhs elt reason in
  CProb p, wl

let new_problem wl env lhs rel rhs (subject:option<bv>) loc reason =
  let bs, lg_ty, elt =
    match subject with
    | None -> [], U.ktype0, None
    | Some x ->
      let bs = [S.mk_binder x] in
      bs,
      U.arrow bs (S.mk_Total U.ktype0),
      Some (S.bv_to_name x)
  in
  let ctx_uvar, lg, wl =
      new_uvar ("new_problem: logical guard for " ^ reason)
               ({wl with tcenv=env})
               loc
               env.gamma
               (Env.all_binders env)
               lg_ty
               Allow_untyped
  in
  let lg =
    match elt with
    | None -> lg
    | Some x -> S.mk_Tm_app lg [S.as_arg x] None loc
  in
   {
    pid=next_pid();
    lhs=lhs;
    relation=rel;
    rhs=rhs;
    element=elt;
    logical_guard=lg;
    logical_guard_uvar=(bs, ctx_uvar);
    reason=[reason];
    loc=loc;
    rank=None;
   },
   wl

let problem_using_guard orig lhs rel rhs elt reason = {
     pid=next_pid();
     lhs=lhs;
     relation=rel;
     rhs=rhs;
     element=elt;
     logical_guard=p_guard orig;
     logical_guard_uvar=p_guard_uvar orig;
     reason=reason::p_reason orig;
     loc=p_loc orig;
     rank=None;
}
let guard_on_element wl problem x phi =
    match problem.element with
        | None ->
          let u = wl.tcenv.universe_of wl.tcenv x.sort in
          U.mk_forall u x phi
        | Some e -> Subst.subst [NT(x,e)] phi
let explain env d s =
    if Env.debug env <| Options.Other "ExplainRel"
    ||  Env.debug env <| Options.Other "Rel"
    then BU.format4 "(%s) Failed to solve the sub-problem\n%s\nWhich arose because:\n\t%s\nFailed because:%s\n"
                       (Range.string_of_range <| p_loc d)
                       (prob_to_string env d)
                       (p_reason d |> String.concat "\n\t>")
                       s
    else let d = maybe_invert_p d in
         let rel = match p_rel d with
            | EQ -> "equal to"
            | SUB -> "a subtype of"
            | _ -> failwith "impossible" in
         let lhs, rhs = match d with
            | TProb tp -> N.term_to_string env tp.lhs, N.term_to_string env tp.rhs
            | CProb cp -> N.comp_to_string env cp.lhs, N.comp_to_string env cp.rhs in
         BU.format3 "%s is not %s the expected type %s" lhs rel rhs


(* ------------------------------------------------*)
(* </prob ops>                                     *)
(* ------------------------------------------------*)


(* ------------------------------------------------*)
(* <uvi ops> Instantiating unification variables   *)
(* ------------------------------------------------*)
let commit uvis = uvis |> List.iter (function
    | UNIV(u, t)      ->
      begin match t with
        | U_unif u' -> UF.univ_union u u'
        | _ -> UF.univ_change u t
      end
    | TERM(u, t) ->
      def_check_closed t.pos "commit" t;
      U.set_uvar u.ctx_uvar_head t
    )

let find_term_uvar uv s = BU.find_map s (function
    | UNIV _ -> None
    | TERM(u, t) -> if UF.equiv uv u.ctx_uvar_head then Some t else None)

let find_univ_uvar u s = BU.find_map s (function
    | UNIV(u', t) -> if UF.univ_equiv u u' then Some t else None
    | _ -> None)

(* ------------------------------------------------*)
(* </uvi ops>                                      *)
(* ------------------------------------------------*)


(* ------------------------------------------------*)
(* <normalization>                                *)
(* ------------------------------------------------*)
let whnf env t     = SS.compress (N.normalize [N.Primops; N.Beta; N.Weak; N.HNF] env (U.unmeta t))
let sn env t       = SS.compress (N.normalize [N.Primops; N.Beta] env t)
let norm_arg env t = sn env (fst t), snd t
let sn_binders env (binders:binders) =
    binders |> List.map (fun (x, imp) -> {x with sort=sn env x.sort}, imp)

(*  norm_univ wl u
        Replace all unification variables in u with their solution in wl, if any
        And normalize the result
*)
let norm_univ wl u =
    let rec aux u =
        let u = SS.compress_univ u in
        match u with
            | U_succ u ->
              U_succ (aux u)

            | U_max us ->
              U_max (List.map aux us)

            | _ -> u in
    N.normalize_universe wl.tcenv (aux u)

let base_and_refinement_maybe_delta should_delta env t1 =
   let norm_refinement env t =
       let steps =
         if should_delta
         then [N.Weak; N.HNF; N.UnfoldUntil delta_constant]
         else [N.Weak; N.HNF] in
       N.normalize_refinement steps env t
   in
   let rec aux norm t1 =
        let t1 = U.unmeta t1 in
        match t1.n with
        | Tm_refine(x, phi) ->
            if norm
            then (x.sort, Some(x, phi))
            else (match norm_refinement env t1 with
                 | {n=Tm_refine(x, phi)} -> (x.sort, Some(x, phi))
                 | tt -> failwith (BU.format2 "impossible: Got %s ... %s\n"
                                               (Print.term_to_string tt)
                                               (Print.tag_of_term tt))
                 )

        | Tm_lazy i -> aux norm (U.unfold_lazy i)

        | Tm_uinst _
        | Tm_fvar _
        | Tm_app _ ->
            if norm
            then (t1, None)
            else let t1' = norm_refinement env t1 in
                 begin match (SS.compress t1').n with
                            | Tm_refine _ -> aux true t1'
                            | _ -> t1, None
                 end

        | Tm_type _
        | Tm_constant _
        | Tm_name _
        | Tm_bvar _
        | Tm_arrow _
        | Tm_abs _
        | Tm_quoted _
        | Tm_uvar _
        | Tm_let _
        | Tm_match _ -> (t1, None)

        | Tm_meta _
        | Tm_ascribed _  //NS: Why are the two previous cases excluded? Because of the whnf/unmeta
        | Tm_delayed _
        | Tm_unknown -> failwith (BU.format2 "impossible (outer): Got %s ... %s\n" (Print.term_to_string t1) (Print.tag_of_term t1)) in

   aux false (whnf env t1)

let base_and_refinement env t = base_and_refinement_maybe_delta false env t
let normalize_refinement steps env t0 = N.normalize_refinement steps env t0

let unrefine env t = base_and_refinement env t |> fst

let trivial_refinement t = S.null_bv t, U.t_true

let as_refinement delta env wl t =
    let t_base, refinement = base_and_refinement_maybe_delta delta env t in
    match refinement with
        | None -> trivial_refinement t_base
        | Some (x, phi) -> x, phi

let force_refinement (t_base, refopt) =
    let y, phi = match refopt with
        | Some (y, phi) -> y, phi
        | None -> trivial_refinement t_base in
    mk (Tm_refine(y, phi)) None t_base.pos

(* ------------------------------------------------ *)
(* </normalization>                                 *)
(* ------------------------------------------------ *)

(* ------------------------------------------------ *)
(* <printing worklists>                             *)
(* ------------------------------------------------ *)

let wl_prob_to_string wl prob = prob_to_string wl.tcenv prob
let wl_to_string wl =
    List.map (wl_prob_to_string wl) (wl.attempting@(wl.wl_deferred |> List.map (fun (_, _, x) -> x))) |> String.concat "\n\t"

(* ------------------------------------------------ *)
(* </printing worklists>                             *)
(* ------------------------------------------------ *)

type flex_t = (term * ctx_uvar * args)

let flex_t_to_string (_, c, args) =
    BU.format2 "%s [%s]" (print_ctx_uvar c) (Print.args_to_string args)

let is_flex t =
    let head, _args = U.head_and_args t in
    match (SS.compress head).n with
    | Tm_uvar _ -> true
    | _ -> false

let flex_uvar_head t =
    let head, _args = U.head_and_args t in
    match (SS.compress head).n with
    | Tm_uvar (u, _) -> u
    | _ -> failwith "Not a flex-uvar"

let destruct_flex_t t wl : flex_t * worklist =
    let head, args = U.head_and_args t in
    match (SS.compress head).n with
    | Tm_uvar (uv, ([], _)) -> (t, uv, args), wl
    | Tm_uvar (uv, s) ->
      //let dom_s = s |> List.collect (function NT(x, _) | NM(x, _) -> [S.mk_binder x] | _ -> []) in
      let new_gamma, dom_binders_rev =
          uv.ctx_uvar_gamma |> List.partition (function
          | Binding_var x ->
            let t_x = S.bv_to_name x in
            let t_x' = SS.subst' s t_x in
            (match (SS.compress t_x').n with
             | Tm_name y ->
               S.bv_eq x y //not in the substitution if true
             | _ ->
               false)
          | _ -> true)
      in
      let dom_binders = List.collect (function Binding_var x -> [S.mk_binder x] | _ -> []) dom_binders_rev |> List.rev in
      let v, t_v, wl = new_uvar (uv.ctx_uvar_reason ^ "; force delayed")
                       wl
                       t.pos
                       new_gamma
                       (new_gamma |> List.collect (function Binding_var x -> [S.mk_binder x] | _ -> []) |> List.rev)
                       (U.arrow dom_binders (S.mk_Total uv.ctx_uvar_typ))
                       uv.ctx_uvar_should_check
      in
      let args_sol = List.map (fun (x, i) -> S.bv_to_name x, i) dom_binders in
      let sol = S.mk_Tm_app t_v args_sol None t.pos in
      let args_sol_s = List.map (fun (a, i) -> SS.subst' s a, i) args_sol in
      let all_args = args_sol_s @ args in
      let t = S.mk_Tm_app t_v all_args None t.pos in
      Unionfind.change uv.ctx_uvar_head sol;
      (t, v, all_args), wl

    | _ -> failwith "Not a flex-uvar"

(* ------------------------------------------------ *)
(* <solving problems>                               *)
(* ------------------------------------------------ *)

let u_abs (k : typ) (ys : binders) (t : term) : term =
    let (ys, t), (xs, c) = match (SS.compress k).n with
        | Tm_arrow(bs, c) ->
          if List.length bs = List.length ys
          then (ys, t), SS.open_comp bs c
          else let ys', t, _ = U.abs_formals t in
               (ys@ys', t), U.arrow_formals_comp k
        | _ -> (ys, t), ([], S.mk_Total k) in
    if List.length xs <> List.length ys
    (* TODO : not putting any cflags here on the annotation... *)
    then //The annotation is imprecise, due to a discrepancy in currying/eta-expansions etc.;
         //causing a loss in precision for the SMT encoding
         U.abs ys t (Some (U.mk_residual_comp Const.effect_Tot_lid None []))
    else let c = Subst.subst_comp (U.rename_binders xs ys) c in
         U.abs ys t (Some (U.residual_comp_of_comp c))

let solve_prob' resolve_ok prob logical_guard uvis wl =
    def_check_prob "solve_prob'" prob;
    let phi = match logical_guard with
      | None -> U.t_true
      | Some phi -> phi in
    let assign_solution xs uv phi =
        if Env.debug wl.tcenv <| Options.Other "Rel"
        then BU.print3 "Solving %s (%s) with formula %s\n"
                            (string_of_int (p_pid prob))
                            (print_ctx_uvar uv)
                            (Print.term_to_string phi);
        let phi = U.abs xs phi (Some (U.residual_tot U.ktype0)) in
        def_check_closed (p_loc prob) "solve_prob'" phi;
        U.set_uvar uv.ctx_uvar_head phi
    in
    let xs, uv = p_guard_uvar prob in
    let fail () =
        failwith (BU.format2 "Impossible: this instance %s has already been assigned a solution\n%s\n"
                              (Print.ctx_uvar_to_string uv)
                              (Print.term_to_string (p_guard prob)))
    in
    let args_as_binders args =
        args |>
        List.collect (fun (a, i) ->
            match (SS.compress a).n with
            | Tm_name x -> [x, i]
            | _ ->
              fail();
              [])
    in
    let wl =
        let g = whnf wl.tcenv (p_guard prob) in
        if not (is_flex g)
        then if resolve_ok
             then wl
             else (fail(); wl)
        else let (_, uv, args), wl  = destruct_flex_t g wl in
             assign_solution (args_as_binders args) uv phi;
             wl
    in
    commit uvis;
    {wl with ctr=wl.ctr + 1}

let extend_solution pid sol wl =
    if Env.debug wl.tcenv <| Options.Other "Rel"
    then BU.print2 "Solving %s: with [%s]\n" (string_of_int pid) (List.map (uvi_to_string wl.tcenv) sol |> String.concat ", ");
    commit sol;
    {wl with ctr=wl.ctr+1}

let solve_prob (prob : prob) (logical_guard : option<term>) (uvis : list<uvi>) (wl:worklist) : worklist =
    def_check_prob "solve_prob.prob" prob;
    BU.iter_opt logical_guard (def_check_scoped "solve_prob.guard" prob);
    let conj_guard t g = match t, g with
        | _, Trivial -> t
        | None, NonTrivial f -> Some f
        | Some t, NonTrivial f -> Some (U.mk_conj t f) in
    if Env.debug wl.tcenv <| Options.Other "Rel"
    then BU.print2 "Solving %s: with %s\n" (string_of_int <| p_pid prob) (List.map (uvi_to_string wl.tcenv) uvis |> String.concat ", ");
    solve_prob' false prob logical_guard uvis wl

(* ------------------------------------------------ *)
(* </solving problems>                              *)
(* ------------------------------------------------ *)


(* ------------------------------------------------ *)
(* <variable ops> common ops on variables           *)
(* ------------------------------------------------ *)
let occurs (uk:ctx_uvar) t =
    let uvars =
        Free.uvars t
        |> BU.set_elements
    in
    let occurs =
        (uvars
        |> BU.for_some (fun uv ->
           UF.equiv uv.ctx_uvar_head uk.ctx_uvar_head))
    in
    uvars, occurs
let occurs_check (uk:ctx_uvar) t =
    let uvars, occurs = occurs uk t in
    let msg =
        if not occurs then None
        else Some (BU.format2 "occurs-check failed (%s occurs in %s)"
                        (Print.uvar_to_string uk.ctx_uvar_head)
                        (Print.term_to_string t)) in
    uvars, not occurs, msg

let rec maximal_prefix (bs:binders) (bs':binders) : binders * (binders * binders) =
  match bs, bs' with
  | (b, i)::bs_tail, (b', i')::bs'_tail ->
    if S.bv_eq b b'
    then let pfx, rest = maximal_prefix bs_tail bs'_tail in
         (b, i)::pfx, rest
    else [], (bs, bs')
  | _ -> [], (bs, bs')

let extend_gamma (g:gamma) (bs:binders) =
    List.fold_left (fun g (x, _) -> Binding_var x::g) g bs

let gamma_until (g:gamma) (bs:binders) =
    match List.last bs with
    | None -> []
    | Some (x, _) ->
      match BU.prefix_until (function Binding_var x' -> S.bv_eq x x' | _  -> false) g with
      | None -> []
      | Some (_, bx, rest) -> bx::rest


let restrict_ctx (tgt:ctx_uvar) (src:ctx_uvar) wl =
    let pfx, _ = maximal_prefix tgt.ctx_uvar_binders src.ctx_uvar_binders in
    let g = gamma_until src.ctx_uvar_gamma pfx in
    let _, src', wl = new_uvar src.ctx_uvar_reason wl src.ctx_uvar_range g pfx src.ctx_uvar_typ src.ctx_uvar_should_check in
    Unionfind.change src.ctx_uvar_head src';
    wl

let restrict_all_uvars (tgt:ctx_uvar) (sources:list<ctx_uvar>) wl  =
    List.fold_right (restrict_ctx tgt) sources wl

let intersect_binders (g:gamma) (v1:binders) (v2:binders) : binders =
    let as_set v =
        v |> List.fold_left (fun out x -> BU.set_add (fst x) out) S.no_names in
    let v1_set = as_set v1 in
    let ctx_binders =
        List.fold_left (fun out b -> match b with Binding_var x -> BU.set_add x out | _ -> out)
                        S.no_names
                        g
    in
    let isect, _ =
        v2 |> List.fold_left (fun (isect, isect_set) (x, imp) ->
            if not <| BU.set_mem x v1_set
            then //definitely not in the intersection
                 isect, isect_set
            else //maybe in the intersect, if its type is only dependent on prior elements in the telescope
                 let fvs = Free.names x.sort in
                 if BU.set_is_subset_of fvs isect_set
                 then (x, imp)::isect, BU.set_add x isect_set
                 else isect, isect_set)
        ([], ctx_binders) in
    List.rev isect

let binders_eq v1 v2 =
  List.length v1 = List.length v2
  && List.forall2 (fun (a, _) (b, _) -> S.bv_eq a b) v1 v2

let name_exists_in_binders x bs =
    BU.for_some (fun (y, _) -> S.bv_eq x y) bs

let pat_vars env ctx args : option<binders> =
    let rec aux seen args =
      match args with
      | [] -> Some (List.rev seen)
      | (arg, i)::args ->
        let hd = sn env arg in
        match hd.n with
        | Tm_name a ->
          if name_exists_in_binders a seen
          ||  name_exists_in_binders a ctx
          then None
          else aux ((a, i)::seen) args
        | _ -> None
    in
    aux [] args

(* ------------------------------------------------ *)
(* </variable ops>                                  *)
(* ------------------------------------------------ *)

type match_result =
  | MisMatch of option<delta_depth> * option<delta_depth>
  | HeadMatch of bool // true iff the heads MAY match after further unification, false if already the same
  | FullMatch

let string_of_option f = function
  | None -> "None"
  | Some x -> "Some " ^ f x

let string_of_match_result = function
    | MisMatch (d1, d2) ->
        "MisMatch ("
        ^ string_of_option Print.delta_depth_to_string d1 ^ ") ("
        ^ string_of_option Print.delta_depth_to_string d2 ^ ")"
    | HeadMatch u -> "HeadMatch " ^ string_of_bool u
    | FullMatch -> "FullMatch"

let head_match = function
    | MisMatch(i, j) -> MisMatch(i, j)
    | HeadMatch true -> HeadMatch true
    | _ -> HeadMatch false

// GM: This is unused, maybe delete
(* let and_match m1 m2 = *)
(*     match m1 with *)
(*     | MisMatch (i, j) -> MisMatch (i, j) *)
(*     | HeadMatch u -> begin match m2 () with *)
(*                      | MisMatch (i,j) -> MisMatch (i, j) *)
(*                      | _ -> HeadMatch *)
(*                      end *)
(*     | FullMatch -> m2 () *)

let fv_delta_depth env fv = match fv.fv_delta with
    | Delta_abstract d ->
      if env.curmodule.str = fv.fv_name.v.nsstr && not env.is_iface  //AR: TODO: this is to prevent unfolding of abstract symbols in the extracted interface
                                                                     //    a better way would be create new fvs with appripriate delta_depth at extraction time
      then d //we're in the defining module
      else delta_constant
    | Delta_constant_at_level i when i > 0 ->
      begin match Env.lookup_definition [Unfold delta_constant] env fv.fv_name.v with
            | None -> delta_constant //there's no definition to unfold, e.g., because it's marked irreducible
            | _ -> fv.fv_delta
      end
    | d ->
      d

let rec delta_depth_of_term env t =
    let t = U.unmeta t in
    match t.n with
    | Tm_meta _
    | Tm_delayed _  -> failwith "Impossible"
    | Tm_lazy i -> delta_depth_of_term env (U.unfold_lazy i)
    | Tm_unknown
    | Tm_bvar _
    | Tm_name _
    | Tm_uvar _
    | Tm_let _
    | Tm_match _ -> None
    | Tm_uinst(t, _)
    | Tm_ascribed(t, _, _)
    | Tm_app(t, _)
    | Tm_refine({sort=t}, _) -> delta_depth_of_term env t
    | Tm_constant _
    | Tm_type _
    | Tm_arrow _
    | Tm_quoted _
    | Tm_abs _ -> Some delta_constant
    | Tm_fvar fv -> Some (fv_delta_depth env fv)


let rec head_matches env t1 t2 : match_result =
  let t1 = U.unmeta t1 in
  let t2 = U.unmeta t2 in
  match t1.n, t2.n with
    | Tm_name x, Tm_name y -> if S.bv_eq x y then FullMatch else MisMatch(None, None)
    | Tm_fvar f, Tm_fvar g -> if S.fv_eq f g then FullMatch else MisMatch(Some (fv_delta_depth env f), Some (fv_delta_depth env g))
    | Tm_uinst (f, _), Tm_uinst(g, _) -> head_matches env f g |> head_match
    | Tm_constant c, Tm_constant d -> if FStar.Const.eq_const c d then FullMatch else MisMatch(None, None)
    | Tm_uvar (uv, _), Tm_uvar (uv', _) -> if UF.equiv uv.ctx_uvar_head uv'.ctx_uvar_head then FullMatch else MisMatch(None, None)

    | Tm_refine(x, _), Tm_refine(y, _) -> head_matches env x.sort y.sort |> head_match

    | Tm_refine(x, _), _  -> head_matches env x.sort t2 |> head_match
    | _, Tm_refine(x, _)  -> head_matches env t1 x.sort |> head_match

    | Tm_type _, Tm_type _
    | Tm_arrow _, Tm_arrow _ -> HeadMatch false

    | Tm_app(head, _), Tm_app(head', _) -> head_matches env head head' |> head_match
    | Tm_app(head, _), _ -> head_matches env head t2 |> head_match
    | _, Tm_app(head, _) -> head_matches env t1 head |> head_match

    | Tm_let _, Tm_let _
    | Tm_match _, Tm_match _ -> HeadMatch true

    | _ -> MisMatch(delta_depth_of_term env t1, delta_depth_of_term env t2)

(* Does t1 head-match t2, after some delta steps? *)
let head_matches_delta env wl t1 t2 : (match_result * option<(typ*typ)>) =
    let maybe_inline t =
        let head = U.head_of t in
        if Env.debug env <| Options.Other "RelDelta" then
            BU.print2 "Head of %s is %s\n" (Print.term_to_string t) (Print.term_to_string head);
        match (U.un_uinst head).n with
        | Tm_fvar fv ->
          begin match Env.lookup_definition [Env.Unfold delta_constant; Env.Eager_unfolding_only] env fv.fv_name.v with
          | None ->
            if Env.debug env <| Options.Other "RelDelta" then
                BU.print1 "No definition found for %s\n" (Print.term_to_string head);
            None
          | Some _ ->
            let t' = N.normalize [N.UnfoldUntil delta_constant; N.Weak; N.HNF; N.Primops; N.Beta; N.Eager_unfolding] env t in
            if Env.debug env <| Options.Other "RelDelta" then
                BU.print2 "Inlined %s to %s\n" (Print.term_to_string t) (Print.term_to_string t');
            Some t'
          end
        | _ -> None
    in
    let success d r t1 t2 = (r, (if d>0 then Some(t1, t2) else None)) in
    let fail d r t1 t2 = (r, (if d>0 then Some(t1, t2) else None)) in
    let rec aux retry n_delta t1 t2 =
        let r = head_matches env t1 t2 in
        if Env.debug env <| Options.Other "RelDelta" then
            BU.print3 "head_matches (%s, %s) = %s\n"
                (Print.term_to_string t1)
                (Print.term_to_string t2)
                (string_of_match_result r);
        let reduce_one_and_try_again (d1:delta_depth) (d2:delta_depth) =
          let d1_greater_than_d2 = Common.delta_depth_greater_than d1 d2 in
          let t1, t2 = if d1_greater_than_d2
                       then let t1' = normalize_refinement [N.UnfoldUntil d2; N.Weak; N.HNF] env t1 in
                            t1', t2
                       else let t2' = normalize_refinement [N.UnfoldUntil d1; N.Weak; N.HNF] env t2 in
                            t1, t2' in
          aux retry (n_delta + 1) t1 t2
        in

        let reduce_both_and_try_again (d:delta_depth) (r:match_result) =
          match Common.decr_delta_depth d with
          | None -> fail n_delta r t1 t2
          | Some d ->
            let t1 = normalize_refinement [N.UnfoldUntil d; N.Weak; N.HNF] env t1 in
            let t2 = normalize_refinement [N.UnfoldUntil d; N.Weak; N.HNF] env t2 in
            aux retry (n_delta + 1) t1 t2
        in

        match r with
            | MisMatch (Some (Delta_equational_at_level i), Some (Delta_equational_at_level j)) when (i > 0 || j > 0) && i <> j ->
              reduce_one_and_try_again (Delta_equational_at_level i) (Delta_equational_at_level j)

            | MisMatch(Some (Delta_equational_at_level _), _)
            | MisMatch(_, Some (Delta_equational_at_level _)) ->
              if not retry then fail n_delta r t1 t2
              else begin match maybe_inline t1, maybe_inline t2 with
                   | None, None       -> fail n_delta r t1 t2
                   | Some t1, None    -> aux false (n_delta + 1) t1 t2
                   | None, Some t2    -> aux false (n_delta + 1) t1 t2
                   | Some t1, Some t2 -> aux false (n_delta + 1) t1 t2
                   end

            | MisMatch(Some d1, Some d2) when (d1=d2) -> //incompatible
              reduce_both_and_try_again d1 r

            | MisMatch(Some d1, Some d2) -> //these may be related after some delta steps
              reduce_one_and_try_again d1 d2

            | MisMatch _ ->
              fail n_delta r t1 t2

            | _ ->
              success n_delta r t1 t2 in
    let r = aux true 0 t1 t2 in
    if Env.debug env <| Options.Other "RelDelta" then
        BU.print4 "head_matches_delta (%s, %s) = %s (%s)\n"
            (Print.term_to_string t1)
            (Print.term_to_string t2)
            (string_of_match_result (fst r))
            (if snd r = None
             then "None"
             else snd r
                 |> must
                 |> (fun (t1, t2) ->
                     Print.term_to_string t1
                     ^ "; "
                     ^ Print.term_to_string t2));
    r

let kind_type (binders:binders) (r:Range.range) =
    U.type_u() |> fst


(* ----------------------------------------------------- *)
(* Ranking problems for the order in which to solve them *)
(* ----------------------------------------------------- *)
let rank_t_num = function
    | Rigid_rigid -> 0
    | Flex_rigid_eq -> 1
    | Flex_flex_pattern_eq -> 2
    | Flex_rigid -> 3
    | Rigid_flex -> 4
    | Flex_flex -> 5
let rank_leq r1 r2 = rank_t_num r1 <= rank_t_num r2
let rank_less_than r1 r2 =
    //writing it as `rank_t_num r1 < rank_t_num r2`
    //doesn't parse in the F# build of F* with #light "off" (!)
    r1 <> r2 &&
    rank_t_num r1 <= rank_t_num r2
let compress_tprob tcenv p = {p with lhs=whnf tcenv p.lhs; rhs=whnf tcenv p.rhs}

let compress_prob tcenv p =
    match p with
    | TProb p -> compress_tprob tcenv p |> TProb
    | CProb _ -> p


let rank tcenv pr : rank_t    //the rank
                  * prob   //the input problem, pre-processed a bit (the wl is needed for the pre-processing)
                  =
   let prob = compress_prob tcenv pr |> maybe_invert_p in
   match prob with
    | TProb tp ->
      let lh, lhs_args = U.head_and_args tp.lhs in
      let rh, rhs_args = U.head_and_args tp.rhs in
      let rank, tp =
        match lh.n, rh.n with
        | Tm_uvar _, Tm_uvar _ ->
          begin
          match lhs_args, rhs_args with
          | [], [] when tp.relation=EQ ->
            Flex_flex_pattern_eq, tp
          | _ -> Flex_flex, tp
          end

        | Tm_uvar _, _
        | _, Tm_uvar _ when (tp.relation=EQ || Options.eager_inference()) ->
          Flex_rigid_eq, {tp with relation=EQ}

        | Tm_uvar _, Tm_arrow _
        | Tm_uvar _, Tm_type _
        | Tm_type _, Tm_uvar _ ->
          //this case is so common, that even though we could delay, it is almost always ok to solve it immediately as an equality
          //besides, in the case of arrows, if we delay it, the arity of various terms built by the unifier goes awry
          //so, don't delay!
          Flex_rigid_eq, {tp with relation=EQ}

        | _, Tm_uvar _ ->
          Rigid_flex, tp

        | Tm_uvar _, _ ->
          Flex_rigid, tp

        | _, Tm_uvar _ ->
          Rigid_flex, tp

        | _, _ ->
          Rigid_rigid, tp
      in
      rank, {tp with rank=Some rank} |> TProb

    | CProb cp ->
      Rigid_rigid, {cp with rank=Some Rigid_rigid} |> CProb

let next_prob wl : option<(prob * list<prob> * rank_t)> =
                  //a problem with the lowest rank, or a problem whose rank <= flex_rigid_eq, if any
                  //all the other problems in wl
                  //the rank of the first problem, or the minimum rank in the wl
    let rec aux (min_rank, min, out) probs =
        match probs with
        | [] ->
          begin
          match min, min_rank with
          | Some p, Some r -> Some (p, out, r)
          | _ -> None
          end
        | hd::tl ->
          let rank, hd = rank wl.tcenv hd in
          if rank_leq rank Flex_rigid_eq
          then match min with
               | None -> Some (hd, out@tl, rank)
               | Some m -> Some (hd, out@m::tl, rank)
          else if min_rank = None
               || rank_less_than rank (Option.get min_rank)
          then match min with
               | None -> aux (Some rank, Some hd, out) tl
               | Some m -> aux (Some rank, Some hd, m::out) tl
          else aux (min_rank, min, hd::out) tl
    in
    aux (None, None, []) wl.attempting

let flex_prob_closing tcenv (bs:binders) (p:prob) =
    let flex_will_be_closed t =
        let hd, _ = U.head_and_args t in
        match (SS.compress hd).n with
        | Tm_uvar(u, _) ->
          u.ctx_uvar_binders |> BU.for_some (fun (y, _) ->
          bs |> BU.for_some (fun (x, _) -> S.bv_eq x y))
        | _ -> false
    in
    let r, p = rank tcenv p in
    match p with
    | CProb _ ->
      true
    | TProb p ->
      match r with
      | Rigid_rigid
      | Flex_rigid_eq
      | Flex_flex_pattern_eq ->
        true
      | Flex_rigid ->
        flex_will_be_closed p.lhs
      | Rigid_flex ->
        flex_will_be_closed p.rhs
      | Flex_flex ->
        p.relation=EQ
        &&
        (flex_will_be_closed p.lhs
        || flex_will_be_closed p.rhs)

(* ----------------------------------------------------- *)
(* Solving universe equalities                           *)
(* ----------------------------------------------------- *)
type univ_eq_sol =
  | UDeferred of worklist
  | USolved   of worklist
  | UFailed   of string

let rec really_solve_universe_eq pid_orig wl u1 u2 =
    let u1 = N.normalize_universe wl.tcenv u1 in
    let u2 = N.normalize_universe wl.tcenv u2 in
    let rec occurs_univ v1 u = match u with
        | U_max us ->
          us |> BU.for_some (fun u ->
            let k, _ = U.univ_kernel u in
            match k with
                | U_unif v2 -> UF.univ_equiv v1 v2
                | _ -> false)
        | _ -> occurs_univ v1 (U_max [u]) in

    let rec filter_out_common_univs (u1:list<universe>) (u2:list<universe>) :(list<universe> * list<universe>) =
      let common_elts = u1 |> List.fold_left (fun uvs uv1 -> if u2 |> List.existsML (fun uv2 -> U.compare_univs uv1 uv2 = 0) then uv1::uvs else uvs) [] in
      let filter = List.filter (fun u -> not (common_elts |> List.existsML (fun u' -> U.compare_univs u u' = 0))) in
      filter u1, filter u2
    in

    let try_umax_components u1 u2 msg =
        match u1, u2 with
            | U_max us1, U_max us2 ->
              //filter out common universes in us1 and us2
              //this allows more cases to unify, e.g. us1 = [uvar; un] and us2=[un; un']
              //with just structural comparison, this would fail to unify, but after filtering away un, we can unify uvar with un'
              let us1, us2 = filter_out_common_univs us1 us2 in
              if List.length us1 = List.length us2 //go for a structural match
              then let rec aux wl us1 us2 = match us1, us2 with
                        | u1::us1, u2::us2 ->
                          begin match really_solve_universe_eq pid_orig wl u1 u2 with
                            | USolved wl ->
                                aux wl us1 us2
                            | failed -> failed
                          end
                        | _ -> USolved wl in
                    aux wl us1 us2
              else UFailed (BU.format2 "Unable to unify universes: %s and %s" (Print.univ_to_string u1) (Print.univ_to_string u2))

            | U_max us, u'
            | u', U_max us ->
                let rec aux wl us = match us with
                | [] -> USolved wl
                | u::us ->
                    begin match really_solve_universe_eq pid_orig wl u u' with
                    | USolved wl ->
                      aux wl us
                    | failed -> failed
                    end
                in aux wl us

            | _ -> UFailed (BU.format3 "Unable to unify universes: %s and %s (%s)" (Print.univ_to_string u1) (Print.univ_to_string u2) msg) in

    match u1, u2 with
        | U_bvar _, _
        | U_unknown, _
        | _, U_bvar _
        | _, U_unknown -> failwith (BU.format2 "Impossible: found an de Bruijn universe variable or unknown universe: %s, %s"
                                        (Print.univ_to_string u1)
                                        (Print.univ_to_string u2))

        | U_name x, U_name y ->
          if x.idText = y.idText
          then USolved wl
          else UFailed "Incompatible universes"

        | U_zero, U_zero ->
          USolved wl

        | U_succ u1, U_succ u2 ->
          really_solve_universe_eq pid_orig wl u1 u2

        | U_unif v1, U_unif v2 ->
          if UF.univ_equiv v1 v2
          then USolved wl
          else let wl = extend_solution pid_orig [UNIV(v1, u2)] wl in
               USolved wl

        | U_unif v1, u
        | u, U_unif v1 ->
          let u = norm_univ wl u in
          if occurs_univ v1 u
          then try_umax_components u1 u2
                (BU.format2 "Failed occurs check: %s occurs in %s" (Print.univ_to_string (U_unif v1)) (Print.univ_to_string u))
          else USolved (extend_solution pid_orig [UNIV(v1, u)] wl)

        | U_max _, _
        | _, U_max _ ->
          if wl.defer_ok
          then UDeferred wl
          else let u1 = norm_univ wl u1 in
               let u2 = norm_univ wl u2 in
               if U.eq_univs u1 u2
               then USolved wl
               else try_umax_components u1 u2 ""

        | U_succ _, U_zero
        | U_succ _, U_name _
        | U_zero,   U_succ _
        | U_zero,   U_name _
        | U_name _, U_succ _
        | U_name _, U_zero ->
          UFailed "Incompatible universes"

let solve_universe_eq orig wl u1 u2 =
    if wl.tcenv.lax_universes
    then USolved wl
    else really_solve_universe_eq orig wl u1 u2

(* This balances two lists.  Given (xs, f) (ys, g), it will
 * take a maximal same-length prefix from each list, getting
 *   (xs1, xs2) and (ys1, ys2)  /  where length xs1 == length xs2 (and ys1 = [] \/ ys2 = [])
 * and then return
 *   (xs1, f xs2), (xy2, g ys2)
 *
 * We could find their minimum length, split, and apply, but this is faster.
 *)
let match_num_binders (bc1: (list<'a> * (list<'a> -> 'b)))
                      (bc2: (list<'a> * (list<'a> -> 'b)))
    : (list<'a> * 'b) * (list<'a> * 'b) =
    let (bs1, mk_cod1) = bc1 in
    let (bs2, mk_cod2) = bc2 in
    let rec aux (bs1 : list<'a>) (bs2 : list<'a>) : (list<'a> * 'b) * (list<'a> * 'b) =
        match bs1, bs2 with
        | x::xs, y::ys ->
            let ((xs, xr), (ys, yr)) = aux xs ys in
            ((x::xs, xr), (y::ys, yr))
        | xs, ys -> // at least one empty
            (([], mk_cod1 xs), ([], mk_cod2 ys))
    in
    aux bs1 bs2

let guard_of_prob (env:Env.env) (wl:worklist) (problem:tprob) (t1 : term) (t2 : term) : term * worklist =
    let has_type_guard t1 t2 =
        match problem.element with
        | Some t ->
            U.mk_has_type t1 t t2
        | None ->
            let x = S.new_bv None t1 in
            let u_x = env.universe_of env t1 in
            U.mk_forall u_x x (U.mk_has_type t1 (S.bv_to_name x) t2)
    in
    match problem.relation with
    | EQ     -> mk_eq2 wl (TProb problem) t1 t2
    | SUB    -> has_type_guard t1 t2, wl
    | SUBINV -> has_type_guard t2 t1, wl

let is_flex_pat = function
    | _, _, [] -> true
    | _ -> false

(* <quasi_pattern>:
        Given a term (?u_(bs;t) e1..en)
        returns None in case the arity of the type t is less than n
        otherwise returns Some (x1 ... xn)
        where if ei is a variable distinct from bs and all the ej
            then xi = ei
            else xi is a fresh variable
    *)
let quasi_pattern env (f:flex_t) : option<(binders * typ)> =
    let _, {ctx_uvar_binders=ctx; ctx_uvar_typ=t_hd}, args = f in
    let name_exists_in x bs =
        BU.for_some (fun (y, _) -> S.bv_eq x y) bs
    in
    let rec aux pat_binders formals t_res args =
        match formals, args with
        | [], []
        |  _, [] ->
          Some (List.rev pat_binders, U.arrow formals (S.mk_Total t_res))

        | (formal, formal_imp)::formals, (a, a_imp)::args ->
            begin
            match (SS.compress a).n with
            | Tm_name x ->
                if name_exists_in x ctx
                ||  name_exists_in x pat_binders
                then //we already have x
                     //so don't include it in the quasi-pattern
                     aux ((formal, formal_imp) :: pat_binders) formals t_res args
                else let x = {x with sort=formal.sort} in
                        let subst = [NT(formal, S.bv_to_name x)] in
                        let formals = SS.subst_binders subst formals in
                        let t_res = SS.subst subst t_res in
                        aux (({x with sort=formal.sort}, a_imp) :: pat_binders) formals t_res args
            | _ -> //it's not a name, so it can't be included in the patterns
            aux ((formal, formal_imp) :: pat_binders) formals t_res args
            end

        | [], args ->
            let more_formals, t_res = U.arrow_formals (N.unfold_whnf env t_res) in
            begin
            match more_formals with
            | [] -> None //seems ill-typed at this point
            | _ -> aux pat_binders more_formals t_res args
            end
    in
    match args with
    | [] -> Some ([], t_hd) //this really a pattern, not a quasi_pattern
    | _ ->
      let formals, t_res = U.arrow_formals t_hd in
      aux [] formals t_res args

(******************************************************************************************************)
(* Main solving algorithm begins here *)
(******************************************************************************************************)
let rec solve (env:Env.env) (probs:worklist) : solution =
//    printfn "Solving TODO:\n%s;;" (List.map prob_to_string probs.attempting |> String.concat "\n\t");
    if Env.debug env <| Options.Other "Rel"
    then BU.print1 "solve:\n\t%s\n" (wl_to_string probs);
    match next_prob probs with
    | Some (hd, tl, rank) ->
      let probs = {probs with attempting=tl} in
      begin match hd with
      | CProb cp ->
            solve_c env (maybe_invert cp) probs

      | TProb tp ->
        if BU.physical_equality tp.lhs tp.rhs then solve env (solve_prob hd None [] probs) else
        if rank=Rigid_rigid
        || (tp.relation = EQ && rank <> Flex_flex)
        then solve_t' env tp probs
        else if probs.defer_ok
        then solve env (defer "deferring flex_rigid or flex_flex subtyping" hd probs)
        else if rank=Flex_flex
        then solve_t' env ({tp with relation=EQ}) probs //turn flex_flex subtyping into flex_flex eq
        else solve_rigid_flex_or_flex_rigid_subtyping rank env tp probs
      end

    | None ->
         begin
         match probs.wl_deferred with
         | [] ->
           Success ([], probs.wl_implicits) //Yay ... done!

         | _ ->
           let attempt, rest = probs.wl_deferred |> List.partition (fun (c, _, _) -> c < probs.ctr) in
           match attempt with
            | [] -> //can't solve yet; defer the rest
              Success(List.map (fun (_, x, y) -> (x, y)) probs.wl_deferred, probs.wl_implicits)

            | _ ->
              solve env ({probs with attempting=attempt |> List.map (fun (_, _, y) -> y); wl_deferred=rest})
         end

and solve_one_universe_eq (env:Env.env) (orig:prob) (u1:universe) (u2:universe) (wl:worklist) : solution =
    match solve_universe_eq (p_pid orig) wl u1 u2 with
    | USolved wl ->
      solve env (solve_prob orig None [] wl)

    | UFailed msg ->
      giveup env msg orig

    | UDeferred wl ->
      solve env (defer "" orig wl)

and solve_maybe_uinsts (env:Env.env) (orig:prob) (t1:term) (t2:term) (wl:worklist) : univ_eq_sol =
    let rec aux wl us1 us2 = match us1, us2 with
        | [], [] -> USolved wl

        | u1::us1, u2::us2 ->
          begin match solve_universe_eq (p_pid orig) wl u1 u2 with
            | USolved wl ->
              aux wl us1 us2

            | failed_or_deferred -> failed_or_deferred
          end

        | _ -> UFailed "Unequal number of universes" in

    let t1 = whnf env t1 in
    let t2 = whnf env t2 in
    match t1.n, t2.n with
        | Tm_uinst({n=Tm_fvar f}, us1), Tm_uinst({n=Tm_fvar g}, us2) ->
            let b = S.fv_eq f g in
            assert b;
            aux wl us1 us2

        | Tm_uinst _, _
        | _, Tm_uinst _ ->
            failwith "Impossible: expect head symbols to match"

        | _ ->
            USolved wl

and giveup_or_defer (env:Env.env) (orig:prob) (wl:worklist) (msg:string) : solution =
    if wl.defer_ok
    then begin
        if Env.debug env <| Options.Other "Rel"
        then BU.print2 "\n\t\tDeferring %s\n\t\tBecause %s\n" (prob_to_string env orig) msg;
        solve env (defer msg orig wl)
    end
    else giveup env msg orig

(******************************************************************************************************)
(* The case where t1 < u, ..., tn < u: we solve this by taking u=t1\/...\/tn                          *)
(* The case where u < t1, .... u < tn: we solve this by taking u=t1/\.../\tn                          *)
(******************************************************************************************************)
and solve_rigid_flex_or_flex_rigid_subtyping
    (rank:rank_t)
    (env:Env.env) (tp:tprob) (wl:worklist) : solution =
    let flip = rank = Flex_rigid in
    (*
        meet_or_join op [t1;..;tn] env wl:
            Informally, this computes `t1 op t2 ... op tn`
            where op is either \/ or /\

            t1 op t2 is only defined when t1 and t2
            are refinements of the same base type
    *)
    let meet_or_join op ts env wl =
        let eq_prob t1 t2 wl =
            let p, wl =
            new_problem wl env t1 EQ t2 None t1.pos
                        "join/meet refinements"
            in
            TProb p, wl
        in
        let pairwise t1 t2 wl =
            if Env.debug env <| Options.Other "Rel"
            then BU.print2 "pairwise: %s and %s" (Print.term_to_string t1) (Print.term_to_string t2);
            let mr, ts = head_matches_delta env () t1 t2 in
            match mr with
            | HeadMatch true
            | MisMatch _ ->
              let p, wl = eq_prob t1 t2 wl in
              (t1, [p], wl)

            | FullMatch ->
              begin
              match ts with
              | None ->
                (t1, [], wl)
              | Some (t1, t2) ->
                (t1, [], wl)
              end

            | HeadMatch false ->
              let t1, t2 =
                  match ts with
                  | Some (t1, t2) -> SS.compress t1, SS.compress t2
                  | None -> SS.compress t1, SS.compress t2
              in
              let try_eq t1 t2 wl =
                  let t1_hd, t1_args = U.head_and_args t1 in
                  let t2_hd, t2_args = U.head_and_args t2 in
                  if List.length t1_args <> List.length t2_args then None else
                  let probs, wl =
                          List.fold_left2 (fun (probs, wl) (a1, _) (a2, _) ->
                             let p, wl = eq_prob a1 a2 wl in
                             p::probs, wl)
                          ([], wl)
                   //don't forget to prove t1_hd = t2_hd
                   //as they may have universe variables to equate
                   //as well
                          (as_arg t1_hd::t1_args)
                          (as_arg t2_hd::t2_args)
                  in
                  let wl' = {wl with defer_ok=false;
                                     smt_ok=false;
                                     attempting=probs;
                                     wl_deferred=[];
                                     wl_implicits=[]} in
                  let tx = UF.new_transaction () in
                  match solve env wl' with
                  | Success (_, imps) ->
                    UF.commit tx;
                    Some ({wl with wl_implicits=wl.wl_implicits@imps})

                  | Failed _ ->
                    UF.rollback tx;
                    None
              in
              let combine t1 t2 wl =
                  let t1_base, p1_opt = base_and_refinement_maybe_delta false env t1 in
                  let t2_base, p2_opt = base_and_refinement_maybe_delta false env t2 in
                  let combine_refinements t_base p1_opt p2_opt =
                      match p1_opt, p2_opt with
                      | Some (x, phi1), Some(y, phi2) ->
                        let x = freshen_bv x in
                        let subst = [DB(0, x)] in
                        let phi1 = SS.subst subst phi1 in
                        let phi2 = SS.subst subst phi2 in
                        U.refine x (op phi1 phi2)

                      | None, Some (x, phi)
                      | Some(x, phi), None ->
                        let x = freshen_bv x in
                        let subst = [DB(0, x)] in
                        let phi = SS.subst subst phi in
                        U.refine x (op U.t_true phi)

                      | _ ->
                        t_base
                  in
                  match try_eq t1_base t2_base wl with
                  | Some wl ->
                    combine_refinements t1_base p1_opt p2_opt,
                    [],
                    wl

                  | None ->
                    let t1_base, p1_opt = base_and_refinement_maybe_delta true env t1 in
                    let t2_base, p2_opt = base_and_refinement_maybe_delta true env t2 in
                    let p, wl = eq_prob t1_base t2_base wl in
                    let t = combine_refinements t1_base p1_opt p2_opt in
                    (t, [p], wl)
              in
              let t1, ps, wl = combine t1 t2 wl in
              if Env.debug env <| Options.Other "Rel"
              then BU.print1 "pairwise fallback2 succeeded: %s"
                            (Print.term_to_string t1);
              t1, ps, wl
        in
        let rec aux (out, probs, wl) ts =
            match ts with
            | [] -> (out, probs, wl)
            | t::ts ->
              let out, probs', wl = pairwise out t wl in
              aux (out, probs@probs', wl) ts
        in
        aux (List.hd ts, [], wl) (List.tl ts)
    in
    (*end meet_or_join *)

    let this_flex, this_rigid = if flip then tp.lhs, tp.rhs else tp.rhs, tp.lhs in
    begin
    match (SS.compress this_rigid).n with
    | Tm_arrow (_bs, comp) ->
        //Although it's possible to take the meet/join of arrow types
        //we handle them separately either by imitation (for Tot/GTot arrows)
        //which provides some structural subtyping for them
        //or just by reducing it to equality in other cases

        //BEWARE: special treatment of Tot and GTot here
        if U.is_tot_or_gtot_comp comp
        then let flex, wl = destruct_flex_t this_flex wl in
             begin
             match quasi_pattern env flex with
             | None -> giveup env "flex-arrow subtyping, not a quasi pattern" (TProb tp)
             | Some (flex_bs, flex_t) ->
               if Env.debug env <| Options.Other "Rel"
               then BU.print1 "Trying to solve by imitating arrow:%s\n" (string_of_int tp.pid);
               imitate_arrow (TProb tp) env wl flex flex_bs flex_t tp.relation this_rigid
             end
        else //imitating subtyping with WPs is hopeless
             solve env (attempt [TProb ({tp with relation=EQ})] wl)

  | _ ->
    if Env.debug env <| Options.Other "Rel"
    then BU.print1 "Trying to solve by meeting refinements:%s\n" (string_of_int tp.pid);
    let u, _args = U.head_and_args this_flex in
    begin
    match (SS.compress u).n with
    | Tm_uvar(ctx_uvar, _subst) ->
      let equiv t =
         let u', _ = U.head_and_args t in
         match (whnf env u').n with
         | Tm_uvar(ctx_uvar', _subst') ->
           UF.equiv ctx_uvar.ctx_uvar_head ctx_uvar'.ctx_uvar_head
         | _ -> false
      in
     //find all other constraints of the form t <: u, or if flipped, u <: t
      let bounds_probs, rest =
          wl.attempting |> List.partition
         (function
          | TProb tp ->
            let tp = maybe_invert tp in
            begin
            match tp.rank with
            | Some rank' when rank=rank' ->
              if flip then equiv tp.lhs else equiv tp.rhs

            | _ -> false
            end

           | _ -> false)
      in
      let bounds_typs =
          whnf env this_rigid
          :: List.collect (function
                           | TProb p -> [(if flip
                                         then whnf env (maybe_invert p).rhs
                                         else whnf env (maybe_invert p).lhs)]
                           | _ -> [])
                          bounds_probs
      in
      let (bound, sub_probs, wl) =
          meet_or_join (if flip then U.mk_conj else U.mk_disj) bounds_typs env wl
      in
      let bound_typ, (eq_prob, wl') =
          let flex_u = flex_uvar_head this_flex in
          let bound =
            //We get constraints of the form (x:?u{phi} <: ?u)
            //This cannot be solved with an equality constraints
            //So, turn the bound on the LHS to just ?u
            match (SS.compress bound).n with
            | Tm_refine (x, phi)
              when tp.relation=SUB
                && snd (occurs flex_u x.sort) ->
              x.sort
            | _ ->
              bound
          in
          bound,
          new_problem wl env bound EQ this_flex None tp.loc
                (if flip then "joining refinements" else "meeting refinements")
      in
      let _ = if Env.debug env <| Options.Other "Rel"
              then let wl' = {wl with attempting=TProb eq_prob::sub_probs} in
                   BU.print1 "After meet/join refinements: %s\n" (wl_to_string wl') in

      let tx = UF.new_transaction () in
      begin
      match solve_t env eq_prob ({wl' with defer_ok=false; attempting=sub_probs}) with
      | Success _ ->
         let wl = {wl' with attempting=rest} in
         let wl = solve_prob' false (TProb tp) None [] wl in
         let _ = List.fold_left (fun wl p -> solve_prob' true p None [] wl) wl bounds_probs in
         UF.commit tx;
         solve env wl

      | Failed (p, msg) ->
         UF.rollback tx;
         if Env.debug env <| Options.Other "Rel"
         then BU.print1 "meet/join attempted and failed to solve problems:\n%s\n"
                        (List.map (prob_to_string env) (TProb eq_prob::sub_probs) |> String.concat "\n");
         (match rank, base_and_refinement env bound_typ with
          | Rigid_flex, (t_base, Some _) ->
              //We failed to solve (x:t_base{p} <: ?u) while computing a precise join of all the lower bounds
              //Rather than giving up, try again with a widening heuristic
              //i.e., try to solve ?u = t and proceed
            let eq_prob, wl =
                new_problem wl env t_base EQ this_flex None tp.loc "widened subtyping" in
            let wl = solve_prob' false (TProb tp) (Some (p_guard (TProb eq_prob))) [] wl in
            solve env (attempt [TProb eq_prob] wl)

          | Flex_rigid, (t_base, Some (x, phi)) ->
              //We failed to solve (?u = x:t_base{phi}) while computing
              //a precise meet of all the upper bounds
              //Rather than giving up, try again with a narrowing heuristic
              //i.e., solve ?u = t_base, with the guard formula phi
            let eq_prob, wl =
                new_problem wl env t_base EQ this_flex None tp.loc "widened subtyping" in
            let phi = guard_on_element wl tp x phi in
            let wl = solve_prob' false (TProb tp) (Some (U.mk_conj phi (p_guard (TProb eq_prob)))) [] wl in
            solve env (attempt [TProb eq_prob] wl)

          | _ ->
            giveup env ("failed to solve sub-problems: " ^msg) p)
      end

    | _ when flip ->
      failwith (BU.format2 "Impossible: (rank=%s) Not a flex-rigid: %s"
                            (BU.string_of_int (rank_t_num rank))
                            (prob_to_string env (TProb tp)))
    | _ ->
      failwith (BU.format2 "Impossible: (rank=%s) Not a rigid-flex: %s"
                            (BU.string_of_int (rank_t_num rank))
                            (prob_to_string env (TProb tp)))
    end
  end

and imitate_arrow (orig:prob) (env:Env.env) (wl:worklist)
                  (lhs:flex_t) (bs_lhs:binders) (t_res_lhs:term)
                  (rel:rel)
                  (arrow:term)
        : solution =
        let bs_lhs_args = List.map (fun (x, i) -> S.bv_to_name x, i) bs_lhs in
        let _, u_lhs, _ = lhs in
        let imitate_comp bs bs_terms c wl =
           let imitate_tot_or_gtot t uopt f wl =
              let k, univ =
                  match uopt with
                  | None ->
                    U.type_u()
                  | Some univ ->
                    S.mk (Tm_type univ) None t.pos, univ
              in
              let _, u, wl = copy_uvar u_lhs (U.arrow (bs_lhs@bs) (S.mk_Total k)) wl in
              f (S.mk_Tm_app u (bs_lhs_args@bs_terms) None c.pos) (Some univ), wl
           in
           match c.n with
           | Total (t, uopt) ->
             imitate_tot_or_gtot t uopt S.mk_Total' wl
           | GTotal (t, uopt) ->
             imitate_tot_or_gtot t uopt S.mk_GTotal' wl
           | Comp ct ->
             let out_args, wl =
               List.fold_right
                 (fun (a, i) (out_args, wl) ->
                   let _, t_a, wl = copy_uvar u_lhs (fst <| U.type_u()) wl in
                   let _, a', wl = copy_uvar u_lhs (U.arrow bs (S.mk_Total t_a)) wl in
                   let a' = S.mk_Tm_app a' bs_terms None a.pos in
                   (a',i)::out_args, wl)
                 ((S.as_arg ct.result_typ)::ct.effect_args)
                 ([], wl)
             in
             let ct' = {ct with result_typ=fst (List.hd out_args);
                                effect_args=List.tl out_args} in
             {c with n=Comp ct'}, wl
        in
        let formals, c = U.arrow_formals_comp arrow in
        let rec aux (bs:binders) (bs_terms:list<arg>) (formals:binders) wl =
            match formals with
            | [] ->
              let c', wl = imitate_comp bs bs_terms c wl in
              let lhs' = U.arrow bs c' in
              let sol = TERM (u_lhs, U.abs bs_lhs lhs' (Some (U.residual_tot t_res_lhs))) in
              let sub_prob, wl =
                  mk_t_problem wl [] orig lhs' rel arrow None "arrow imitation"
              in
              //printfn "Arrow imitation: %s =?= %s" (Print.term_to_string lhs') (Print.term_to_string rhs);
              solve env (attempt [sub_prob] (solve_prob orig None [sol] wl))

            | (x, imp)::formals ->
              let _ctx_u_x, u_x, wl = copy_uvar u_lhs (U.arrow (bs_lhs@bs) (S.mk_Total (U.type_u() |> fst))) wl in
              let t_y = S.mk_Tm_app u_x (bs_lhs_args@bs_terms) None x.sort.pos in
              //printfn "Generated formal %s where %s" (Print.term_to_string t_y) (Print.ctx_uvar_to_string ctx_u_x);
              let y = S.new_bv (Some (S.range_of_bv x)) t_y in
              aux (bs@[y, imp]) (bs_terms@[S.bv_to_name y, imp]) formals wl
         in
         aux [] [] formals wl

and solve_binders (env:Env.env) (bs1:binders) (bs2:binders) (orig:prob) (wl:worklist)
                  (rhs:worklist -> binders -> Env.env -> list<subst_elt> -> (prob * worklist)) : solution =

   if debug env <| Options.Other "Rel"
   then BU.print3 "solve_binders\n\t%s\n%s\n\t%s\n"
                       (Print.binders_to_string ", " bs1)
                       (rel_to_string (p_rel orig))
                       (Print.binders_to_string ", " bs2);

   let rec aux wl scope env subst (xs:binders) (ys:binders) : either<(probs * formula), string> * worklist =
        match xs, ys with
        | [], [] ->
          let rhs_prob, wl = rhs wl scope env subst in
          if debug env <| Options.Other "Rel"
          then BU.print1 "rhs_prob = %s\n" (prob_to_string env rhs_prob);
          let formula = p_guard rhs_prob in
          Inl ([rhs_prob], formula), wl

        | (hd1, imp)::xs, (hd2, imp')::ys when (imp=imp') ->
           let hd1 = {hd1 with sort=Subst.subst subst hd1.sort} in //open both binders
           let hd2 = {hd2 with sort=Subst.subst subst hd2.sort} in
           let prob, wl = mk_t_problem wl scope orig hd1.sort (invert_rel <| p_rel orig) hd2.sort None "Formal parameter" in
           let hd1 = freshen_bv hd1 in
           let subst = DB(0, hd1)::SS.shift_subst 1 subst in  //extend the substitution
           let env = Env.push_bv env hd1 in
           begin
           match aux wl (scope @ [(hd1, imp)]) env subst xs ys with
           | Inl (sub_probs, phi), wl ->
             let phi =
                 U.mk_conj (p_guard prob)
                           (close_forall env [(hd1,imp)] phi) in
             if debug env <| Options.Other "Rel"
             then BU.print2 "Formula is %s\n\thd1=%s\n" (Print.term_to_string phi) (Print.bv_to_string hd1);
             Inl (prob::sub_probs, phi), wl

           | fail -> fail
           end

        | _ -> Inr "arity or argument-qualifier mismatch", wl in

   match aux wl [] env [] bs1 bs2 with
   | Inr msg, wl -> giveup env msg orig
   | Inl (sub_probs, phi), wl ->
     let wl = solve_prob orig (Some phi) [] wl in
     solve env (attempt sub_probs wl)

and solve_t (env:Env.env) (problem:tprob) (wl:worklist) : solution =
    def_check_prob "solve_t" (TProb problem);
    solve_t' env (compress_tprob wl.tcenv problem) wl

and solve_t_flex_rigid_eq env (orig:prob) wl
                              (lhs:flex_t)
                              (rhs:term)
    : solution =

    let binders_as_bv_set (bs:binders) =
        FStar.Util.as_set (List.map fst bs)
                          Syntax.order_bv
    in

    let mk_solution env (lhs:flex_t) (bs:binders) (rhs:term) =
        let (_, ctx_u, _) = lhs in
        let sol =
          match bs with
          | [] -> rhs
          | _ ->
            u_abs ctx_u.ctx_uvar_typ (sn_binders env bs) rhs
        in
        [TERM(ctx_u, sol)]
    in

    let try_quasi_pattern (orig:prob) (env:Env.env) (wl:worklist)
                          (lhs:flex_t) (rhs:term)
        : either<string, list<uvi>> * worklist =
        match quasi_pattern env lhs with
        | None ->
          Inl "Not a quasi-pattern", wl

        | Some (bs, _) ->
          let (t_lhs, ctx_u, args) = lhs in
          let uvars, occurs_ok, msg = occurs_check ctx_u rhs in
          if not occurs_ok
          then Inl ("quasi-pattern, occurs-check failed: " ^ (Option.get msg)), wl
          else let fvs_lhs = binders_as_bv_set (ctx_u.ctx_uvar_binders@bs) in
               let fvs_rhs = Free.names rhs in
               if not (BU.set_is_subset_of fvs_rhs fvs_lhs)
               then Inl ("quasi-pattern, free names on the RHS are not included in the LHS"), wl
               else Inr (mk_solution env lhs bs rhs), restrict_all_uvars ctx_u uvars wl
    in

    let imitate_app (orig:prob) (env:Env.env) (wl:worklist)
                    (lhs:flex_t) (bs_lhs:binders) (t_res_lhs:term)
                    (rhs:term)
        : solution =
        //if Env.debug env <| Options.Other "Rel"
        //then printfn "imitate_app 1:\n\tlhs=%s\n\tbs_lhs=%s\n\tt_res_lhs=%s\n\trhs=%s\n"
        //    (flex_t_to_string lhs)
        //    (Print.binders_to_string ", " bs_lhs)
        //    (Print.term_to_string t_res_lhs)
        //    (Print.term_to_string rhs);
        let bs_lhs_args = List.map (fun (x, i) -> S.bv_to_name x, i) bs_lhs in
        let rhs_hd, args = U.head_and_args rhs in
        let args_rhs, last_arg_rhs = BU.prefix args in
        let rhs' = S.mk_Tm_app rhs_hd args_rhs None rhs.pos in
        //if Env.debug env <| Options.Other "Rel"
        //then printfn "imitate_app 2:\n\trhs'=%s\n\tlast_arg_rhs=%s\n"
        //            (Print.term_to_string rhs')
        //            (Print.args_to_string [last_arg_rhs]);
        let t_lhs, u_lhs, _lhs_args = lhs in
        let lhs', lhs'_last_arg, wl =
              let _, t_last_arg, wl = copy_uvar u_lhs (fst <| U.type_u()) wl in
              //FIXME: this may be an implicit arg ... fix qualifier
              let _, u_lhs', wl = copy_uvar u_lhs (U.arrow (bs_lhs@[S.null_binder t_last_arg]) (S.mk_Total t_res_lhs)) wl in
              let lhs' = S.mk_Tm_app u_lhs' bs_lhs_args None t_lhs.pos in
              let _, u_lhs'_last_arg, wl = copy_uvar u_lhs (U.arrow bs_lhs (S.mk_Total t_last_arg)) wl in
              let lhs'_last_arg = S.mk_Tm_app u_lhs'_last_arg bs_lhs_args None t_lhs.pos in
              lhs', lhs'_last_arg, wl
        in
        //if Env.debug env <| Options.Other "Rel"
        //then printfn "imitate_app 3:\n\tlhs'=%s\n\tlast_arg_lhs=%s\n"
        //            (Print.term_to_string lhs')
        //            (Print.term_to_string lhs'_last_arg);
        let sol = [TERM(u_lhs, U.abs bs_lhs (S.mk_Tm_app lhs' [S.as_arg lhs'_last_arg] None t_lhs.pos)
                                            (Some (U.residual_tot t_res_lhs)))]
        in
        let sub_probs, wl =
            let p1, wl = mk_t_problem wl [] orig lhs' EQ rhs' None "first-order lhs" in
            let p2, wl = mk_t_problem wl [] orig lhs'_last_arg EQ (fst last_arg_rhs) None "first-order rhs" in
            [p1; p2], wl
        in
        solve env (attempt sub_probs (solve_prob orig None sol wl))
    in

    let first_order (orig:prob) (env:Env.env) (wl:worklist)
                    (lhs:flex_t) (rhs:term)
        : solution =
        let is_app rhs =
           let _, args = U.head_and_args rhs in
           match args with
           | [] -> false
           | _ -> true
        in
        let is_arrow rhs =
            match (SS.compress rhs).n with
            | Tm_arrow _ -> true
            | _ -> false
        in
        match quasi_pattern env lhs with
        | None ->
           giveup_or_defer env orig wl
              (BU.format1 "first_order heursitic cannot solve %s; lhs not a quasi-pattern"
                          (prob_to_string env orig))

        | Some (bs_lhs, t_res_lhs) ->
          if is_app rhs
          then imitate_app orig env wl lhs bs_lhs t_res_lhs rhs
          else if is_arrow rhs
          then imitate_arrow orig env wl lhs bs_lhs t_res_lhs EQ rhs
          else giveup_or_defer env orig wl
                               (BU.format1 "first_order heursitic cannot solve %s; \
                                            rhs not an app or arrow"
                                            (prob_to_string env orig))
    in

    match p_rel orig with
    | SUB
    | SUBINV ->
      if wl.defer_ok
      then giveup_or_defer env orig wl "flex-rigid subtyping"
      else solve_t_flex_rigid_eq env (make_prob_eq orig) wl lhs rhs

    | EQ ->
      let (_t1, ctx_uv, args_lhs) = lhs in
      match pat_vars env ctx_uv.ctx_uvar_binders args_lhs with
      | Some lhs_binders -> //Pattern
        let rhs = sn env rhs in
        let names_to_string fvs =
            List.map Print.bv_to_string (BU.set_elements fvs) |> String.concat ", "
        in
        let fvs1 = binders_as_bv_set (ctx_uv.ctx_uvar_binders @ lhs_binders) in
        let fvs2 = Free.names rhs in
        let uvars, occurs_ok, msg = occurs_check ctx_uv rhs in
        if not occurs_ok
        then giveup_or_defer env orig wl ("occurs-check failed: " ^ (Option.get msg))
        else if BU.set_is_subset_of fvs2 fvs1
        then let sol = mk_solution env lhs lhs_binders rhs in
             let wl = restrict_all_uvars ctx_uv uvars wl in
             solve env (solve_prob orig None sol wl)
        else if wl.defer_ok
        then giveup_or_defer env orig wl
                             (BU.format3 "free names in the RHS {%s} are out of scope for the LHS: {%s}, {%s}"
                                              (names_to_string fvs2)
                                              (names_to_string fvs1)
                                              (Print.binders_to_string ", " (ctx_uv.ctx_uvar_binders @ lhs_binders)))
        else first_order orig env wl lhs rhs


      | _ -> //Not a pattern
        if wl.defer_ok
        then giveup_or_defer env orig wl "Not a pattern"
        else match try_quasi_pattern orig env wl lhs rhs with
            | Inr sol, wl ->
              solve env (solve_prob orig None sol wl)
            | Inl msg, _ -> //try first-order
              first_order orig env wl lhs rhs

(* solve_t_flex-flex:
       Always delay flex-flex constraints, if possible.
       If not, coerce both sides to patterns and solve
*)
and solve_t_flex_flex env orig wl (lhs:flex_t) (rhs:flex_t) : solution =
    match p_rel orig with
    | SUB
    | SUBINV ->
      if wl.defer_ok
      then giveup_or_defer env orig wl "flex-flex subtyping"
      else solve_t_flex_flex env (make_prob_eq orig) wl lhs rhs

    | EQ ->
      if wl.defer_ok
      && (not (is_flex_pat lhs)|| not (is_flex_pat rhs))
      then giveup_or_defer env orig wl "flex-flex non-pattern"
      else
          match quasi_pattern env lhs, quasi_pattern env rhs with
          | Some (binders_lhs, t_res_lhs), Some (binders_rhs, t_res_rhs) ->
            let ({pos=range}, u_lhs, _) = lhs in
            let (_, u_rhs, _) = rhs in
            if UF.equiv u_lhs.ctx_uvar_head u_rhs.ctx_uvar_head
            && binders_eq binders_lhs binders_rhs
            then solve env (solve_prob orig None [] wl)
            else (* Given a flex-flex instance:
                    (x1..xn ..X  |- ?u : ts  -> tres) [y1  ... ym ]
                 ~  (x1..xn ..X'| - ?v : ts' -> tres) [y1' ... ym']

                    let ctx_w = x1..xn in
                    let z1..zk = (..X..y1..ym intersect ...X'...y1'..ym') in
                    (ctx_w |- ?w : z1..zk -> tres) [z1..zk]

                    ?u := (fun y1..ym -> ?w z1...zk)
                    ?v := (fun y1'..ym' -> ?w z1...zk)
                 *)
                 let sub_prob, wl =
                    //is it strictly necessary to add this sub problem?
                    //we don't in other cases
                      mk_t_problem wl [] orig t_res_lhs EQ t_res_rhs None "flex-flex typing"
                 in
                 let ctx_w, (ctx_l, ctx_r) =
                    maximal_prefix u_lhs.ctx_uvar_binders
                                   u_rhs.ctx_uvar_binders
                 in
                 let gamma_w = gamma_until u_lhs.ctx_uvar_gamma ctx_w in
                 let zs = intersect_binders gamma_w (ctx_l @ binders_lhs) (ctx_r @ binders_rhs) in
                 let _, w, wl = new_uvar ("flex-flex quasi:"
                                          ^"\tlhs="  ^u_lhs.ctx_uvar_reason
                                          ^ "\trhs=" ^u_rhs.ctx_uvar_reason)
                                         wl range gamma_w ctx_w (U.arrow zs (S.mk_Total t_res_lhs))
                                         Strict in
                 let w_app = S.mk_Tm_app w (List.map (fun (z, _) -> S.as_arg (S.bv_to_name z)) zs) None w.pos in
                 let _ =
                    if Env.debug env <| Options.Other "Rel"
                    then BU.print "flex-flex quasi:\n\t\
                                        lhs=%s\n\t\
                                        rhs=%s\n\t\
                                        sol=%s\n\t\
                                        ctx_l@binders_lhs=%s\n\t\
                                        ctx_r@binders_rhs=%s\n\t\
                                        zs=%s\n"
                            [flex_t_to_string lhs;
                             flex_t_to_string rhs;
                             term_to_string w;
                             Print.binders_to_string ", " (ctx_l@binders_lhs);
                             Print.binders_to_string ", " (ctx_r@binders_rhs);
                             Print.binders_to_string ", " zs]
                 in
                 let sol =
                     let s1 = TERM(u_lhs, U.abs binders_lhs w_app (Some (U.residual_tot t_res_lhs))) in
                     if Unionfind.equiv u_lhs.ctx_uvar_head u_rhs.ctx_uvar_head
                     then [s1]
                     else let s2 = TERM(u_rhs, U.abs binders_rhs w_app (Some (U.residual_tot t_res_lhs))) in
                          [s1;s2]
                 in
                 solve env (attempt [sub_prob] (solve_prob orig None sol wl))

          | _ ->
            giveup_or_defer env orig wl "flex-flex: non-patterns"

and solve_t' (env:Env.env) (problem:tprob) (wl:worklist) : solution =
    def_check_prob "solve_t'.1" (TProb problem);
    let giveup_or_defer orig msg = giveup_or_defer env orig wl msg in

    let rigid_heads_match (env:Env.env) (need_unif:bool) (orig:prob) (wl:worklist) (t1:term) (t2:term) : solution =
        if debug env <| Options.Other "Rel"
        then BU.print5 "Heads %s: %s (%s) and %s (%s)\n"
            (if need_unif then "need unification" else "match")
            (Print.term_to_string t1) (Print.tag_of_term t1)
            (Print.term_to_string t2) (Print.tag_of_term t2);
        if debug env <| Options.Other "Rel"
        then BU.print4 "Head matches after call to head_matches_delta: %s (%s) and %s (%s)\n"
            (Print.term_to_string t1) (Print.tag_of_term t1)
            (Print.term_to_string t2) (Print.tag_of_term t2);
        let head1, args1 = U.head_and_args t1 in
        let head2, args2 = U.head_and_args t2 in
        let nargs = List.length args1 in
        if nargs <> List.length args2
        then giveup env (BU.format4 "unequal number of arguments: %s[%s] and %s[%s]"
                    (Print.term_to_string head1)
                    (args_to_string args1)
                    (Print.term_to_string head2)
                    (args_to_string args2))
                    orig
        else if nargs=0 || U.eq_args args1 args2=U.Equal //special case: for easily proving things like nat <: nat, or greater_than i <: greater_than i etc.
        then match solve_maybe_uinsts env orig head1 head2 wl with
                | USolved wl -> solve env (solve_prob orig None [] wl)
                | UFailed msg -> giveup env msg orig
                | UDeferred wl -> solve env (defer "universe constraints" orig wl)
        else//Given T t1 ..tn REL T s1..sn
            //  if T expands to a refinement, then normalize it and recurse
            //  This allows us to prove things like
            //         type T (x:int) (y:int) = z:int{z = x + y}
            //         T 0 1 <: T 1 0
            //  By expanding out the definitions
            //
            //Otherwise, we reason extensionally about T and try to prove the arguments equal, i.e, ti = si, for all i
            let base1, refinement1 = base_and_refinement env t1 in
            let base2, refinement2 = base_and_refinement env t2 in
            begin
            match refinement1, refinement2 with
            | None, None ->  //neither side is a refinement; reason extensionally
              begin
              match solve_maybe_uinsts env orig head1 head2 wl with
              | UFailed msg -> giveup env msg orig
              | UDeferred wl -> solve env (defer "universe constraints" orig wl)
              | USolved wl ->
                let subprobs, wl =
                    List.fold_right2
                         (fun (a, _) (a', _) (subprobs, wl) ->
                             let p, wl = mk_t_problem wl [] orig a EQ a' None "index" in
                             p::subprobs, wl)
                         args1
                         args2
                         ([], wl)
                in
                if debug env <| Options.Other "Rel"
                then BU.print1 "Adding subproblems for arguments: %s\n"
                                   (Print.list_to_string (prob_to_string env) subprobs);
                let formula = U.mk_conj_l (List.map p_guard subprobs) in
                let wl = solve_prob orig (Some formula) [] wl in
                solve env (attempt subprobs wl)
              end

            | _ ->
              let lhs = force_refinement (base1, refinement1) in
              let rhs = force_refinement (base2, refinement2) in
              solve_t env ({problem with lhs=lhs; rhs=rhs}) wl
            end
    in

    (* <rigid_rigid_delta>: are t1 and t2, with head symbols head1 and head2, compatible after some delta steps? *)
    let rigid_rigid_delta (env:Env.env) (orig:prob) (wl:worklist)
                          (head1:term) (head2:term) (t1:term) (t2:term)
        : solution =
        if Env.debug env <| Options.Other "RelDelta" then
            BU.print4 "rigid_rigid_delta of %s-%s (%s, %s)\n"
                        (Print.tag_of_term t1)
                        (Print.tag_of_term t2)
                        (Print.term_to_string t1)
                        (Print.term_to_string t2);
        let m, o = head_matches_delta env wl t1 t2 in
        match m, o  with
            | (MisMatch _, _) -> //heads definitely do not match
                let rec may_relate head =
                    match (SS.compress head).n with
                    | Tm_name _
                    | Tm_match _ -> true
                    | Tm_fvar ({fv_delta=Delta_equational_at_level _}) ->
                      true
                    | Tm_fvar ({fv_delta=Delta_abstract _}) ->
                      //these may be relatable via a logical theory
                      //which may provide **equations** among abstract symbols
                      //Note, this is specifically not applicable for subtyping queries: see issue #1359
                      problem.relation = EQ
                    | Tm_ascribed (t, _, _)
                    | Tm_uinst (t, _)
                    | Tm_meta (t, _) -> may_relate t
                    | _ -> false
                in
                if (may_relate head1 || may_relate head2) && wl.smt_ok
                then let guard, wl = guard_of_prob env wl problem t1 t2 in
                     solve env (solve_prob orig (Some guard) [] wl)
                else giveup env (BU.format2 "head mismatch (%s vs %s)" (Print.term_to_string head1) (Print.term_to_string head2)) orig

            | (_, Some (t1, t2)) -> //heads match after some delta steps
                solve_t env ({problem with lhs=t1; rhs=t2}) wl

            (* Need to maybe reunify the heads *)
            | (HeadMatch unif, None) ->
                rigid_heads_match env unif orig wl t1 t2

            | (FullMatch, None) ->
                rigid_heads_match env false orig wl t1 t2
    in
    (* <rigid_rigid_delta> *)

    let orig = TProb problem in
    def_check_prob "solve_t'.2" orig;
    if BU.physical_equality problem.lhs problem.rhs then solve env (solve_prob orig None [] wl) else
    let t1 = problem.lhs in
    let t2 = problem.rhs in
    let _ =
        if debug env (Options.Other "Rel")
        then BU.print3 "Attempting %s (%s vs %s)\n" (string_of_int problem.pid)
                            (Print.tag_of_term t1 ^ "::" ^ Print.term_to_string t1)
                            (Print.tag_of_term t2 ^ "::" ^ Print.term_to_string t2)
                            in
    let r = Env.get_range env in
    match t1.n, t2.n with
      | Tm_delayed _, _
      | _, Tm_delayed _ ->
        // GM: I imagine there is some reason these terms are always
        // compressed, since the original code didn't call compress and
        // it never failed. Adding surely implies a performance hit, so
        // I didn't do that, but it'd be nice to document the reason
        // this works (I couldn't figure it out).
        failwith "Impossible: terms were not compressed"

      | Tm_ascribed _, _ ->
        solve_t' env ({problem with lhs=U.unascribe t1}) wl

      | Tm_meta _, _ ->
        solve_t' env ({problem with lhs=U.unmeta t1}) wl

      | _, Tm_ascribed _ ->
        solve_t' env ({problem with rhs=U.unascribe t2}) wl

      | _, Tm_meta _ ->
        solve_t' env ({problem with rhs=U.unmeta t2}) wl

      | Tm_quoted (t1, _), Tm_quoted (t2, _) ->
        (* solve_prob orig None [] wl *)
        solve env (solve_prob orig None [] wl)
        (* solve_t' env ({problem with lhs = t1; rhs = t2}) wl *)

      | Tm_bvar _, _
      | _, Tm_bvar _ -> failwith "Only locally nameless! We should never see a de Bruijn variable"

      | Tm_type u1, Tm_type u2 ->
        solve_one_universe_eq env orig u1 u2 wl

      | Tm_arrow(bs1, c1), Tm_arrow(bs2, c2) ->
        let mk_c c = function
            | [] -> c
            | bs -> mk_Total(mk (Tm_arrow(bs, c)) None c.pos) in

        let (bs1, c1), (bs2, c2) =
            match_num_binders (bs1, mk_c c1) (bs2, mk_c c2) in

        solve_binders env bs1 bs2 orig wl
        (fun wl scope env subst  ->
            let c1 = Subst.subst_comp subst c1 in
            let c2 = Subst.subst_comp subst c2 in //open both comps
            let rel = if (Options.use_eq_at_higher_order()) then EQ else problem.relation in
            mk_c_problem wl scope orig c1 rel c2 None "function co-domain")

      | Tm_abs(bs1, tbody1, lopt1), Tm_abs(bs2, tbody2, lopt2) ->
        let mk_t t l = function
            | [] -> t
            | bs -> mk (Tm_abs(bs, t, l)) None t.pos in
        let (bs1, tbody1), (bs2, tbody2) =
            match_num_binders (bs1, mk_t tbody1 lopt1) (bs2, mk_t tbody2 lopt2) in
        solve_binders env bs1 bs2 orig wl
        (fun wl scope env subst ->
           mk_t_problem wl scope orig (Subst.subst subst tbody1)
                                       problem.relation
                                       (Subst.subst subst tbody2) None "lambda co-domain")

      | Tm_abs _, _
      | _, Tm_abs _ ->
        let is_abs t = match t.n with
            | Tm_abs _ -> true
            | _ -> false in
        let maybe_eta t =
            if is_abs t then Inl t
            else let t = N.eta_expand wl.tcenv t in
                 if is_abs t then Inl t else Inr t
        in
        let force_eta t =
            if is_abs t then t
            else let _, ty, _ = env.type_of ({env with lax=true; use_bv_sorts=true; expected_typ=None}) t in
                 N.eta_expand_with_type env t (N.unfold_whnf env ty)
        in
        begin
            match maybe_eta t1, maybe_eta t2 with
            | Inl t1, Inl t2 ->
              solve_t env ({problem with lhs=t1; rhs=t2}) wl
            | Inl t_abs, Inr not_abs
            | Inr not_abs, Inl t_abs ->
              //we lack the type information to eta-expand properly
              //so, this is going to fail, except if one last shot succeeds
              if is_flex not_abs //if it's a pattern and the free var check succeeds, then unify it with the abstraction in one step
              && p_rel orig = EQ
              then let flex, wl = destruct_flex_t not_abs wl in
                    solve_t_flex_rigid_eq env orig wl flex t_abs
              else let t1 = force_eta t1 in
                   let t2 = force_eta t2 in
                   if is_abs t1 && is_abs t2
                   then solve_t env ({problem with lhs=t1; rhs=t2}) wl
                   else giveup env "head tag mismatch: RHS is an abstraction" orig
            | _ -> failwith "Impossible: at least one side is an abstraction"
        end

      | Tm_refine(x1, ph1), Tm_refine(x2, phi2) ->
        let should_delta =
          BU.set_is_empty (FStar.Syntax.Free.uvars t1)
          && BU.set_is_empty (FStar.Syntax.Free.uvars t2) //no remaining uvars on eithe side
          && (match head_matches env x1.sort x2.sort with
              | MisMatch(Some d1, Some d2) ->
                let is_unfoldable = function
                    | Delta_constant_at_level _ -> true
                    | _ -> false
                in
                is_unfoldable d1 && is_unfoldable d2
              | _ -> false
                //head symbols of x1 and x2 already match, don't unfold further
                //Or, they cannot match after unfolding, so no point trying
              ) //and heads don't match
        in
        //If there are no remaining uvars then unfold t1 and t2 all the way down to
        //a type constant and its refinement;
        //Otherwise peel it back one refinement at a time
        //See issue #1345
        let x1, phi1 = as_refinement should_delta env wl t1 in
        let x2, phi2 = as_refinement should_delta env wl t2 in
        let base_prob, wl =
          mk_t_problem wl [] orig x1.sort problem.relation x2.sort problem.element "refinement base type" in
        let x1 = freshen_bv x1 in
        let subst = [DB(0, x1)] in
        let phi1 = Subst.subst subst phi1 in
        let phi2 = Subst.subst subst phi2 in
        let env = Env.push_bv env x1 in
        let mk_imp imp phi1 phi2 = imp phi1 phi2 |> guard_on_element wl problem x1 in
             let fallback () =
                let impl =
                    if problem.relation = EQ
                    then mk_imp U.mk_iff phi1 phi2
                    else mk_imp U.mk_imp phi1 phi2 in
                let guard = U.mk_conj (p_guard base_prob) impl in
                let wl = solve_prob orig (Some guard) [] wl in
                solve env (attempt [base_prob] wl)
             in
        let has_uvars =
            not (BU.set_is_empty (FStar.Syntax.Free.uvars phi1))
            || not (BU.set_is_empty (FStar.Syntax.Free.uvars phi2))
        in
        if problem.relation = EQ
        || (not env.uvar_subtyping && has_uvars)
        then let ref_prob, wl =
                  mk_t_problem wl [mk_binder x1] orig phi1 EQ phi2 None "refinement formula"
             in
             match solve env ({wl with defer_ok=false; attempting=[ref_prob]; wl_deferred=[]}) with
             | Failed (prob, msg) ->
               if not env.uvar_subtyping && has_uvars
               then giveup env msg prob
               else fallback()

             | Success _ ->
               let guard =
                   U.mk_conj (p_guard base_prob)
                             (p_guard ref_prob |> guard_on_element wl problem x1) in
               let wl = solve_prob orig (Some guard) [] wl in
               let wl = {wl with ctr=wl.ctr+1} in
               solve env (attempt [base_prob] wl)
        else fallback()
        //else let ref_prob, wl = ref_eq_prob wl in
        //     solve env (attempt [ref_prob; base_prob] wl)

      (* flex-flex *)
      | Tm_uvar _,                Tm_uvar _
      | Tm_app({n=Tm_uvar _}, _), Tm_uvar _
      | Tm_uvar _,                Tm_app({n=Tm_uvar _}, _)
      | Tm_app({n=Tm_uvar _}, _), Tm_app({n=Tm_uvar _}, _) ->
        let f1, wl = destruct_flex_t t1 wl in
        let f2, wl = destruct_flex_t t2 wl in
        solve_t_flex_flex env orig wl f1 f2

      (* flex-rigid equalities *)
      | Tm_uvar _, _
      | Tm_app({n=Tm_uvar _}, _), _ when (problem.relation=EQ) -> (* just imitate/project ... no slack *)
        let f1, wl = destruct_flex_t t1 wl in
        solve_t_flex_rigid_eq env orig wl f1 t2

      (* rigid-flex: reorient if it is an equality constraint *)
      | _, Tm_uvar _
      | _, Tm_app({n=Tm_uvar _}, _) when (problem.relation = EQ) ->
        solve_t env (invert problem) wl

      (* flex-rigid: ?u _ <: t1 -> t2 *)
      | Tm_uvar _, Tm_arrow _
      | Tm_app({n=Tm_uvar _}, _), Tm_arrow _ ->
        //FIXME! This is weird; it should be handled by imitate_arrow
        //this case is so common, that even though we could delay, it is almost always ok to solve it immediately as an equality
        //besides, in the case of arrows, if we delay it, the arity of various terms built by the unifier goes awry
        //so, don't delay!
        solve_t' env ({problem with relation=EQ}) wl

      | _, Tm_uvar _
      | _, Tm_app({n=Tm_uvar _}, _)
      | Tm_uvar _, _
      | Tm_app({n=Tm_uvar _}, _), _ ->
        //flex-rigid subtyping is handled in the top-loop
        solve env (attempt [TProb problem] wl)

      | Tm_refine _, _ ->
        let t2 = force_refinement <| base_and_refinement env t2 in
        solve_t env ({problem with rhs=t2}) wl

      | _, Tm_refine _ ->
        let t1 = force_refinement <| base_and_refinement env t1 in
        solve_t env ({problem with lhs=t1}) wl

      | Tm_match (s1, brs1), Tm_match (s2, brs2) ->
        let sc_prob, wl = mk_t_problem wl [] orig s1 EQ s2 None "match scrutinee" in
        let rec solve_branches wl brs1 brs2 : option<(list<prob> * worklist)> =
            match brs1, brs2 with
            | br1::rs1, br2::rs2 ->
                let (p1, w1, _) = br1 in
                let (p2, w2, _) = br2 in
                (* If the patterns differ in shape, just fail *)
                if not (eq_pat p1 p2) then None else

                (* Open the first branch, and use that same substitution for the second branch *)
                let (p1, w1, e1), s = SS.open_branch' br1 in
                let (p2, w2, e2) = br2 in
                let w2 = BU.map_opt w2 (SS.subst s) in
                let e2 = SS.subst s e2 in

                let scope = p_scope orig @ (List.map S.mk_binder <| S.pat_bvs p1) in

                (* Subproblem for then `when` clause *)
                BU.bind_opt (
                    match w1, w2 with
                    | Some _, None
                    | None, Some _ -> None
                    | None, None -> Some ([], wl)
                    | Some w1, Some w2 ->
                        let p, wl = mk_t_problem wl scope orig w1 EQ w2 None "when clause" in
                        Some ([p], wl))
                (fun (wprobs, wl) ->

                (* Branch body *)
                // GM: Could use problem.relation here instead of EQ?
                let prob, wl = mk_t_problem wl scope orig e1 EQ e2 None "branch body" in
                BU.bind_opt (solve_branches wl rs1 rs2) (fun (r, wl) ->
                Some (prob::(wprobs @ r), wl)))

            | [], [] -> Some ([], wl)
            | _ -> None
        in
        let by_smt wl =
            let guard, wl = guard_of_prob env wl problem t1 t2 in
            solve env (solve_prob orig (Some guard) [] wl)
        in
        begin match solve_branches wl brs1 brs2 with
        | None ->
            if wl.smt_ok
            then by_smt wl
            else giveup env "Tm_match branches don't match" orig
        | Some (sub_probs, wl) ->
            let sub_probs = sc_prob::sub_probs in
            let formula = U.mk_conj_l (List.map (fun p -> p_guard p) sub_probs) in
            let tx = UF.new_transaction () in
            let wl = solve_prob orig (Some formula) [] wl in
            begin match solve env (attempt sub_probs ({wl with smt_ok = false})) with
            | Success (ds, imp) ->
                UF.commit tx;
                Success (ds, imp)
            | Failed _ ->
                UF.rollback tx;
                by_smt wl
            end
        end

      | Tm_match _, _
      | Tm_uinst _, _
      | Tm_name _, _
      | Tm_constant _, _
      | Tm_fvar _, _
      | Tm_app _, _
      | _, Tm_match _
      | _, Tm_uinst _
      | _, Tm_name _
      | _, Tm_constant _
      | _, Tm_fvar _
      | _, Tm_app _ ->
         let head1 = U.head_and_args t1 |> fst in
         let head2 = U.head_and_args t2 |> fst in
         let _ =
             if debug env (Options.Other "Rel")
             then BU.print3 ">> (%s)\n>>> head1 = %s\n>>> head2 = %s\n" (string_of_int problem.pid)
                                 (Print.term_to_string head1)
                                 (Print.term_to_string head2)
         in
         if (Env.is_interpreted env head1
             || Env.is_interpreted env head2)   //we have something like (+ x1 x2) =?= (- y1 y2)
         && wl.smt_ok
         && problem.relation = EQ
         then let uv1 = Free.uvars t1 in
              let uv2 = Free.uvars t2 in
              if BU.set_is_empty uv1 && BU.set_is_empty uv2 //and we don't have any unification variables left to solve within the terms
              // GM: shouldn't we fail immediately if `eq_tm` returns `NotEqual`?
              // GM: No. We could be in a contradictory environment.
              then let guard,wl = if U.eq_tm t1 t2 = U.Equal
                               then None, wl
                               else let g, wl = mk_eq2 wl orig t1 t2 in
                                    Some g, wl
                   in
                   solve env (solve_prob orig guard [] wl)
              else rigid_rigid_delta env orig wl head1 head2 t1 t2
         else rigid_rigid_delta env orig wl head1 head2 t1 t2

      | Tm_let _, Tm_let _ ->
         // For now, just unify if they syntactically match
         if U.term_eq t1 t2
         then solve env (solve_prob orig None [] wl)
         else giveup env "Tm_let mismatch (%s-%s vs %s-%s)" orig

      | Tm_let _, _
      | _, Tm_let _ ->
         raise_error (Errors.Fatal_UnificationNotWellFormed, BU.format4 "Internal error: unexpected flex-flex of %s and %s\n>>> (%s) -- (%s)"
                            (Print.tag_of_term t1) (Print.tag_of_term t2)
                            (Print.term_to_string t1) (Print.term_to_string t2)) t1.pos

      | _ -> giveup env "head tag mismatch" orig

and solve_c (env:Env.env) (problem:problem<comp>) (wl:worklist) : solution =
    let c1 = problem.lhs in
    let c2 = problem.rhs in
    let orig = CProb problem in
    let sub_prob : worklist -> term -> rel -> term -> string -> prob * worklist =
        fun wl t1 rel t2 reason -> mk_t_problem wl [] orig t1 rel t2 None reason in

    let solve_eq c1_comp c2_comp =
        let _ = if Env.debug env <| Options.Other "EQ"
                then BU.print2 "solve_c is using an equality constraint (%s vs %s)\n"
                            (Print.comp_to_string (mk_Comp c1_comp))
                            (Print.comp_to_string (mk_Comp c2_comp)) in
        if not (lid_equals c1_comp.effect_name c2_comp.effect_name)
        then giveup env (BU.format2 "incompatible effects: %s <> %s"
                                        (Print.lid_to_string c1_comp.effect_name)
                                        (Print.lid_to_string c2_comp.effect_name)) orig
        else let ret_sub_prob, wl = sub_prob wl c1_comp.result_typ EQ c2_comp.result_typ "effect ret type" in
             let arg_sub_probs, wl =
                 List.fold_right2
                        (fun (a1, _) (a2, _) (arg_sub_probs, wl) ->
                           let p, wl = sub_prob wl a1 EQ a2 "effect arg" in
                           p::arg_sub_probs, wl)
                        c1_comp.effect_args
                        c2_comp.effect_args
                        ([], wl)
             in
             let sub_probs = ret_sub_prob :: arg_sub_probs in
             let guard = U.mk_conj_l (List.map p_guard sub_probs) in
             let wl = solve_prob orig (Some guard) [] wl in
             solve env (attempt sub_probs wl)
    in

    let solve_sub c1 edge c2 =
        let r = Env.get_range env in
        let lift_c1 () =
             let wp = match c1.effect_args with
                      | [(wp1,_)] -> wp1
                      | _ -> failwith (BU.format1 "Unexpected number of indices on a normalized effect (%s)" (Range.string_of_range (range_of_lid c1.effect_name))) in
             let univs =
               match c1.comp_univs with
               | [] -> [env.universe_of env c1.result_typ]
               | x -> x in
             {
                comp_univs=univs;
                effect_name=c2.effect_name;
                result_typ=c1.result_typ;
                effect_args=[as_arg (edge.mlift.mlift_wp (List.hd univs) c1.result_typ wp)];
                flags=c1.flags
             }
        in
        if problem.relation = EQ
        then solve_eq (lift_c1 ()) c2
        else let is_null_wp_2 = c2.flags |> BU.for_some (function TOTAL | MLEFFECT | SOMETRIVIAL -> true | _ -> false) in
             let wpc1, wpc2 = match c1.effect_args, c2.effect_args with
              | (wp1, _)::_, (wp2, _)::_ -> wp1, wp2
              | _ ->
                raise_error (Errors.Fatal_ExpectNormalizedEffect, (BU.format2 "Got effects %s and %s, expected normalized effects"
                                          (Print.lid_to_string c1.effect_name)
                                          (Print.lid_to_string c2.effect_name))) env.range
             in
             if BU.physical_equality wpc1 wpc2
             then solve_t env (problem_using_guard orig c1.result_typ problem.relation c2.result_typ None "result type") wl
             else let c2_decl, qualifiers = must (Env.effect_decl_opt env c2.effect_name) in
                  if qualifiers |> List.contains Reifiable
                  then let c1_repr =
                           N.normalize [N.UnfoldUntil delta_constant; N.Weak; N.HNF] env
                                       (Env.reify_comp env (S.mk_Comp (lift_c1 ())) (env.universe_of env c1.result_typ))
                       in
                       let c2_repr =
                           N.normalize [N.UnfoldUntil delta_constant; N.Weak; N.HNF] env
                                       (Env.reify_comp env (S.mk_Comp c2) (env.universe_of env c2.result_typ))
                       in
                       let prob, wl =
                           sub_prob wl c1_repr problem.relation c2_repr
                                    (BU.format2 "sub effect repr: %s <: %s"
                                                    (Print.term_to_string c1_repr)
                                                    (Print.term_to_string c2_repr))
                       in
                       let wl = solve_prob orig (Some (p_guard prob)) [] wl in
                       solve env (attempt [prob] wl)
                  else
                      let g =
                         if env.lax then
                            U.t_true
                         else if is_null_wp_2
                         then let _ = if debug env <| Options.Other "Rel"
                                      then BU.print_string "Using trivial wp ... \n" in
                              let c1_univ = env.universe_of env c1.result_typ in
                              mk (Tm_app(inst_effect_fun_with [c1_univ] env c2_decl c2_decl.trivial,
                                        [as_arg c1.result_typ;
                                         as_arg <| edge.mlift.mlift_wp c1_univ c1.result_typ wpc1]))
                                 None r
                         else let c1_univ = env.universe_of env c1.result_typ in
                              let c2_univ = env.universe_of env c2.result_typ in
                               mk (Tm_app(inst_effect_fun_with
                                                [c2_univ] env c2_decl c2_decl.stronger,
                                          [as_arg c2.result_typ;
                                           as_arg wpc2;
                                           as_arg <| edge.mlift.mlift_wp c1_univ c1.result_typ wpc1]))
                                   None r in
                      let base_prob, wl = sub_prob wl c1.result_typ problem.relation c2.result_typ "result type" in
                      let wl = solve_prob orig (Some <| U.mk_conj (p_guard base_prob) g) [] wl in
                      solve env (attempt [base_prob] wl)
    in

    if BU.physical_equality c1 c2
    then solve env (solve_prob orig None [] wl)
    else let _ = if debug env <| Options.Other "Rel"
                 then BU.print3 "solve_c %s %s %s\n"
                                    (Print.comp_to_string c1)
                                    (rel_to_string problem.relation)
                                    (Print.comp_to_string c2) in
         let c1, c2 = N.ghost_to_pure env c1, N.ghost_to_pure env c2 in
         match c1.n, c2.n with
         | GTotal (t1, _), Total (t2, _) when (U.non_informative t2) ->
            solve_t env (problem_using_guard orig t1 problem.relation t2 None "result type") wl

         | GTotal _, Total _ ->
            giveup env "incompatible monad ordering: GTot </: Tot"  orig

         | Total  (t1, _), Total  (t2, _)
         | GTotal (t1, _), GTotal (t2, _)
         | Total  (t1, _), GTotal (t2, _) -> //rigid-rigid 1
            solve_t env (problem_using_guard orig t1 problem.relation t2 None "result type") wl

         | GTotal _, Comp _
         | Total _,  Comp _ ->
            solve_c env ({problem with lhs=mk_Comp <| Env.comp_to_comp_typ env c1}) wl

         | Comp _, GTotal _
         | Comp _, Total _ ->
            solve_c env ({problem with rhs=mk_Comp <| Env.comp_to_comp_typ env c2}) wl

         | Comp _, Comp _ ->
            if (U.is_ml_comp c1 && U.is_ml_comp c2)
            || (U.is_total_comp c1 && U.is_total_comp c2)
            || (U.is_total_comp c1 && U.is_ml_comp c2 && problem.relation=SUB)
            then solve_t env (problem_using_guard orig (U.comp_result c1) problem.relation (U.comp_result c2) None "result type") wl
            else let c1_comp = Env.comp_to_comp_typ env c1 in
                 let c2_comp = Env.comp_to_comp_typ env c2 in
                 if problem.relation=EQ
                 then let c1_comp, c2_comp =
                            if lid_equals c1_comp.effect_name c2_comp.effect_name
                            then c1_comp, c2_comp
                            else Env.unfold_effect_abbrev env c1,
                                 Env.unfold_effect_abbrev env c2 in
                      solve_eq c1_comp c2_comp
                 else begin
                    let c1 = Env.unfold_effect_abbrev env c1 in
                    let c2 = Env.unfold_effect_abbrev env c2 in
                    if debug env <| Options.Other "Rel" then BU.print2 "solve_c for %s and %s\n" (c1.effect_name.str) (c2.effect_name.str);
                    match Env.monad_leq env c1.effect_name c2.effect_name with
                    | None ->
                       giveup env (BU.format2 "incompatible monad ordering: %s </: %s"
                                              (Print.lid_to_string c1.effect_name)
                                              (Print.lid_to_string c2.effect_name)) orig
                    | Some edge ->
                        solve_sub c1 edge c2
                 end

(* -------------------------------------------------------- *)
(* top-level interface                                      *)
(* -------------------------------------------------------- *)
let print_pending_implicits g = g.implicits |> List.map (fun (_, tm, _, _) -> Print.term_to_string tm) |> String.concat ", "

let ineqs_to_string ineqs =
    let vars =
        fst ineqs
        |> List.map Print.univ_to_string
        |> String.concat ", " in
    let ineqs =
        snd ineqs
        |> List.map (fun (u1, u2) ->
                BU.format2 "%s < %s"
                        (Print.univ_to_string u1)
                        (Print.univ_to_string u2))
        |> String.concat ", " in
    BU.format2 "Solving for {%s}; inequalities are {%s}"
                    vars ineqs

let guard_to_string (env:env) g =
  match g.guard_f, g.deferred, g.univ_ineqs with
    | Trivial, [], (_, []) -> "{}"
    | _ ->
      let form = match g.guard_f with
          | Trivial -> "trivial"
          | NonTrivial f ->
              if debug env <| Options.Other "Rel"
              || debug env <| Options.Other "Implicits"
              || debug env <| Options.Extreme
              then N.term_to_string env f
              else "non-trivial" in
      let carry = List.map (fun (_, x) -> prob_to_string env x) g.deferred |> String.concat ",\n" in
      let imps = print_pending_implicits g in
      BU.format4 "\n\t{guard_f=%s;\n\t deferred={\n%s};\n\t univ_ineqs={%s};\n\t implicits={%s}}\n"
        form carry (ineqs_to_string g.univ_ineqs) imps

let new_t_problem wl env lhs rel rhs elt loc =
 let reason = if debug env <| Options.Other "ExplainRel"
              ||  Env.debug env <| Options.Other "Rel"
              then BU.format3 "Top-level:\n%s\n\t%s\n%s"
                        (N.term_to_string env lhs) (rel_to_string rel)
                        (N.term_to_string env rhs)
              else "TOP" in
 let p, wl = new_problem wl env lhs rel rhs elt loc reason in
 TProb p, wl

let new_t_prob wl env t1 rel t2 =
 let x = S.new_bv (Some <| Env.get_range env) t1 in
 let p, wl = new_t_problem wl env t1 rel t2 (Some x) (Env.get_range env) in
 p, x, wl

let solve_and_commit env probs err =
  let probs = if (Options.eager_inference()) then {probs with defer_ok=false} else probs in
  let tx = UF.new_transaction () in
  let sol = solve env probs in
  match sol with
    | Success (deferred, implicits) ->
      UF.commit tx;
      Some (deferred, implicits)
    | Failed (d,s) ->
      if Env.debug env <| Options.Other "ExplainRel"
      ||  Env.debug env <| Options.Other "Rel"
      then BU.print_string <| explain env d s;
      let result = err (d,s) in
      UF.rollback tx;
      result

let simplify_guard env g = match g.guard_f with
    | Trivial -> g
    | NonTrivial f ->
      if Env.debug env <| Options.Other "Simplification" then BU.print1 "Simplifying guard %s\n" (Print.term_to_string f);
      let f = N.normalize [N.Beta; N.Eager_unfolding; N.Simplify; N.Primops; N.NoFullNorm] env f in
      if Env.debug env <| Options.Other "Simplification" then BU.print1 "Simplified guard to %s\n" (Print.term_to_string f);
      let f = match (U.unmeta f).n with
        | Tm_fvar fv when S.fv_eq_lid fv Const.true_lid -> Trivial
        | _ -> NonTrivial f in
      {g with guard_f=f}

let with_guard env prob dopt =
    match dopt with
    | None -> None
    | Some (deferred, implicits) ->
      Some <| simplify_guard env ({guard_f=(p_guard prob |> NonTrivial); deferred=deferred; univ_ineqs=([], []); implicits=implicits})

let with_guard_no_simp env prob dopt = match dopt with
    | None -> None
    | Some d ->
      Some ({guard_f=(p_guard prob |> NonTrivial); deferred=d; univ_ineqs=([], []); implicits=[]})

let try_teq smt_ok env t1 t2 : option<guard_t> =
 if debug env <| Options.Other "Rel"
 then BU.print2 "try_teq of %s and %s\n" (Print.term_to_string t1) (Print.term_to_string t2);
 let prob, wl = new_t_problem (empty_worklist env) env t1 EQ t2 None (Env.get_range env) in
 let g = with_guard env prob <| solve_and_commit env (singleton wl prob smt_ok) (fun _ -> None) in
 g

let teq env t1 t2 : guard_t =
 match try_teq true env t1 t2 with
    | None ->
      FStar.Errors.log_issue
            (Env.get_range env)
            (Err.basic_type_error env None t2 t1);
      trivial_guard
    | Some g ->
      if debug env <| Options.Other "Rel"
      then BU.print3 "teq of %s and %s succeeded with guard %s\n"
                        (Print.term_to_string t1)
                        (Print.term_to_string t2)
                        (guard_to_string env g);
      g

let subtype_fail env e t1 t2 =
    Errors.log_issue (Env.get_range env) (Err.basic_type_error env (Some e) t2 t1)

let sub_comp env c1 c2 =
  let rel = if env.use_eq then EQ else SUB in
  if debug env <| Options.Other "Rel"
  then BU.print3 "sub_comp of %s --and-- %s --with-- %s\n" (Print.comp_to_string c1) (Print.comp_to_string c2) (if rel = EQ then "EQ" else "SUB");
  let prob, wl = new_problem (empty_worklist env) env c1 rel c2 None (Env.get_range env) "sub_comp" in
  let prob = CProb prob in
  with_guard env prob <| solve_and_commit env (singleton wl prob true)  (fun _ -> None)

let solve_universe_inequalities' tx env (variables, ineqs) =
   //variables: ?u1, ..., ?un are the universes of the inductive types we're trying to compute
   //ineqs: u1 < v1, ..., un < vn are inequality constraints gathered from checking the inductive definition
   //The basic idea is to collect all lowerbounds of each variable ?ui,
   //       excluding all of the variables themselves to avoid cycles
   //       and setting each ?ui to max(lowerbounds(?ui))
   //Then, we make a pass over all the inequalities again and check that they are all satisfied
   //This ensures, e.g., that we don't needlessly generalize types, avoid issues lik #806
   let fail u1 u2 =
        UF.rollback tx;
        raise_error (Errors.Fatal_IncompatibleUniverse, (BU.format2 "Universe %s and %s are incompatible"
                                (Print.univ_to_string u1)
                                (Print.univ_to_string u2))) (Env.get_range env)
   in
   let equiv v v' =
       match SS.compress_univ v, SS.compress_univ v' with
       | U_unif v0, U_unif v0' -> UF.univ_equiv v0 v0'
       | _ -> false
   in
   let sols = variables |> List.collect (fun v ->
     match SS.compress_univ v with
     | U_unif _ -> //if it really is a variable, that try to solve it
         let lower_bounds_of_v = //lower bounds of v, excluding the other variables
           ineqs |> List.collect (fun (u, v') ->
             if equiv v v'
             then if variables |> BU.for_some (equiv u)
                  then []
                  else [u]
             else [])
         in
         let lb = N.normalize_universe env (U_max lower_bounds_of_v) in
         [(lb, v)]
     | _ ->
       //it may not actually be a variable in case the user provided an explicit universe annnotation
       //see, e.g., ulib/FStar.Universe.fst
      []) in
   //apply all the solutions
   let _ =
     let wl = {empty_worklist env with defer_ok=false} in
     sols |> List.map (fun (lb, v) ->
         //     printfn "Setting %s to its lower bound %s" (Print.univ_to_string v) (Print.univ_to_string lb);
         match solve_universe_eq (-1) wl lb v with
         | USolved wl -> ()
         | _ -> fail lb v)
   in
   //check that the solutions produced valid inequalities
   let rec check_ineq (u, v) : bool =
     let u = N.normalize_universe env u in
     let v = N.normalize_universe env v in
     match u, v with
     | U_zero, _ -> true
     | U_succ u0, U_succ v0 -> check_ineq (u0, v0)
     | U_name u0, U_name v0 -> Ident.ident_equals u0 v0
     | U_unif u0, U_unif v0 -> UF.univ_equiv u0 v0
     | U_name _,  U_succ v0
     | U_unif _,  U_succ v0 -> check_ineq (u, v0)
     | U_max us,  _         -> us |> BU.for_all (fun u -> check_ineq (u, v))
     | _,         U_max vs  -> vs |> BU.for_some (fun v -> check_ineq (u, v))
     | _ -> false
   in
   if ineqs |> BU.for_all (fun (u, v) ->
        if check_ineq (u, v)
        then true
        else (if Env.debug env <| Options.Other "GenUniverses"
              then BU.print2 "%s </= %s" (Print.univ_to_string u) (Print.univ_to_string v);
              false))
   then ()
   else (if Env.debug env <| Options.Other "GenUniverses"
         then (BU.print1 "Partially solved inequality constraints are: %s\n" (ineqs_to_string (variables, ineqs));
               UF.rollback tx;
               BU.print1 "Original solved inequality constraints are: %s\n" (ineqs_to_string (variables, ineqs)));
         raise_error (Errors.Fatal_FailToSolveUniverseInEquality, ("Failed to solve universe inequalities for inductives")) (Env.get_range env))

let solve_universe_inequalities env ineqs =
    let tx = UF.new_transaction () in
    solve_universe_inequalities' tx env ineqs;
    UF.commit tx

let try_solve_deferred_constraints defer_ok env (g:guard_t) =
   let fail (d,s) =
      let msg = explain env d s in
      raise_error (Errors.Fatal_ErrorInSolveDeferredConstraints, msg) (p_loc d)
   in
   let wl = {wl_of_guard env g.deferred with defer_ok=defer_ok} in
   if Env.debug env <| Options.Other "Rel"
   then begin
         BU.print3 "Trying to solve carried problems (defer_ok=%s): begin\n\t%s\nend\n and %s implicits\n"
                  (BU.string_of_bool defer_ok)
                  (wl_to_string wl)
                  (string_of_int (List.length g.implicits))
   end;
   let g =
     match solve_and_commit env wl fail with
     | Some (_::_, _) when not defer_ok ->
       failwith "Impossible: Unexpected deferred constraints remain"

     | Some (deferred, imps) ->
       {g with deferred=deferred; implicits=g.implicits@imps}

     | _ ->
       failwith "Impossible: should have raised a failure already"
   in
   solve_universe_inequalities env g.univ_ineqs;
   {g with univ_ineqs=([], [])}

let solve_deferred_constraints env (g:guard_t) =
    try_solve_deferred_constraints false env g

let solve_some_deferred_constraints env (g:guard_t) =
    try_solve_deferred_constraints true env g

let last_proof_ns : ref<option<Env.proof_namespace>> = BU.mk_ref None

let maybe_update_proof_ns env : unit =
    let pns = env.proof_ns in
    match !last_proof_ns with
    | None -> last_proof_ns := Some pns
    | Some old ->
        if old = pns
        then ()
        else (env.solver.refresh (); last_proof_ns := Some pns)

//use_smt flag says whether to use the smt solver to discharge this guard
//if use_smt = true, this function NEVER returns None, the error might come from the smt solver though
//if use_smt = false, then None means could not discharge the guard without using smt
let discharge_guard' use_env_range_msg env (g:guard_t) (use_smt:bool) : option<guard_t> =
  let debug =
       (Env.debug env <| Options.Other "Rel")
    || (Env.debug env <| Options.Other "SMTQuery")
    || (Env.debug env <| Options.Other "Tac")
  in
  let g = solve_deferred_constraints env g in
  let ret_g = {g with guard_f = Trivial} in
  if not (Env.should_verify env) then Some ret_g
  else
    match g.guard_f with
    | Trivial -> Some ret_g
    | NonTrivial vc ->
      if debug
      then Errors.diag (Env.get_range env)
                       (BU.format1 "Before normalization VC=\n%s\n" (Print.term_to_string vc));
      let vc = N.normalize [N.Eager_unfolding; N.Simplify; N.Primops] env vc in
      if debug
      then Errors.diag (Env.get_range env)
                       (BU.format1 "After normalization VC=\n%s\n" (Print.term_to_string vc));
      def_check_closed_in_env (Env.get_range env) "discharge_guard'" env vc;
      match check_trivial vc with
      | Trivial -> Some ret_g
      | NonTrivial vc ->
        if not use_smt then (
            if debug then
                Errors.diag (Env.get_range env)
                            (BU.format1 "Cannot solve without SMT : %s\n" (Print.term_to_string vc));
                None
        ) else
          let _ =
            if debug
            then Errors.diag (Env.get_range env)
                             (BU.format1 "Checking VC=\n%s\n" (Print.term_to_string vc));
            let vcs =
                if Options.use_tactics()
                then begin
                    Options.with_saved_options (fun () ->
                        ignore <| Options.set_options Options.Set "--no_tactics";
                        let vcs = env.solver.preprocess env vc in
                        vcs |> List.map (fun (env, goal, opts) ->
                        env, N.normalize [N.Simplify; N.Primops] env goal, opts)
                    )
                end
                else [env,vc,FStar.Options.peek ()]
            in
            vcs |> List.iter (fun (env, goal, opts) ->
                    match check_trivial goal with
                    | Trivial ->
                        if debug
                        then BU.print_string "Goal completely solved by tactic\n";
                        () // do nothing

                    | NonTrivial goal ->
                        FStar.Options.push ();
                        FStar.Options.set opts;
                        maybe_update_proof_ns env;
                        if debug
                        then Errors.diag (Env.get_range env)
                                         (BU.format2 "Trying to solve:\n> %s\nWith proof_ns:\n %s\n"
                                                 (Print.term_to_string goal)
                                                 (Env.string_of_proof_ns env));
                        if debug
                        then Errors.diag (Env.get_range env)
                                         (BU.format1 "Before calling solver VC=\n%s\n" (Print.term_to_string goal));
                        let res = env.solver.solve use_env_range_msg env goal in
                        FStar.Options.pop ();
                        res
                        )
          in
          Some ret_g

let discharge_guard_no_smt env g =
  match discharge_guard' None env g false with
  | Some g -> g
  | None  -> raise_error (Errors.Fatal_ExpectTrivialPreCondition, "Expected a trivial pre-condition") (Env.get_range env)

let discharge_guard env g =
  match discharge_guard' None env g true with
  | Some g -> g
  | None  -> failwith "Impossible, with use_smt = true, discharge_guard' should never have returned None"

let resolve_implicits' env must_total forcelax g =
  let unresolved ctx_u =
    match (Unionfind.find ctx_u.ctx_uvar_head) with
    | Some _ -> false
    | None -> true
  in
  let rec until_fixpoint (acc: Env.implicits * bool) (implicits:Env.implicits) : Env.implicits =
    let out, changed = acc in
    match implicits with
    | [] -> if not changed then out else until_fixpoint ([], false) out
    | hd::tl ->
          let (reason, tm, ctx_u, r) = hd in
          if ctx_u.ctx_uvar_should_check = Allow_unresolved
          then until_fixpoint(out, true) tl
          else if unresolved ctx_u
          then until_fixpoint (hd::out, changed) tl
          else if ctx_u.ctx_uvar_should_check = Allow_untyped
          then until_fixpoint(out, true) tl
          else let env = {env with gamma=ctx_u.ctx_uvar_gamma} in
               let tm = N.normalize [N.Beta] env tm in
               let env = if forcelax then {env with lax=true} else env in
               if Env.debug env <| Options.Other "Rel"
               then BU.print5 "Checking uvar %s resolved to %s at type %s, introduce for %s at %s\n"
                               (Print.uvar_to_string ctx_u.ctx_uvar_head)
                               (Print.term_to_string tm)
                               (Print.term_to_string ctx_u.ctx_uvar_typ)
                               reason
                               (Range.string_of_range r);
               let g =
                 try
                   env.check_type_of must_total env tm ctx_u.ctx_uvar_typ
                 with e when Errors.handleable e ->
                    Errors.add_errors [Error_BadImplicit,
                                       BU.format3 "Failed while checking implicit %s set to %s of expected type %s"
                                               (Print.uvar_to_string ctx_u.ctx_uvar_head)
                                               (N.term_to_string env tm)
                                               (N.term_to_string env ctx_u.ctx_uvar_typ), r];
                    raise e
               in
               let g = if env.is_pattern
                       then {g with guard_f=Trivial} //if we're checking a pattern sub-term, then discard its logical payload
                       else g in
               let g' =
                 match discharge_guard' (Some (fun () ->
                        BU.format4 "%s (Introduced at %s for %s resolved at %s)"
                            (Print.term_to_string tm)
                            (Range.string_of_range r)
                            reason
                            (Range.string_of_range tm.pos))) env g true with
                 | Some g -> g
                 | None   -> failwith "Impossible, with use_smt = true, discharge_guard' should never have returned None"
               in
               until_fixpoint (g'.implicits@out, true) tl in
  {g with implicits=until_fixpoint ([], false) g.implicits}

let resolve_implicits env g = resolve_implicits' env true  false g
let resolve_implicits_tac env g = resolve_implicits' env false true  g

let force_trivial_guard env g =
    let g = solve_deferred_constraints env g |> resolve_implicits env in
    match g.implicits with
        | [] -> ignore <| discharge_guard env g
        | (reason, e, ctx_u, r)::_ ->
           raise_error (Errors.Fatal_FailToResolveImplicitArgument,
                        BU.format3 "Failed to resolve implicit argument %s of type %s introduced for %s"
                                    (Print.uvar_to_string ctx_u.ctx_uvar_head)
                                    (N.term_to_string env ctx_u.ctx_uvar_typ)
                                    reason) r

let universe_inequality (u1:universe) (u2:universe) : guard_t =
    //Printf.printf "Universe inequality %s <= %s\n" (Print.univ_to_string u1) (Print.univ_to_string u2);
    {trivial_guard with univ_ineqs=([], [u1,u2])}

let discharge_guard_nosmt env g =
    match discharge_guard' None env g false with
    | Some _ -> true
    | None   -> false

let teq_nosmt (env:env) (t1:typ) (t2:typ) :bool =
  match try_teq false env t1 t2 with
  | None -> false
  | Some g -> discharge_guard_nosmt env g

///////////////////////////////////////////////////////////////////
let check_subtyping env t1 t2 =
    if debug env <| Options.Other "Rel"
    then BU.print2 "check_subtyping of %s and %s\n" (N.term_to_string env t1) (N.term_to_string env t2);
    let prob, x, wl = new_t_prob (empty_worklist env) env t1 SUB t2 in
    let g = with_guard env prob <| solve_and_commit env (singleton wl prob true) (fun _ -> None) in
    if debug env <| Options.Other "Rel"
    && BU.is_some g
    then BU.print3 "check_subtyping succeeded: %s <: %s\n\tguard is %s\n"
                    (N.term_to_string env t1)
                    (N.term_to_string env t2)
                    (guard_to_string env (BU.must g));
    match g with
    | None -> None
    | Some g -> Some (x, g)

let get_subtyping_predicate env t1 t2 =
    match check_subtyping env t1 t2 with
    | None -> None
    | Some (x, g) ->
      Some (abstract_guard (S.mk_binder x) g)

let get_subtyping_prop env t1 t2 =
    match check_subtyping env t1 t2 with
    | None -> None
    | Some (x, g) ->
      Some (close_guard env [S.mk_binder x] g)

let subtype_nosmt env t1 t2 =
    if debug env <| Options.Other "Rel"
    then BU.print2 "try_subtype_no_smt of %s and %s\n" (N.term_to_string env t1) (N.term_to_string env t2);
    let prob, x, wl = new_t_prob (empty_worklist env) env t1 SUB t2 in
    let g = with_guard env prob <| solve_and_commit env (singleton wl prob false) (fun _ -> None) in
    match g with
    | None -> false
    | Some g ->
      let g = close_guard env [S.mk_binder x] g in
      discharge_guard_nosmt env g<|MERGE_RESOLUTION|>--- conflicted
+++ resolved
@@ -383,11 +383,7 @@
     *)
     let t_type, u = U.type_u () in
     let binders = Env.all_binders wl.tcenv in
-<<<<<<< HEAD
     let _, tt, wl = new_uvar "eq2" wl t1.pos wl.tcenv.gamma binders t_type Allow_unresolved in
-=======
-    let uv, tt, wl = new_uvar "eq2" wl t1.pos wl.tcenv.gamma binders t_type false in
->>>>>>> 06652f84
     U.mk_eq2 u tt t1 t2, wl
 
 let p_invert = function
