(*
   Copyright 2008-2014 Nikhil Swamy and Microsoft Research

   Licensed under the Apache License, Version 2.0 (the "License");
   you may not use this file except in compliance with the License.
   You may obtain a copy of the License at

       http://www.apache.org/licenses/LICENSE-2.0

   Unless required by applicable law or agreed to in writing, software
   distributed under the License is distributed on an "AS IS" BASIS,
   WITHOUT WARRANTIES OR CONDITIONS OF ANY KIND, either express or implied.
   See the License for the specific language governing permissions and
   limitations under the License.
*)
#light "off"
// (c) Microsoft Corporation. All rights reserved
module FStar.Syntax.Print
open FStar.Syntax.Syntax
open FStar.Ident
open FStar.Const
open FStar.Util

val db_to_string      : bv -> string
val bv_to_string      : bv -> string
val lid_to_string     : lid -> string
val term_to_string    : term -> string
val uvar_to_string    : FStar.Unionfind.uvar<'a> -> string
val comp_to_string    : comp -> string
val tag_of_term       : term -> string
val lbname_to_string  : lbname -> string
val pat_to_string     : pat -> string
val modul_to_string   : modul -> string
val lcomp_to_string   : lcomp -> string
val univ_to_string    : universe -> string
val sigelt_to_string  : sigelt -> string
val binders_to_string : string -> binders ->string
val args_to_string    : args -> string
val eff_decl_to_string: bool -> eff_decl -> string
val subst_to_string   : subst_t -> string
val const_to_string   : sconst -> string
val qual_to_string    : qualifier -> string
val quals_to_string   : list<qualifier> -> string
val tscheme_to_string : tscheme -> string
<<<<<<< HEAD
val cflags_to_string  : cflags -> string
=======
val set_to_string : ('a -> string) -> set<'a> -> string
val list_to_string : ('a -> string) -> list<'a> -> string
>>>>>>> 8d02be60
<|MERGE_RESOLUTION|>--- conflicted
+++ resolved
@@ -42,9 +42,6 @@
 val qual_to_string    : qualifier -> string
 val quals_to_string   : list<qualifier> -> string
 val tscheme_to_string : tscheme -> string
-<<<<<<< HEAD
 val cflags_to_string  : cflags -> string
-=======
-val set_to_string : ('a -> string) -> set<'a> -> string
-val list_to_string : ('a -> string) -> list<'a> -> string
->>>>>>> 8d02be60
+val set_to_string     : ('a -> string) -> set<'a> -> string
+val list_to_string    : ('a -> string) -> list<'a> -> string