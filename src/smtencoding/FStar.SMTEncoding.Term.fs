(*
   Copyright 2008-2014 Nikhil Swamy and Microsoft Research

   Licensed under the Apache License, Version 2.0 (the "License");
   you may not use this file except in compliance with the License.
   You may obtain a copy of the License at

       http://www.apache.org/licenses/LICENSE-2.0

   Unless required by applicable law or agreed to in writing, software
   distributed under the License is distributed on an "AS IS" BASIS,
   WITHOUT WARRANTIES OR CONDITIONS OF ANY KIND, either express or implied.
   See the License for the specific language governing permissions and
   limitations under the License.
*)
#light "off"

module FStar.SMTEncoding.Term
open FStar.ST
open FStar.Exn
open FStar.All

open FStar
open FStar.Syntax.Syntax
open FStar.Syntax
open FStar.Util
module BU = FStar.Util
module U = FStar.Syntax.Util

let escape (s:string) = BU.replace_char s '\'' '_'

type sort =
  | Bool_sort
  | Int_sort
  | String_sort
  | Term_sort
  | Fuel_sort
  | BitVec_sort of int // BitVectors parameterized by their size
  | Array of sort * sort
  | Arrow of sort * sort
  | Sort of string

let rec strSort x = match x with
  | Bool_sort  -> "Bool"
  | Int_sort  -> "Int"
  | Term_sort -> "Term"
  | String_sort -> "FString"
  | Fuel_sort -> "Fuel"
  | BitVec_sort n -> format1 "(_ BitVec %s)" (string_of_int n)
  | Array(s1, s2) -> format2 "(Array %s %s)" (strSort s1) (strSort s2)
  | Arrow(s1, s2) -> format2 "(%s -> %s)" (strSort s1) (strSort s2)
  | Sort s -> s

type op =
  | TrueOp
  | FalseOp
  | Not
  | And
  | Or
  | Imp
  | Iff
  | Eq
  | LT
  | LTE
  | GT
  | GTE
  | Add
  | Sub
  | Div
  | RealDiv //Note: whereas the other arithmetic operators are overloaded between Int and Real in Z3; Div and RealDiv are not
  | Mul
  | Minus
  | Mod
  | BvAnd
  | BvXor
  | BvOr
  | BvAdd
  | BvSub
  | BvShl
  | BvShr  // unsigned shift right\
  | BvUdiv
  | BvMod
  | BvMul
  | BvUlt
  | BvUext of Prims.int
  | NatToBv of Prims.int // need to explicitly define the size of the bitvector
  | BvToNat
  | ITE
  | Var of string //Op corresponding to a user/encoding-defined uninterpreted function

type qop =
  | Forall
  | Exists

(*
    forall (x:Term). {:pattern HasType x Int}
            HasType x int ==> P


*)
//de Bruijn representation of terms in locally nameless style
type term' =
  | Integer    of string //unbounded mathematical integers
  | Real       of string //real numbers
  | BoundV     of int
  | FreeV      of fv
  | App        of op  * list<term> //ops are always fully applied; we're in a first-order theory
  | Quant      of qop
                  * list<list<pat>>  //disjunction of conjunctive patterns
                  * option<int>      //an optional weight; seldom used
                  * list<sort>       //sorts of each bound variable
                  * term             //body
  | Let        of list<term> // bound terms
                * term       // body
  | Labeled    of term * string * Range.range
  | LblPos     of term * string
and pat  = term
and term = {tm:term'; freevars:Syntax.memo<fvs>; rng:Range.range}
and fv = string * sort * bool
//The bool in the fc signals if this occurrence
//is a thunk that should be forced.
//See note [Thunking Nullary Constants] below]
and fvs = list<fv>


(** Note [Thunking Nullary Constants]

### The problem: Top-level nullary constants lead to SMT context
    pollution

Given a top-level nullary constant, say,

```let n : u32 = 0ul```

F* would encode this to SMT as (roughly)

```
(declare-fun n () Term)
(assert (HasType n u32))
(assert (n = U32.uint_to_to 0))
```

i.e., ground facts about the `n`'s typing and definition would be
introduced into the top-level SMT context.

Now, for a subsequent proof that has nothing to do with `n`, these
facts are still available in the context leading to clutter. E.g., in
this case, the `HasType n u32` leads to Z3 deriving facts like about
`0 <= n < pow2 32`, then potentially unfolding the `pow2 32` recursive
functions ... etc. all for potentially no good reason.

### The fix: Protect assumptions about nullary constants under a dummy
    quantifier

The change in this PR is to avoid introducing these ground facts into
the SMT context by default. Instead, we now thunk these nullary
constants, adding a dummy argument, like so:

```
(declare-fun n (Dummy_sort) Term)
(assert (forall ((x Dummy_sort) (! (HasType (n x) u32) :pattern ((n x)))))
(assert (forall ((x Dummy_sort) (! (= (n x) (U32.uint_to_t 0)) :pattern ((n x)))))
```

Now, instead of ground facts, we have quantified formulae that are
triggered on occurrences of `n x`.

Every occurrence of `n` in the rest of the proof is forced to `(n
Dummy_value)`: so, only when such an occurrence is present, do facts
about `n` become available, not polluting the context otherwise.

For some proofs in large contexts, this leads to massive SMT
performance gains: e.g., in miTLS with LowParse in context, some
queries in HSL.Common are sped up by 20x; Negotiation.fst has an
end-to-end speed up (full verification time) by 8-9x. etc. So, this
can be a big win.

#### An implementation detail

Note, this thunking happens at a very low-level in the SMT
encoding. Basically, the thunks are forced at the very last minute
just before terms are printed to SMT. This is important since it
ensures that things like sharing of SMT terms are not destroyed by
discrepancies in thunking behavior (and earlier attempt did thunking
at a higher level in the encoding, but this led to many regressions).

The bool in the fv is used in termToSmt to force the thunk before
printing.
 **)

type caption = option<string>
type binders = list<(string * sort)>
type constructor_field = string  //name of the field
                       * sort    //sort of the field
                       * bool    //true if the field is projectible
type constructor_t = (string * list<constructor_field> * sort * int * bool)
type constructors  = list<constructor_t>
type fact_db_id =
    | Name of Ident.lid
    | Namespace of Ident.lid
    | Tag of string
type assumption = {
    assumption_term: term;
    assumption_caption: caption;
    assumption_name: string;
    assumption_fact_ids:list<fact_db_id>
}
type decl =
  | DefPrelude
  | DeclFun    of string * list<sort> * sort * caption
  | DefineFun  of string * list<sort> * sort * term * caption
  | Assume     of assumption
  | Caption    of string
  | Module     of string * list<decl>
  | Eval       of term
  | Echo       of string
  | RetainAssumptions of list<string>
  | Push
  | Pop
  | CheckSat
  | GetUnsatCore
  | SetOption  of string * string
  | GetStatistics
  | GetReasonUnknown

(*
 * See Term.fsi for an explanation of this type
 *)
type decls_elt = {
  sym_name:   option<string>;
  key:        option<string>;
  decls:      list<decl>;
  a_names:    list<string>;
}

type decls_t = list<decls_elt>

let mk_decls name key decls aux_decls = [{
  sym_name    = Some name;
  key         = Some key;
  decls       = decls;
  a_names     =  //AR: collect the names of aux_decls and decls to be retained in case of a cache hit
    let sm = BU.smap_create 20 in
    List.iter (fun elt ->
      List.iter (fun s -> BU.smap_add sm s "0") elt.a_names
    ) aux_decls;
    List.iter (fun d -> match d with
                        | Assume a -> BU.smap_add sm (a.assumption_name) "0"
                        | _ -> ()) decls;
    BU.smap_keys sm
}]

let mk_decls_trivial decls = [{
  sym_name = None;
  key = None;
  decls = decls;
  a_names = List.collect (function
              | Assume a -> [a.assumption_name]
              | _ -> []) decls;
}]

let decls_list_of l = l |> List.collect (fun elt -> elt.decls)

type error_label = (fv * string * Range.range)
type error_labels = list<error_label>

let mk_fv (x, y) : fv = x, y, false
let fv_name (x:fv) = let nm, _, _ = x in nm
let fv_sort (x:fv) = let _, sort, _ = x in sort
let fv_force (x:fv) = let _, _, force = x in force
let fv_eq (x:fv) (y:fv) = fv_name x = fv_name y
let freevar_eq x y = match x.tm, y.tm with
    | FreeV x, FreeV y -> fv_eq x y
    | _ -> false
let freevar_sort  = function
    | {tm=FreeV x} -> fv_sort x
    | _ -> failwith "impossible"
let fv_of_term = function
    | {tm=FreeV fv} -> fv
    | _ -> failwith "impossible"
let rec freevars t = match t.tm with
  | Integer _
  | Real _
  | BoundV _ -> []
  | FreeV fv -> [fv]
  | App(_, tms) -> List.collect freevars tms
  | Quant(_, _, _, _, t)
  | Labeled(t, _, _)
  | LblPos(t, _) -> freevars t
  | Let (es, body) -> List.collect freevars (body::es)

//memo-ized
let free_variables t = match !t.freevars with
  | Some b -> b
  | None ->
    let fvs = BU.remove_dups fv_eq (freevars t) in
    t.freevars := Some fvs;
    fvs

(*****************************************************)
(* Pretty printing terms and decls in SMT Lib format *)
(*****************************************************)
let qop_to_string = function
  | Forall -> "forall"
  | Exists -> "exists"

let op_to_string = function
  | TrueOp -> "true"
  | FalseOp -> "false"
  | Not -> "not"
  | And -> "and"
  | Or  -> "or"
  | Imp -> "implies"
  | Iff -> "iff"
  | Eq  -> "="
  | LT  -> "<"
  | LTE -> "<="
  | GT  -> ">"
  | GTE -> ">="
  | Add -> "+"
  | Sub -> "-"
  | Div -> "div"
  | RealDiv -> "/"
  | Mul -> "*"
  | Minus -> "-"
  | Mod  -> "mod"
  | ITE -> "ite"
  | BvAnd -> "bvand"
  | BvXor -> "bvxor"
  | BvOr -> "bvor"
  | BvAdd -> "bvadd"
  | BvSub -> "bvsub"
  | BvShl -> "bvshl"
  | BvShr -> "bvlshr"
  | BvUdiv -> "bvudiv"
  | BvMod -> "bvurem"
  | BvMul -> "bvmul"
  | BvUlt -> "bvult"
  | BvToNat -> "bv2int"
  | BvUext n -> format1 "(_ zero_extend %s)" (string_of_int n)
  | NatToBv n -> format1 "(_ int2bv %s)" (string_of_int n)
  | Var s -> s

let weightToSmt = function
  | None -> ""
  | Some i -> BU.format1 ":weight %s\n" (string_of_int i)

let rec hash_of_term' t = match t with
  | Integer i ->  i
  | Real r -> r
  | BoundV i  -> "@"^string_of_int i
  | FreeV x   -> fv_name x ^ ":" ^ strSort (fv_sort x) //Question: Why is the sort part of the hash?
  | App(op, tms) -> "("^(op_to_string op)^(List.map hash_of_term tms |> String.concat " ")^")"
  | Labeled(t, r1, r2) -> hash_of_term t ^ r1 ^ (Range.string_of_range r2)
  | LblPos(t, r) -> "(! " ^hash_of_term t^ " :lblpos " ^r^ ")"
  | Quant(qop, pats, wopt, sorts, body) ->
      "("
    ^ (qop_to_string qop)
    ^ " ("
    ^ (List.map strSort sorts |> String.concat " ")
    ^ ")(! "
    ^ (hash_of_term body)
    ^ " "
    ^ (weightToSmt wopt)
    ^ " "
    ^ (pats |> List.map (fun pats -> (List.map hash_of_term pats |> String.concat " ")) |> String.concat "; ")
    ^ "))"
  | Let (es, body) ->
    "(let (" ^ (List.map hash_of_term es |> String.concat " ") ^ ") " ^ hash_of_term body ^ ")"
and hash_of_term tm = hash_of_term' tm.tm

let mkBoxFunctions s = (s, s ^ "_proj_0")
let boxIntFun        = mkBoxFunctions "BoxInt"
let boxBoolFun       = mkBoxFunctions "BoxBool"
let boxStringFun     = mkBoxFunctions "BoxString"
let boxBitVecFun sz  = mkBoxFunctions ("BoxBitVec" ^ (string_of_int sz))
let boxRealFun       = mkBoxFunctions "BoxReal"

// Assume the Box/Unbox functions to be injective
let isInjective s =
    if (FStar.String.length s >= 3) then
        String.substring s 0 3 = "Box" &&
        not (List.existsML (fun c -> c = '.') (FStar.String.list_of_string s))
    else false

let mk t r = {tm=t; freevars=BU.mk_ref None; rng=r}
let mkTrue  r       = mk (App(TrueOp, [])) r
let mkFalse r       = mk (App(FalseOp, [])) r
let mkInteger i  r  = mk (Integer (ensure_decimal i)) r
let mkInteger' i r  = mkInteger (string_of_int i) r
let mkReal i r      = mk (Real i) r
let mkBoundV i r    = mk (BoundV i) r
let mkFreeV x r     = mk (FreeV x) r
let mkApp' f r      = mk (App f) r
let mkApp (s, args) r = mk (App (Var s, args)) r
let mkNot t r       = match t.tm with
  | App(TrueOp, _)  -> mkFalse r
  | App(FalseOp, _) -> mkTrue r
  | _ -> mkApp'(Not, [t]) r
let mkAnd (t1, t2) r = match t1.tm, t2.tm with
  | App(TrueOp, _), _ -> t2
  | _, App(TrueOp, _) -> t1
  | App(FalseOp, _), _
  | _, App(FalseOp, _) -> mkFalse r
  | App(And, ts1), App(And, ts2) -> mkApp'(And, ts1@ts2) r
  | _, App(And, ts2) -> mkApp'(And, t1::ts2) r
  | App(And, ts1), _ -> mkApp'(And, ts1@[t2]) r
  | _ -> mkApp'(And, [t1;t2]) r
let mkOr (t1, t2) r = match t1.tm, t2.tm with
  | App(TrueOp, _), _
  | _, App(TrueOp, _) -> mkTrue r
  | App(FalseOp, _), _ -> t2
  | _, App(FalseOp, _) -> t1
  | App(Or, ts1), App(Or, ts2) -> mkApp'(Or, ts1@ts2) r
  | _, App(Or, ts2) -> mkApp'(Or, t1::ts2) r
  | App(Or, ts1), _ -> mkApp'(Or, ts1@[t2]) r
  | _ -> mkApp'(Or, [t1;t2]) r
let mkImp (t1, t2) r = match t1.tm, t2.tm with
  | _, App(TrueOp, _)
  | App(FalseOp, _), _ -> mkTrue r
  | App(TrueOp, _), _ -> t2
  | _, App(Imp, [t1'; t2']) -> mkApp'(Imp, [mkAnd(t1, t1') r; t2']) r
  | _ -> mkApp'(Imp, [t1; t2]) r

let mk_bin_op op (t1,t2) r = mkApp'(op, [t1;t2]) r
let mkMinus t r = mkApp'(Minus, [t]) r
let mkNatToBv sz t r = mkApp'(NatToBv sz, [t]) r
let mkBvUext sz t r = mkApp'(BvUext sz, [t]) r
let mkBvToNat t r = mkApp'(BvToNat, [t]) r
let mkBvAnd = mk_bin_op BvAnd
let mkBvXor = mk_bin_op BvXor
let mkBvOr = mk_bin_op BvOr
let mkBvAdd = mk_bin_op BvAdd
let mkBvSub = mk_bin_op BvSub
let mkBvShl sz (t1, t2) r = mkApp'(BvShl, [t1;(mkNatToBv sz t2 r)]) r
let mkBvShr sz (t1, t2) r = mkApp'(BvShr, [t1;(mkNatToBv sz t2 r)]) r
let mkBvUdiv sz (t1, t2) r = mkApp'(BvUdiv, [t1;(mkNatToBv sz t2 r)]) r
let mkBvMod sz (t1, t2) r = mkApp'(BvMod, [t1;(mkNatToBv sz t2 r)]) r
let mkBvMul sz (t1, t2) r = mkApp' (BvMul, [t1;(mkNatToBv sz t2 r)]) r
let mkBvUlt = mk_bin_op BvUlt
let mkIff = mk_bin_op Iff
let mkEq (t1, t2) r = match t1.tm, t2.tm with
    | App (Var f1, [s1]), App (Var f2, [s2]) when f1 = f2 && isInjective f1 ->
        mk_bin_op Eq (s1, s2) r
    | _ -> mk_bin_op Eq (t1, t2) r
let mkLT  = mk_bin_op LT
let mkLTE = mk_bin_op LTE
let mkGT  = mk_bin_op GT
let mkGTE = mk_bin_op GTE
let mkAdd = mk_bin_op Add
let mkSub = mk_bin_op Sub
let mkDiv = mk_bin_op Div
let mkRealDiv = mk_bin_op RealDiv
let mkMul = mk_bin_op Mul
let mkMod = mk_bin_op Mod
let mkRealOfInt t r = mkApp ("to_real", [t]) r
let mkITE (t1, t2, t3) r =
  match t1.tm with
  | App(TrueOp, _) -> t2
  | App(FalseOp, _) -> t3
  | _ -> begin
    match t2.tm, t3.tm with
    | App(TrueOp,_), App(TrueOp, _) -> mkTrue r
    | App(TrueOp,_), _ -> mkImp (mkNot t1 t1.rng, t3) r
    | _, App(TrueOp, _) -> mkImp(t1, t2) r
    | _, _ ->  mkApp'(ITE, [t1; t2; t3]) r
  end
let mkCases t r = match t with
  | [] -> failwith "Impos"
  | hd::tl -> List.fold_left (fun out t -> mkAnd (out, t) r) hd tl


let check_pattern_ok (t:term) : option<term> =
    let rec aux t =
        match t.tm with
        | Integer _
        | Real _
        | BoundV _
        | FreeV _ -> None
        | Let(tms, tm) ->
          aux_l (tm::tms)
        | App(head, terms) ->
            let head_ok =
                match head with
                | Var _ -> true
                | TrueOp
                | FalseOp -> true
                | Not
                | And
                | Or
                | Imp
                | Iff
                | Eq -> false
                | LT
                | LTE
                | GT
                | GTE
                | Add
                | Sub
                | Div
                | RealDiv
                | Mul
                | Minus
                | Mod -> true
                | BvAnd
                | BvXor
                | BvOr
                | BvAdd
                | BvSub
                | BvShl
                | BvShr
                | BvUdiv
                | BvMod
                | BvMul
                | BvUlt
                | BvUext _
                | NatToBv _
                | BvToNat
                | ITE -> false
            in
            if not head_ok then Some t
            else aux_l terms
        | Labeled(t, _, _) ->
          aux t
        | Quant _
        | LblPos _ -> Some t
    and aux_l ts =
        match ts with
        | [] -> None
        | t::ts ->
          match aux t with
          | Some t -> Some t
          | None -> aux_l ts
    in
    aux t

 let rec print_smt_term (t:term) :string =
  match t.tm with
  | Integer n               -> BU.format1 "(Integer %s)" n
  | Real r                  -> BU.format1 "(Real %s)" r
  | BoundV  n               -> BU.format1 "(BoundV %s)" (BU.string_of_int n)
  | FreeV  fv               -> BU.format1 "(FreeV %s)" (fv_name fv)
  | App (op, l)             -> BU.format2 "(%s %s)" (op_to_string op) (print_smt_term_list l)
  | Labeled(t, r1, r2)      -> BU.format2 "(Labeled '%s' %s)" r1 (print_smt_term t)
  | LblPos(t, s)            -> BU.format2 "(LblPos %s %s)" s (print_smt_term t)
  | Quant (qop, l, _, _, t) -> BU.format3 "(%s %s %s)" (qop_to_string qop) (print_smt_term_list_list l) (print_smt_term t)
  | Let (es, body) -> BU.format2 "(let %s %s)" (print_smt_term_list es) (print_smt_term body)

and print_smt_term_list (l:list<term>) :string = List.map print_smt_term l |> String.concat " "

and print_smt_term_list_list (l:list<list<term>>) :string =
    List.fold_left (fun s l -> (s ^ "; [ " ^ (print_smt_term_list l) ^ " ] ")) "" l

let mkQuant r check_pats (qop, pats, wopt, vars, body) =
    let all_pats_ok pats =
        if not check_pats then pats else
        match BU.find_map pats (fun x -> BU.find_map x check_pattern_ok) with
        | None -> pats
        | Some p ->
          begin
            Errors.log_issue
                    r
                    (Errors.Warning_SMTPatternIllFormed,
                     BU.format1 "Pattern (%s) contains illegal symbols; dropping it" (print_smt_term p));
            []
           end
    in
    if List.length vars = 0 then body
    else match body.tm with
         | App(TrueOp, _) -> body
         | _ -> mk (Quant(qop, all_pats_ok pats, wopt, vars, body)) r

let mkLet (es, body) r =
  if List.length es = 0 then body
  else mk (Let (es,body)) r

(*****************************************************)
(* abstracting free names; instantiating bound vars  *)
(*****************************************************)
let abstr fvs t = //fvs is a subset of the free vars of t; the result closes over fvs
  let nvars = List.length fvs in
  let index_of fv = match BU.try_find_index (fv_eq fv) fvs with
    | None -> None
    | Some i -> Some (nvars - (i + 1))
  in
  let rec aux ix t =
    match !t.freevars with
    | Some [] -> t
    | _ ->
      begin match t.tm with
        | Integer _
        | Real _
        | BoundV _ -> t
        | FreeV x ->
          begin match index_of x with
            | None -> t
            | Some i -> mkBoundV (i + ix) t.rng
          end
        | App(op, tms) -> mkApp'(op, List.map (aux ix) tms) t.rng
        | Labeled(t, r1, r2) -> mk (Labeled(aux ix t, r1, r2)) t.rng
        | LblPos(t, r) -> mk (LblPos(aux ix t, r)) t.rng
        | Quant(qop, pats, wopt, vars, body) ->
          let n = List.length vars in
          mkQuant t.rng false (qop, pats |> List.map (List.map (aux (ix + n))), wopt, vars, aux (ix + n) body)
        | Let (es, body) ->
          let ix, es_rev = List.fold_left (fun (ix, l) e -> ix+1, aux ix e::l) (ix, []) es in
          mkLet (List.rev es_rev, aux ix body) t.rng
      end
  in
  aux 0 t

let inst tms t =
  let tms = List.rev tms in //forall x y . t   ... y is an index 0 in t
  let n = List.length tms in //instantiate the first n BoundV's with tms, in order
  let rec aux shift t = match t.tm with
    | Integer _
    | Real _
    | FreeV _ -> t
    | BoundV i ->
      if 0 <= i - shift && i - shift < n
      then List.nth tms (i - shift)
      else t
    | App(op, tms) -> mkApp'(op, List.map (aux shift) tms) t.rng
    | Labeled(t, r1, r2) -> mk (Labeled(aux shift t, r1, r2)) t.rng
    | LblPos(t, r) -> mk (LblPos(aux shift t, r)) t.rng
    | Quant(qop, pats, wopt, vars, body) ->
      let m = List.length vars in
      let shift = shift + m in
      mkQuant t.rng false (qop, pats |> List.map (List.map (aux shift)), wopt, vars, aux shift body)
    | Let (es, body) ->
      let shift, es_rev = List.fold_left (fun (ix, es) e -> shift+1, aux shift e::es) (shift, []) es in
      mkLet (List.rev es_rev, aux shift body) t.rng
  in
  aux 0 t

let subst (t:term) (fv:fv) (s:term) = inst [s] (abstr [fv] t)
let mkQuant' r (qop, pats, wopt, vars, body) =
    mkQuant r true (qop, pats |> List.map (List.map (abstr vars)), wopt, List.map fv_sort vars, abstr vars body)

//these are the external facing functions for building quantifiers
let mkForall r (pats, vars, body) =
    mkQuant' r (Forall, pats, None, vars, body)
let mkForall'' r (pats, wopt, sorts, body) =
    mkQuant r true (Forall, pats, wopt, sorts, body)
let mkForall' r (pats, wopt, vars, body) =
    mkQuant' r (Forall, pats, wopt, vars, body)
let mkExists r (pats, vars, body) =
    mkQuant' r (Exists, pats, None, vars, body)

let mkLet' (bindings, body) r =
  let vars, es = List.split bindings in
  mkLet (es, abstr vars body) r

let norng = Range.dummyRange
let mkDefineFun (nm, vars, s, tm, c) = DefineFun(nm, List.map fv_sort vars, s, abstr vars tm, c)
let constr_id_of_sort sort = format1 "%s_constr_id" (strSort sort)
let fresh_token (tok_name, sort) id =
    let a_name = "fresh_token_" ^tok_name in
    let a = {assumption_name=escape a_name;
             assumption_caption=Some "fresh token";
             assumption_term=mkEq(mkInteger' id norng,
                                  mkApp(constr_id_of_sort sort,
                                        [mkApp (tok_name,[]) norng]) norng) norng;
             assumption_fact_ids=[]} in
    Assume a

let fresh_constructor rng (name, arg_sorts, sort, id) =
  let id = string_of_int id in
  let bvars = arg_sorts |> List.mapi (fun i s -> mkFreeV(mk_fv ("x_" ^ string_of_int i, s)) norng) in
  let bvar_names = List.map fv_of_term bvars in
  let capp = mkApp(name, bvars) norng in
  let cid_app = mkApp(constr_id_of_sort sort, [capp]) norng in
  let a_name = "constructor_distinct_" ^name in
  let a = {
    assumption_name=escape a_name;
    assumption_caption=Some "Constructor distinct";
    assumption_term=mkForall rng ([[capp]], bvar_names, mkEq(mkInteger id norng, cid_app) norng);
    assumption_fact_ids=[]
  } in
  Assume a

let injective_constructor
  (rng:Range.range)
  ((name, fields, sort):(string * list<constructor_field> * sort)) :list<decl> =
    let n_bvars = List.length fields in
    let bvar_name i = "x_" ^ string_of_int i in
    let bvar_index i = n_bvars - (i + 1) in
    let bvar i s = mkFreeV <| mk_fv (bvar_name i, s) in
    let bvars = fields |> List.mapi (fun i (_, s, _) -> bvar i s norng) in
    let bvar_names = List.map fv_of_term bvars in
    let capp = mkApp(name, bvars) norng in
    fields
    |> List.mapi (fun i (name, s, projectible) ->
            let cproj_app = mkApp(name, [capp]) norng in
            let proj_name = DeclFun(name, [sort], s, Some "Projector") in
            if projectible
            then let a = {
                    assumption_name = escape ("projection_inverse_"^name);
                    assumption_caption = Some "Projection inverse";
                    assumption_term = mkForall rng ([[capp]], bvar_names, mkEq(cproj_app, bvar i s norng) norng);
                    assumption_fact_ids = []
                 } in
                 [proj_name; Assume a]
            else [proj_name])
    |> List.flatten

let constructor_to_decl rng (name, fields, sort, id, injective) =
    let injective = injective || true in
    let field_sorts = fields |> List.map (fun (_, sort, _) -> sort) in
    let cdecl = DeclFun(name, field_sorts, sort, Some "Constructor") in
    let cid = fresh_constructor rng (name, field_sorts, sort, id) in
    let disc =
        let disc_name = "is-"^name in
        let xfv = mk_fv ("x", sort) in
        let xx = mkFreeV xfv norng in
        let disc_eq = mkEq(mkApp(constr_id_of_sort sort, [xx]) norng, mkInteger (string_of_int id) norng) norng in
        let proj_terms, ex_vars =
            fields
         |> List.mapi (fun i (proj, s, projectible) ->
                if projectible
                then mkApp(proj, [xx]) norng, []
                else let fi = mk_fv ("f_" ^ BU.string_of_int i, s) in
                     mkFreeV fi norng, [fi])
         |> List.split in
        let ex_vars = List.flatten ex_vars in
        let disc_inv_body = mkEq(xx, mkApp(name, proj_terms) norng) norng in
        let disc_inv_body = match ex_vars with
            | [] -> disc_inv_body
            | _ -> mkExists norng ([], ex_vars, disc_inv_body) in
        let disc_ax = mkAnd(disc_eq, disc_inv_body) norng in
        let def = mkDefineFun(disc_name, [xfv], Bool_sort,
                    disc_ax,
                    Some "Discriminator definition") in
        def in
    let projs =
        if injective
        then injective_constructor rng (name, fields, sort)
        else [] in
    Caption (format1 "<start constructor %s>" name)::cdecl::cid::projs@[disc]@[Caption (format1 "</end constructor %s>" name)]

(****************************************************************************)
(* Standard SMTLib prelude for F* and some term constructors                *)
(****************************************************************************)
let name_binders_inner prefix_opt (outer_names:list<fv>) start sorts =
    let names, binders, n = sorts |> List.fold_left (fun (names, binders, n) s ->
        let prefix = match s with
            | Term_sort -> "@x"
            | _ -> "@u" in
        let prefix =
            match prefix_opt with
            | None -> prefix
            | Some p -> p ^ prefix in
        let nm = prefix ^ string_of_int n in
        let names = mk_fv (nm,s)::names in
        let b = BU.format2 "(%s %s)" nm (strSort s) in
        names, b::binders, n+1)
        (outer_names, [], start)  in
    names, List.rev binders, n

let name_macro_binders sorts =
    let names, binders, n = name_binders_inner (Some "__") [] 0 sorts in
    List.rev names, binders

let termToSmt
  : print_ranges:bool -> enclosing_name:string -> t:term -> string
  =
  fun print_ranges enclosing_name t ->
      let next_qid =
          let ctr = BU.mk_ref 0 in
          fun depth ->
            let n = !ctr in
            BU.incr ctr;
            if n = 0 then enclosing_name
            else BU.format2 "%s.%s" enclosing_name (BU.string_of_int n)
      in
      let remove_guard_free pats =
        pats |> List.map (fun ps ->
          ps |> List.map (fun tm ->
            match tm.tm with
            | App(Var "Prims.guard_free", [{tm=BoundV _}]) -> tm
            | App(Var "Prims.guard_free", [p]) -> p
            | _ -> tm))
      in
      let rec aux' depth n (names:list<fv>) t =
        let aux = aux (depth + 1) in
        match t.tm with
        | Integer i -> i
        | Real r -> r
        | BoundV i ->
          List.nth names i |> fv_name
        | FreeV x when fv_force x -> "(" ^ fv_name x ^ " Dummy_value)" //force a thunked name
        | FreeV x -> fv_name x
        | App(op, []) -> op_to_string op
        | App(op, tms) -> BU.format2 "(%s %s)" (op_to_string op) (List.map (aux n names) tms |> String.concat "\n")
        | Labeled(t, _, _) -> aux n names t
        | LblPos(t, s) -> BU.format2 "(! %s :lblpos %s)" (aux n names t) s
        | Quant(qop, pats, wopt, sorts, body) ->
          let qid = next_qid () in
          let names, binders, n = name_binders_inner None names n sorts in
          let binders = binders |> String.concat " " in
          let pats = remove_guard_free pats in
          let pats_str =
            match pats with
            | [[]]
            | [] -> ";;no pats"
            | _ ->
              pats
              |> List.map (fun pats ->
                format1 "\n:pattern (%s)" (String.concat " " (List.map (fun p ->
                  format1 "%s" (aux n names p)) pats)))
              |> String.concat "\n"
          in
          BU.format "(%s (%s)\n (! %s\n %s\n%s\n:qid %s))"
                    [qop_to_string qop;
                     binders;
                     aux n names body;
                     weightToSmt wopt;
                     pats_str;
                     qid]

        | Let (es, body) ->
          (* binders are reversed but according to the smt2 standard *)
          (* substitution should occur in parallel and order should not matter *)
          let names, binders, n =
            List.fold_left (fun (names0, binders, n0) e ->
              let nm = "@lb" ^ string_of_int n0 in
              let names0 = mk_fv (nm, Term_sort)::names0 in
              let b = BU.format2 "(%s %s)" nm (aux n names e) in
              names0, b::binders, n0+1)
            (names, [], n)
            es
          in
          BU.format2 "(let (%s)\n%s)"
                     (String.concat " " binders)
                     (aux n names body)

      and aux depth n names t =
        let s = aux' depth n names t in
        if print_ranges && t.rng <> norng
        then BU.format3 "\n;; def=%s; use=%s\n%s\n" (Range.string_of_range t.rng) (Range.string_of_use_range t.rng) s
        else s
      in
      aux 0 0 [] t

let caption_to_string print_captions =
    function
    | Some c
       when print_captions ->
        let c = String.split ['\n'] c |> List.map BU.trim_string |> String.concat " " in
        ";;;;;;;;;;;;;;;;" ^ c ^ "\n"
    | _ -> ""


let rec declToSmt' print_captions z3options decl =
  match decl with
  | DefPrelude ->
    mkPrelude z3options
  | Module (s, decls) ->
    let res = List.map (declToSmt' print_captions z3options) decls |> String.concat "\n" in
    if Options.keep_query_captions()
    then BU.format5 "\n;;; Start module %s\n%s\n;;; End module %s (%s decls; total size %s)"
                    s
                    res
                    s
                    (BU.string_of_int (List.length decls))
                    (BU.string_of_int (String.length res))
    else res
  | Caption c ->
    if print_captions
    then "\n" ^ (BU.splitlines c |> List.map (fun s -> "; " ^ s ^ "\n") |> String.concat "")
    else ""
  | DeclFun(f,argsorts,retsort,c) ->
    let l = List.map strSort argsorts in
    format4 "%s(declare-fun %s (%s) %s)"
      (caption_to_string print_captions c)
      f
      (String.concat " " l)
      (strSort retsort)
  | DefineFun(f,arg_sorts,retsort,body,c) ->
    let names, binders = name_macro_binders arg_sorts in
    let body = inst (List.map (fun x -> mkFreeV x norng) names) body in
    format5 "%s(define-fun %s (%s) %s\n %s)"
      (caption_to_string print_captions c)
      f
      (String.concat " " binders)
      (strSort retsort)
      (termToSmt print_captions (escape f) body)
  | Assume a ->
    let fact_ids_to_string ids =
        ids |> List.map (function
        | Name n -> "Name " ^Ident.text_of_lid n
        | Namespace ns -> "Namespace " ^Ident.text_of_lid ns
        | Tag t -> "Tag " ^t)
    in
    let fids =
        if print_captions
        then BU.format1 ";;; Fact-ids: %s\n"
                        (String.concat "; " (fact_ids_to_string a.assumption_fact_ids))
        else "" in
    let n = a.assumption_name in
    format4 "%s%s(assert (! %s\n:named %s))"
            (caption_to_string print_captions a.assumption_caption)
            fids
            (termToSmt print_captions n a.assumption_term)
            n
  | Eval t ->
    format1 "(eval %s)" (termToSmt print_captions "eval" t)
  | Echo s ->
    format1 "(echo \"%s\")" s
  | RetainAssumptions _ ->
    ""
  | CheckSat -> "(echo \"<result>\")\n(check-sat)\n(echo \"</result>\")"
  | GetUnsatCore -> "(echo \"<unsat-core>\")\n(get-unsat-core)\n(echo \"</unsat-core>\")"
  | Push -> "(push)"
  | Pop -> "(pop)"
  | SetOption (s, v) -> format2 "(set-option :%s %s)" s v
  | GetStatistics -> "(echo \"<statistics>\")\n(get-info :all-statistics)\n(echo \"</statistics>\")"
  | GetReasonUnknown-> "(echo \"<reason-unknown>\")\n(get-info :reason-unknown)\n(echo \"</reason-unknown>\")"

and declToSmt         z3options decl = declToSmt' (Options.keep_query_captions())  z3options decl
and declToSmt_no_caps z3options decl = declToSmt' false z3options decl
and declsToSmt        z3options decls = List.map (declToSmt z3options) decls |> String.concat "\n"

and mkPrelude z3options =
  let basic = z3options ^
                "(declare-sort FString)\n\
                (declare-fun FString_constr_id (FString) Int)\n\
                \n\
                (declare-sort Term)\n\
                (declare-fun Term_constr_id (Term) Int)\n\
                (declare-sort Dummy_sort)\n\
                (declare-fun Dummy_value () Dummy_sort)\n\
                (declare-datatypes () ((Fuel \n\
                                        (ZFuel) \n\
                                        (SFuel (prec Fuel)))))\n\
                (declare-fun MaxIFuel () Fuel)\n\
                (declare-fun MaxFuel () Fuel)\n\
                (declare-fun PreType (Term) Term)\n\
                (declare-fun Valid (Term) Bool)\n\
                (declare-fun HasTypeFuel (Fuel Term Term) Bool)\n\
                (define-fun HasTypeZ ((x Term) (t Term)) Bool\n\
                    (HasTypeFuel ZFuel x t))\n\
                (define-fun HasType ((x Term) (t Term)) Bool\n\
                    (HasTypeFuel MaxIFuel x t))\n\
                ;;fuel irrelevance\n\
                (assert (forall ((f Fuel) (x Term) (t Term))\n\
                                (! (= (HasTypeFuel (SFuel f) x t)\n\
                                          (HasTypeZ x t))\n\
                                   :pattern ((HasTypeFuel (SFuel f) x t)))))\n\
                (declare-fun NoHoist (Term Bool) Bool)\n\
                ;;no-hoist\n\
                (assert (forall ((dummy Term) (b Bool))\n\
                                (! (= (NoHoist dummy b)\n\
                                          b)\n\
                                   :pattern ((NoHoist dummy b)))))\n\
                (define-fun  IsTyped ((x Term)) Bool\n\
                    (exists ((t Term)) (HasTypeZ x t)))\n\
                (declare-fun ApplyTF (Term Fuel) Term)\n\
                (declare-fun ApplyTT (Term Term) Term)\n\
                (declare-fun Rank (Term) Int)\n\
                (declare-fun Closure (Term) Term)\n\
                (declare-fun ConsTerm (Term Term) Term)\n\
                (declare-fun ConsFuel (Fuel Term) Term)\n\
                (declare-fun Tm_uvar (Int) Term)\n\
                (define-fun Reify ((x Term)) Term x)\n\
<<<<<<< HEAD
                (assert (forall ((e Term) (t Term))\n\
                            (! (implies (HasType e t)\n\
                                        (Valid t))\n\
                                :pattern ((HasType e t)\n\
                                          (Valid t))\n\
                                :qid __prelude_valid_intro)))\n\
=======
>>>>>>> 398665e2
                (declare-fun Prims.precedes (Term Term Term Term) Term)\n\
                (declare-fun Range_const (Int) Term)\n\
                (declare-fun _mul (Int Int) Int)\n\
                (declare-fun _div (Int Int) Int)\n\
                (declare-fun _mod (Int Int) Int)\n\
                (declare-fun __uu__PartialApp () Term)\n\
                (assert (forall ((x Int) (y Int)) (! (= (_mul x y) (* x y)) :pattern ((_mul x y)))))\n\
                (assert (forall ((x Int) (y Int)) (! (= (_div x y) (div x y)) :pattern ((_div x y)))))\n\
                (assert (forall ((x Int) (y Int)) (! (= (_mod x y) (mod x y)) :pattern ((_mod x y)))))\n\
                (declare-fun _rmul (Real Real) Real)\n\
                (declare-fun _rdiv (Real Real) Real)\n\
                (assert (forall ((x Real) (y Real)) (! (= (_rmul x y) (* x y)) :pattern ((_rmul x y)))))\n\
                (assert (forall ((x Real) (y Real)) (! (= (_rdiv x y) (/ x y)) :pattern ((_rdiv x y)))))"
   in
   let constrs : constructors = [("FString_const", ["FString_const_proj_0", Int_sort, true], String_sort, 0, true);
                                 ("Tm_type",  [], Term_sort, 2, true);
                                 ("Tm_arrow", [("Tm_arrow_id", Int_sort, true)],  Term_sort, 3, false);
                                 ("Tm_unit",  [], Term_sort, 6, true);
                                 (fst boxIntFun,     [snd boxIntFun,  Int_sort, true],   Term_sort, 7, true);
                                 (fst boxBoolFun,    [snd boxBoolFun, Bool_sort, true],  Term_sort, 8, true);
                                 (fst boxStringFun,  [snd boxStringFun, String_sort, true], Term_sort, 9, true);
                                 (fst boxRealFun,    [snd boxRealFun, Sort "Real", true], Term_sort, 10, true);
                                 ("LexCons",    [("LexCons_0", Term_sort, true); ("LexCons_1", Term_sort, true); ("LexCons_2", Term_sort, true)], Term_sort, 11, true)] in
   let bcons = constrs |> List.collect (constructor_to_decl norng)
                       |> List.map (declToSmt z3options) |> String.concat "\n" in
   let lex_ordering = "\n(define-fun is-Prims.LexCons ((t Term)) Bool \n\
                                   (is-LexCons t))\n\
                       (declare-fun Prims.lex_t () Term)\n\
                       (assert (forall ((t1 Term) (t2 Term) (x1 Term) (x2 Term) (y1 Term) (y2 Term))\n\
                                    (iff (Valid (Prims.precedes Prims.lex_t Prims.lex_t (LexCons t1 x1 x2) (LexCons t2 y1 y2)))\n\
                                         (or (Valid (Prims.precedes t1 t2 x1 y1))\n\
                                             (and (= x1 y1)\n\
                                                  (Valid (Prims.precedes Prims.lex_t Prims.lex_t x2 y2)))))))\n\
                      (assert (forall ((t1 Term) (t2 Term) (e1 Term) (e2 Term))\n\
                                                          (! (iff (Valid (Prims.precedes t1 t2 e1 e2))\n\
                                                                  (Valid (Prims.precedes Prims.lex_t Prims.lex_t e1 e2)))\n\
                                                          :pattern (Prims.precedes t1 t2 e1 e2))))\n\
                      (assert (forall ((t1 Term) (t2 Term))\n\
                                      (! (iff (Valid (Prims.precedes Prims.lex_t Prims.lex_t t1 t2)) \n\
                                      (< (Rank t1) (Rank t2)))\n\
                                      :pattern ((Prims.precedes Prims.lex_t Prims.lex_t t1 t2)))))\n" in
   let valid_intro =
     "(assert (forall ((e Term) (t Term))\n\
                      (! (implies (HasType e t)\n\
                                  (Valid t))\n\
                       :pattern ((HasType e t)\n\
                                 (Valid t))\n\
                       :qid __prelude_valid_intro)))\n"
   in
   let valid_elim =
     "(assert (forall ((t Term))\n\
                      (! (implies (Valid t)\n\
                                  (exists (e Term) (HasType e t)))\n\
                       :pattern ((Valid t))\n\
                       :qid __prelude_valid_elim)))\n"
   in
   basic
   ^ bcons
   ^ lex_ordering
   ^ (if FStar.Options.smtencoding_valid_intro()
      then valid_intro
      else "")
   ^ (if FStar.Options.smtencoding_valid_elim()
      then valid_elim
      else "")


(* Generate boxing/unboxing functions for bitvectors of various sizes. *)
(* For ids, to avoid dealing with generation of fresh ids,
   I am computing them based on the size in this not very robust way.
   z3options are only used by the prelude so passing the empty string should be ok. *)
let mkBvConstructor (sz : int) =
    (fst (boxBitVecFun sz),
        [snd (boxBitVecFun sz), BitVec_sort sz, true], Term_sort, 12+sz, true)
    |> constructor_to_decl norng

let __range_c = BU.mk_ref 0
let mk_Range_const () =
    let i = !__range_c in
    __range_c := !__range_c + 1;
    mkApp("Range_const", [mkInteger' i norng]) norng

let mk_Term_type        = mkApp("Tm_type", []) norng
let mk_Term_app t1 t2 r = mkApp("Tm_app", [t1;t2]) r
let mk_Term_uvar i    r = mkApp("Tm_uvar", [mkInteger' i norng]) r
let mk_Term_unit        = mkApp("Tm_unit", []) norng
let elim_box cond u v t =
    match t.tm with
    | App(Var v', [t]) when v=v' && cond -> t
    | _ -> mkApp(u, [t]) t.rng
let maybe_elim_box u v t =
    elim_box (Options.smtencoding_elim_box()) u v t
let boxInt t      = maybe_elim_box (fst boxIntFun) (snd boxIntFun) t
let unboxInt t    = maybe_elim_box (snd boxIntFun) (fst boxIntFun) t
let boxBool t     = maybe_elim_box (fst boxBoolFun) (snd boxBoolFun) t
let unboxBool t   = maybe_elim_box (snd boxBoolFun) (fst boxBoolFun) t
let boxString t   = maybe_elim_box (fst boxStringFun) (snd boxStringFun) t
let unboxString t = maybe_elim_box (snd boxStringFun) (fst boxStringFun) t
let boxReal t     = maybe_elim_box (fst boxRealFun) (snd boxRealFun) t
let unboxReal t   = maybe_elim_box (snd boxRealFun) (fst boxRealFun) t
let boxBitVec (sz:int) t =
    elim_box true (fst (boxBitVecFun sz)) (snd (boxBitVecFun sz)) t
let unboxBitVec (sz:int) t =
    elim_box true (snd (boxBitVecFun sz)) (fst (boxBitVecFun sz)) t
let boxTerm sort t = match sort with
  | Int_sort -> boxInt t
  | Bool_sort -> boxBool t
  | String_sort -> boxString t
  | BitVec_sort sz -> boxBitVec sz t
  | Sort "Real" -> boxReal t
  | _ -> raise Impos
let unboxTerm sort t = match sort with
  | Int_sort -> unboxInt t
  | Bool_sort -> unboxBool t
  | String_sort -> unboxString t
  | BitVec_sort sz -> unboxBitVec sz t
  | Sort "Real" -> unboxReal t
  | _ -> raise Impos

let getBoxedInteger (t:term) =
  match t.tm with
  | App(Var s, [t2]) when s = fst boxIntFun ->
    begin
    match t2.tm with
    | Integer n -> Some (int_of_string n)
    | _ -> None
    end
  | _ -> None

let mk_PreType t      = mkApp("PreType", [t]) t.rng
let mk_Valid t        = match t.tm with
    | App(Var "Prims.b2t", [{tm=App(Var "Prims.op_Equality", [_; t1; t2])}]) -> mkEq (t1, t2) t.rng
    | App(Var "Prims.b2t", [{tm=App(Var "Prims.op_disEquality", [_; t1; t2])}]) -> mkNot (mkEq (t1, t2) norng) t.rng
    | App(Var "Prims.b2t", [{tm=App(Var "Prims.op_LessThanOrEqual", [t1; t2])}]) -> mkLTE (unboxInt t1, unboxInt t2) t.rng
    | App(Var "Prims.b2t", [{tm=App(Var "Prims.op_LessThan", [t1; t2])}]) -> mkLT (unboxInt t1, unboxInt t2) t.rng
    | App(Var "Prims.b2t", [{tm=App(Var "Prims.op_GreaterThanOrEqual", [t1; t2])}]) -> mkGTE (unboxInt t1, unboxInt t2) t.rng
    | App(Var "Prims.b2t", [{tm=App(Var "Prims.op_GreaterThan", [t1; t2])}]) -> mkGT (unboxInt t1, unboxInt t2) t.rng
    | App(Var "Prims.b2t", [{tm=App(Var "Prims.op_AmpAmp", [t1; t2])}]) -> mkAnd (unboxBool t1, unboxBool t2) t.rng
    | App(Var "Prims.b2t", [{tm=App(Var "Prims.op_BarBar", [t1; t2])}]) -> mkOr (unboxBool t1, unboxBool t2) t.rng
    | App(Var "Prims.b2t", [{tm=App(Var "Prims.op_Negation", [t])}]) -> mkNot (unboxBool t) t.rng
    | App(Var "Prims.b2t", [{tm=App(Var "FStar.BV.bvult", [t0; t1;t2])}])
    | App(Var "Prims.equals", [_; {tm=App(Var "FStar.BV.bvult", [t0; t1;t2])}; _])
            when (FStar.Util.is_some (getBoxedInteger t0))->
        // sometimes b2t gets needlessly normalized...
        let sz = match getBoxedInteger t0 with | Some sz -> sz | _ -> failwith "impossible" in
        mkBvUlt (unboxBitVec sz t1, unboxBitVec sz t2) t.rng
    | App(Var "Prims.b2t", [t1]) -> {unboxBool t1 with rng=t.rng}
    | _ ->
        mkApp("Valid",  [t]) t.rng
let mk_HasType v t    = mkApp("HasType", [v;t]) t.rng
let mk_HasTypeZ v t   = mkApp("HasTypeZ", [v;t]) t.rng
let mk_IsTyped v      = mkApp("IsTyped", [v]) norng
let mk_HasTypeFuel f v t =
   if Options.unthrottle_inductives()
   then mk_HasType v t
   else mkApp("HasTypeFuel", [f;v;t]) t.rng
let mk_HasTypeWithFuel f v t = match f with
    | None -> mk_HasType v t
    | Some f -> mk_HasTypeFuel f v t
let mk_NoHoist dummy b = mkApp("NoHoist", [dummy;b]) b.rng
let mk_Destruct v     = mkApp("Destruct", [v])
let mk_Rank x         = mkApp("Rank", [x])
let mk_tester n t     = mkApp("is-"^n,   [t]) t.rng
let mk_ApplyTF t t'   = mkApp("ApplyTF", [t;t']) t.rng
let mk_ApplyTT t t'  r  = mkApp("ApplyTT", [t;t']) r
let kick_partial_app t  = mk_ApplyTT (mkApp("__uu__PartialApp", []) t.rng) t t.rng |> mk_Valid
let mk_String_const i r = mkApp("FString_const", [ mkInteger' i norng]) r
let mk_Precedes x1 x2 x3 x4 r = mkApp("Prims.precedes", [x1;x2;x3;x4])  r|> mk_Valid
let mk_LexCons x1 x2 x3 r  = mkApp("LexCons", [x1;x2;x3]) r
let rec n_fuel n =
    if n = 0 then mkApp("ZFuel", []) norng
    else mkApp("SFuel", [n_fuel (n - 1)]) norng
let fuel_2 = n_fuel 2
let fuel_100 = n_fuel 100

let mk_and_opt p1 p2 r = match p1, p2  with
  | Some p1, Some p2 -> Some (mkAnd(p1, p2) r)
  | Some p, None
  | None, Some p -> Some p
  | None, None -> None

let mk_and_opt_l pl r =
  List.fold_right (fun p out -> mk_and_opt p out r) pl None

let mk_and_l l r = List.fold_right (fun p1 p2 -> mkAnd(p1, p2) r) l (mkTrue r)

let mk_or_l l r = List.fold_right (fun p1 p2 -> mkOr(p1,p2) r) l (mkFalse r)

let mk_haseq t = mk_Valid (mkApp ("Prims.hasEq", [t]) t.rng)
let dummy_sort = Sort "Dummy_sort"<|MERGE_RESOLUTION|>--- conflicted
+++ resolved
@@ -963,15 +963,6 @@
                 (declare-fun ConsFuel (Fuel Term) Term)\n\
                 (declare-fun Tm_uvar (Int) Term)\n\
                 (define-fun Reify ((x Term)) Term x)\n\
-<<<<<<< HEAD
-                (assert (forall ((e Term) (t Term))\n\
-                            (! (implies (HasType e t)\n\
-                                        (Valid t))\n\
-                                :pattern ((HasType e t)\n\
-                                          (Valid t))\n\
-                                :qid __prelude_valid_intro)))\n\
-=======
->>>>>>> 398665e2
                 (declare-fun Prims.precedes (Term Term Term Term) Term)\n\
                 (declare-fun Range_const (Int) Term)\n\
                 (declare-fun _mul (Int Int) Int)\n\
