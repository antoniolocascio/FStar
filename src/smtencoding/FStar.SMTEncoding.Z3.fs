--- conflicted
+++ resolved
@@ -439,27 +439,7 @@
 
 type z3job = job_t<z3result>
 
-<<<<<<< HEAD
 let run_job j = j.callback <| j.job ()
-=======
-let job_queue : ref<list<z3job>> = BU.mk_ref []
-
-let pending_jobs = BU.mk_ref 0
-
-let z3_job (log_file:_) (r:Range.range) fresh (label_messages:error_labels) input qhash name () : z3result =
-  let ((status, statistics), elapsed_time) =
-    P.profile (fun () -> try doZ3Exe log_file r fresh input label_messages
-                 with e when not (Options.trace_error()) ->
-                 (!bg_z3_proc).refresh();
-                 raise e)
-              (fun() -> name) Options.ProfileSMT
-  in
-  { z3result_status     = status;
-    z3result_time       = elapsed_time;
-    z3result_statistics = statistics;
-    z3result_query_hash = qhash;
-    z3result_log_file   = log_file }
->>>>>>> 2edb1ab7
 
 let init () =
     (* A no-op now that there's no concurrency *)
@@ -615,15 +595,17 @@
     else
         false
 
-let z3_job (log_file:_) (r:Range.range) fresh (label_messages:error_labels) input qhash () : z3result =
-  let start = BU.now() in
-  let status, statistics =
-    try doZ3Exe log_file r fresh input label_messages
-    with e ->
-        refresh(); //refresh the solver but don't handle the exception; it'll be caught upstream
-        raise e
+let z3_job (log_file:_) (r:Range.range) fresh (label_messages:error_labels) input qhash name () : z3result =
+  let (status, statistics), elapsed_time =
+    P.profile
+      (fun () ->
+        try doZ3Exe log_file r fresh input label_messages
+        with e ->
+          refresh(); //refresh the solver but don't handle the exception; it'll be caught upstream
+          raise e)
+      (fun () -> name)
+      Options.ProfileSMT
   in
-  let _, elapsed_time = BU.time_diff start (BU.now()) in
   { z3result_status     = status;
     z3result_time       = elapsed_time;
     z3result_statistics = statistics;
@@ -651,42 +633,4 @@
     let theory, _used_unsat_core = filter_theory theory in
     let input, qhash, log_file_name = mk_input fresh theory in
     if not (fresh && cache_hit log_file_name cache qhash cb) then
-<<<<<<< HEAD
-        run_job ({job=z3_job log_file_name r fresh label_messages input qhash; callback=cb})
-=======
-        run_job ({job=z3_job log_file_name r fresh label_messages input qhash name; callback=cb})
-
-let ask_n_cores
-    (r:Range.range)
-    (filter_theory:list<decl> -> list<decl> * bool)
-    (cache:option<string>)
-    (label_messages:error_labels)
-    (qry:list<decl>)
-    (scope:option<scope_t>)
-    (cb:cb)
-    (name:string)
-  = let theory = List.flatten (match scope with
-        | Some s -> (List.rev s)
-        | None   -> bg_scope := [] ; // Not needed; discard.
-                    (List.rev !fresh_scope)) in
-    let theory = theory@[Push]@qry@[Pop] in
-    let theory, used_unsat_core = filter_theory theory in
-    let input, qhash, log_file_name = mk_input true theory in
-    if not (cache_hit log_file_name cache qhash cb) then
-        enqueue ({job=z3_job log_file_name r true label_messages input qhash name; callback=cb})
-
-let ask
-    (r:Range.range)
-    (filter:list<decl> -> list<decl> * bool)
-    (cache:option<string>)
-    (label_messages:error_labels)
-    (qry:list<decl>)
-    (scope:option<scope_t>)
-    (cb:cb)
-    (fresh:bool)
-    (name:string)
-  = if Options.n_cores() = 1 then
-       ask_1_core r filter cache label_messages qry cb fresh name
-    else
-       ask_n_cores r filter cache label_messages qry scope cb name
->>>>>>> 2edb1ab7
+        run_job ({job=z3_job log_file_name r fresh label_messages input qhash name; callback=cb})