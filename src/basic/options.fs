--- conflicted
+++ resolved
@@ -105,14 +105,8 @@
     | "check" -> true
     | _ -> false
 let dep = ref None
-<<<<<<< HEAD
 let explicit_deps = Util.mk_ref false
 let init_options () = 
-=======
-let auto_deps = Util.mk_ref false
-let find_deps = Util.mk_ref false
-let init_options () =
->>>>>>> af92eeda
     show_signatures := [];
     norm_then_print := true;
     z3_exe := Platform.exe "z3";
@@ -182,24 +176,11 @@
 let get_include_path () =
   (* Allows running fstar either from the source repository, or after
    * installation (into /usr/local for instance) *)
-<<<<<<< HEAD
   let h = get_fstar_home () in
   !_include_path@["."; h ^ "/lib"; h ^ "/lib/fstar"]
     
 let find_file filename =
     let search_path = get_include_path () in
-=======
-  List.map
-    (fun p ->
-      if Util.is_path_absolute p then
-        Util.normalize_file_path p
-      else
-        Util.join_paths dirname p)
-    (let h = get_fstar_home () in
-    !_include_path@["."; h ^ "/lib"; h ^ "/lib/fstar"])
-
-let find_file filename search_path =
->>>>>>> af92eeda
     try
       Util.map_option
         Util.normalize_file_path
@@ -217,11 +198,11 @@
                 Some path
               else
                 None))
-    with _ ->
+    with _ -> 
       None
 
 let prims () = match !prims_ref with
-  | None ->
+  | None -> 
     (let filen = "prims.fst" in
     match find_file filen with
     | Some result ->
@@ -320,7 +301,7 @@
      (Util.print_string "Wrong argument to codegen flag\n";
       display_usage (specs ()); exit 1)
 and validate_cardinality x = match x with
-    | "warn"
+    | "warn" 
     | "check"
     | "off" -> x
     | _ ->   (Util.print_string "Wrong argument to cardinality flag\n";
@@ -339,12 +320,12 @@
 
 let dont_gen_projectors m = List.contains m (!__temp_no_proj)
 
-let should_print_message m =
-    should_verify m
-    && not (List.contains m !admit_fsi)
+let should_print_message m = 
+    should_verify m 
+    && not (List.contains m !admit_fsi) 
     && m <> "Prims"
 
-let set_options =
+let set_options = 
     //The smt option is a security concern
     //only allow it to be set from the command line, not from the build-config
     let no_smt_specs = specs() |> List.filter (fun (_, name, _, _) -> name <> "smt") in
