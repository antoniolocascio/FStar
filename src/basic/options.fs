--- conflicted
+++ resolved
@@ -405,17 +405,10 @@
         Getopt.parse_string specs (fun _ -> ()) s
 
 let restore_cmd_line_options () =
-<<<<<<< HEAD
-    let verify_module_init = !verify_module in
-    init_options();
-    verify_module := verify_module_init;
-    Getopt.parse_cmdline (specs()) (fun x -> ()) 
-=======
     (* Some options must be preserved because they can't be reset via #pragrams.
      * Add them here as needed. *)
     let old_verify_module = !verify_module in
     init_options();
     let r = Getopt.parse_cmdline (specs()) (fun x -> ()) in
     verify_module := old_verify_module;
-    r
->>>>>>> a0e65112
+    r