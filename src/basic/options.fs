(*
   Copyright 2008-2014 Nikhil Swamy and Microsoft Research

   Licensed under the Apache License, Version 2.0 (the "License");
   you may not use this file except in compliance with the License.
   You may obtain a copy of the License at

       http://www.apache.org/licenses/LICENSE-2.0

   Unless required by applicable law or agreed to in writing, software
   distributed under the License is distributed on an "AS IS" BASIS,
   WITHOUT WARRANTIES OR CONDITIONS OF ANY KIND, either express or implied.
   See the License for the specific language governing permissions and
   limitations under the License.
*)
#light "off"

// (c) Microsoft Corporation. All rights reserved
module FStar.Options
open FStar
open FStar.Util
open FStar.Getopt
open FStar.Version

type debug_level_t =
    | Low
    | Medium
    | High
    | Extreme
    | Other of string

let show_signatures : ref<list<string>> = Util.mk_ref []
let norm_then_print = Util.mk_ref true
let z3_exe = Util.mk_ref (Platform.exe "z3")
let silent=Util.mk_ref false
let debug : ref<list<string>> = Util.mk_ref []
let debug_level : ref<list<debug_level_t>> = Util.mk_ref []
let dlevel = function
    | "Low" -> Low
    | "Medium" -> Medium
    | "High" -> High
    | "Extreme" -> Extreme
    | s -> Other s
let one_debug_level_geq l1 l2 = match l1 with
    | Other _
    | Low -> l1 = l2
    | Medium -> (l2 = Low || l2 = Medium)
    | High -> (l2 = Low || l2 = Medium || l2 = High)
    | Extreme -> (l2 = Low || l2 = Medium || l2 = High || l2 = Extreme)
let debug_level_geq l2 = !debug_level |> Util.for_some (fun l1 -> one_debug_level_geq l1 l2)
let log_types = Util.mk_ref false
let print_effect_args=Util.mk_ref false
let print_real_names = Util.mk_ref false
let detail_errors = Util.mk_ref false
let dump_module : ref<option<string>> = Util.mk_ref None
let should_dump l = match !dump_module with
    | None -> false
    | Some m -> m=l
let logQueries = Util.mk_ref false
let z3exe = Util.mk_ref true
let outputDir = Util.mk_ref (Some ".")
let fstar_home_opt : ref<option<string>> = Util.mk_ref None
let _fstar_home = Util.mk_ref ""
let prims_ref : ref<option<string>> = Util.mk_ref None
let z3timeout = Util.mk_ref 5
let admit_smt_queries = Util.mk_ref false
let pretype = Util.mk_ref true
let codegen : ref<option<string>> = Util.mk_ref None
let no_extract : ref<list<string>> = Util.mk_ref []
let no_location_info = Util.mk_ref false
let codegen_libs : ref<list<list<string>>> = Util.mk_ref []
let trace_error = Util.mk_ref false
let verify = Util.mk_ref true
let full_context_dependency = Util.mk_ref true
let print_implicits = Util.mk_ref false
let print_bound_var_types = Util.mk_ref false
let print_universes = Util.mk_ref false
let hide_uvar_nums = Util.mk_ref false
let hide_genident_nums = Util.mk_ref false
let serialize_mods = Util.mk_ref false
let initial_fuel = Util.mk_ref 2
let initial_ifuel = Util.mk_ref 1
let max_fuel = Util.mk_ref 8
let min_fuel = Util.mk_ref 1
let max_ifuel = Util.mk_ref 2
let warn_top_level_effects = Util.mk_ref false
let no_slack = Util.mk_ref false
let eager_inference = Util.mk_ref false
let universes = Util.mk_ref false
let unthrottle_inductives = Util.mk_ref false
let use_eq_at_higher_order = Util.mk_ref false
let use_native_int = Util.mk_ref false
let fs_typ_app = Util.mk_ref false
let n_cores = Util.mk_ref 1
let verify_module : ref<list<string>> = Util.mk_ref []
let __temp_no_proj : ref<list<string>> = Util.mk_ref []
let interactive = Util.mk_ref false
let interactive_context : ref<option<string>> = Util.mk_ref None
let split_cases = Util.mk_ref 0
let _include_path : ref<list<string>> = Util.mk_ref []
let no_default_includes = Util.mk_ref false
let interactive_fsi = Util.mk_ref false
let print_fuels = Util.mk_ref false
let cardinality = Util.mk_ref "off"
let timing = Util.mk_ref false
let inline_arith = Util.mk_ref false
let warn_cardinality () = match !cardinality with
    | "warn" -> true
    | _ -> false
let check_cardinality () = match !cardinality with
    | "check" -> true
    | _ -> false
let dep : ref<option<string>> = Util.mk_ref None
let explicit_deps = Util.mk_ref false
let init_options () =
    show_signatures := [];
    norm_then_print := true;
    z3_exe := Platform.exe "z3";
    silent := false;
    debug := [];
    debug_level  := [];
    log_types  := false;
    print_effect_args := false;
    print_real_names  := false;
    dump_module  := None;
    logQueries  := false;
    z3exe  := true;
    outputDir  := Some ".";
    fstar_home_opt  := None;
    _fstar_home  := "";
    prims_ref  := None;
    z3timeout  := 5;
    admit_smt_queries := false;
    pretype  := true;
    codegen  := None;
    codegen_libs := [];
    no_extract  := [];
    trace_error  := false;
    verify  := true;
    full_context_dependency  := true;
    print_implicits  := false;
    print_bound_var_types := false;
    print_universes := false;
    hide_uvar_nums  := false;
    hide_genident_nums  := false;
    serialize_mods  := false;
    initial_fuel  := 2;
    initial_ifuel  := 1;
    max_fuel  := 8;
    min_fuel  := 1;
    max_ifuel  := 2;
    warn_top_level_effects  := false;
    no_slack  := false;
    eager_inference  := false;
    unthrottle_inductives  := false;
    use_eq_at_higher_order  := false;
    fs_typ_app  := false;
    n_cores  := 1;
    split_cases := 0;
    verify_module := [];
    __temp_no_proj := [];
    _include_path := [];
    no_default_includes := false;
    print_fuels := false;
    use_native_int := false;
    explicit_deps := false;
    dep := None;
    timing := false;
    inline_arith := false;
    detail_errors := false

let set_fstar_home () =
  let fh = match !fstar_home_opt with
    | None ->
      let x = Util.get_exec_dir () in
      let x = x ^ "/.." in
      _fstar_home := x;
      fstar_home_opt := Some x;
      x
    | Some x -> _fstar_home := x; x in
  fh
let get_fstar_home () = match !fstar_home_opt with
    | None -> ignore <| set_fstar_home(); !_fstar_home
    | Some x -> x

let include_path_base_dirs = 
  ["/lib"; "/lib/fstar"; "/stdlib" ; "/stdlib/fstar"]

let universe_include_path_base_dirs = 
  ["/ulib"]

let get_include_path () =
  (* Allows running fstar either from the source repository, or after
   * installation (into /usr/local for instance) *)
  if !no_default_includes then
    !_include_path
  else
  let h = get_fstar_home () in
  let defs = if !universes then universe_include_path_base_dirs else include_path_base_dirs in
  (defs |> List.map (fun x -> h ^ x) |> List.filter file_exists) @ !_include_path @ [ "." ]

let find_file filename =
    let search_path = get_include_path () in
    try
      Util.map_option
        Util.normalize_file_path
        (if Util.is_path_absolute filename then
          if Util.file_exists filename then
            Some filename
          else
            None
        else
          Util.find_map
            search_path
            (fun p ->
              let path = Util.join_paths p filename in
              if Util.file_exists path then
                Some path
              else
                None))
    with _ ->
      None

let prims () = match !prims_ref with
  | None ->
    (let filen = "prims.fst" in
    match find_file filen with
    | Some result ->
      result
    | None ->
      raise (Util.Failure (Util.format1 "unable to find required file \"%s\" in the module search path.\n" filen)))
  | Some x -> x

let prependOutputDir fname = match !outputDir with
  | None -> fname
  | Some x -> x ^ "/" ^ fname

let display_version () =
  Util.print_string (Util.format5 "F* %s\nplatform=%s\ncompiler=%s\ndate=%s\ncommit=%s\n"
                                  version platform compiler date commit)

let display_usage specs =
  Util.print_string "fstar [option] file...\n";
  List.iter
    (fun (_, flag, p, doc) ->
       match p with
         | ZeroArgs ig ->
             if doc = "" then Util.print_string (Util.format1 "  --%s\n" (Util.colorize_bold flag))
             else Util.print_string (Util.format2 "  --%s  %s\n" (Util.colorize_bold flag) doc)
         | OneArg (_, argname) ->
             if doc = "" then Util.print_string (Util.format2 "  --%s %s\n" (Util.colorize_bold flag) (Util.colorize_bold argname))
             else Util.print_string (Util.format3 "  --%s %s  %s\n" (Util.colorize_bold flag) (Util.colorize_bold argname) doc))
    specs

let rec specs () : list<Getopt.opt> =
  let specs =
     [( noshort, "admit_smt_queries", OneArg ((fun s -> admit_smt_queries := (if s="true" then true else if s="false" then false else failwith("Invalid argument to --admit_smt_queries"))), "true|false"), "Admit SMT queries (UNSAFE! But, useful during development); default: 'false'");
     ( noshort, "cardinality", OneArg ((fun x -> cardinality := validate_cardinality x), "off|warn|check"), "Check cardinality constraints on inductive data types(default 'off')");
     ( noshort, "codegen", OneArg ((fun s -> codegen := parse_codegen s), "OCaml|FSharp|C"), "Generate code for execution");
     ( noshort, "codegen-lib", OneArg ((fun s -> codegen_libs := (Util.split s ".")::!codegen_libs), "namespace"), "External runtime library library");
     ( noshort, "debug", OneArg ((fun x -> debug := x::!debug), "module name"), "Print LOTS of debugging information while checking module [arg]");
     ( noshort, "debug_level", OneArg ((fun x -> debug_level := dlevel x::!debug_level), "Low|Medium|High|Extreme"), "Control the verbosity of debugging info");
     ( noshort, "dep", OneArg ((fun x -> dep := Some x), "make|nubuild"), "Output the transitive closure of the dependency graph in a format suitable for the given tool");
     ( noshort, "detail_errors", ZeroArgs (fun () -> detail_errors := true; n_cores := 1),  "Emit a detailed error report by asking the SMT solver many queries; will take longer; implies n_cores=1; requires --universes");
     ( noshort, "dump_module", OneArg ((fun x -> dump_module := Some x), "module name"), "");
     ( noshort, "eager_inference", ZeroArgs (fun () -> eager_inference := true), "Solve all type-inference constraints eagerly; more efficient but at the cost of generality");
     ( noshort, "explicit_deps", ZeroArgs (fun () -> explicit_deps := true), "tell FStar to not find dependencies automatically because the user provides them on the command-line");
     ( noshort, "fs_typ_app", ZeroArgs (fun () -> fs_typ_app := true), "Allow the use of t<t1,...,tn> syntax for type applications; brittle since it clashes with the integer less-than operator");
     ( noshort, "fsi", ZeroArgs (fun () -> set_interactive_fsi ()), "fsi flag; A flag to indicate if type checking a fsi in the interactive mode");
     ( noshort, "fstar_home", OneArg ((fun x -> fstar_home_opt := Some x), "dir"), "Set the FSTAR_HOME variable to dir");
     ( noshort, "hide_genident_nums", ZeroArgs(fun () -> hide_genident_nums := true), "Don't print generated identifier numbers");
     ( noshort, "hide_uvar_nums", ZeroArgs(fun () -> hide_uvar_nums := true), "Don't print unification variable numbers");
     ( noshort, "in", ZeroArgs (fun () -> interactive := true), "Interactive mode; reads input from stdin");
     ( noshort, "in_context", OneArg ((fun s -> interactive := true; interactive_context := Some s), "name"), "Specify the context of an interactive session; needed for --auto_deps to work with interactive mode.");
     ( noshort, "include", OneArg ((fun s -> _include_path := !_include_path @ [s]), "path"), "A directory in which to search for files included on the command line");
     ( noshort, "initial_fuel", OneArg((fun x -> initial_fuel := int_of_string x), "non-negative integer"), "Number of unrolling of recursive functions to try initially (default 2)");
     ( noshort, "initial_ifuel", OneArg((fun x -> initial_ifuel := int_of_string x), "non-negative integer"), "Number of unrolling of inductive datatypes to try at first (default 1)");
     ( noshort, "inline_arith", ZeroArgs(fun () -> inline_arith := true), "Inline definitions of arithmetic functions in the SMT encoding");
     ( noshort, "lax", ZeroArgs (fun () -> pretype := true; verify := false), "Run the lax-type checker only (admit all verification conditions)");
     ( noshort, "log_types", ZeroArgs (fun () -> log_types := true), "Print types computed for data/val/let-bindings");
     ( noshort, "log_queries", ZeroArgs (fun () -> logQueries := true), "Log the Z3 queries in queries.smt2");
     ( noshort, "max_fuel", OneArg((fun x -> max_fuel := int_of_string x), "non-negative integer"), "Number of unrolling of recursive functions to try at most (default 8)");
     ( noshort, "max_ifuel", OneArg((fun x -> max_ifuel := int_of_string x), "non-negative integer"), "Number of unrolling of inductive datatypes to try at most (default 2)");
     ( noshort, "min_fuel", OneArg((fun x -> min_fuel := int_of_string x), "non-negative integer"), "Minimum number of unrolling of recursive functions to try (default 1)");
     ( noshort, "MLish", ZeroArgs(fun () -> full_context_dependency := false), "Introduce unification variables that are only dependent on the type variables in the context");
     ( noshort, "n_cores", OneArg ((fun x -> n_cores := int_of_string x; detail_errors := false), "positive integer"), "Maximum number of cores to use for the solver (default 1); implied detail_errors = false");
     ( noshort, "no_default_includes", ZeroArgs (fun () -> no_default_includes := true), "Ignore the default module search paths");
     ( noshort, "no_extract", OneArg ((fun x -> no_extract := x::!no_extract), "module name"), "Do not extract code from this module");
     ( noshort, "no_location_info", ZeroArgs (fun () -> no_location_info := true), "Suppress location information in the generated OCaml output (only relevant with --codegen OCaml)");
     ( noshort, "odir", OneArg ((fun x -> outputDir := Some x), "dir"), "Place output in directory dir");
     ( noshort, "prims", OneArg ((fun x -> prims_ref := Some x), "file"), "");
     ( noshort, "print_before_norm", ZeroArgs(fun () -> norm_then_print := false), "Do not normalize types before printing (for debugging)");
     ( noshort, "print_bound_var_types", ZeroArgs(fun () -> print_bound_var_types := true), "Print the types of bound variables");
     ( noshort, "print_effect_args", ZeroArgs (fun () -> print_effect_args := true), "Print inferred predicate transformers for all computation types");
     ( noshort, "print_fuels", ZeroArgs (fun () -> print_fuels := true), "Print the fuel amounts used for each successful query");
     ( noshort, "print_implicits", ZeroArgs(fun () -> print_implicits := true), "Print implicit arguments");
     ( noshort, "print_universes", ZeroArgs(fun () -> print_universes := true), "Print universes");
     ( noshort, "prn", ZeroArgs (fun () -> print_real_names := true), "Print real names---you may want to use this in conjunction with log_queries");
     ( noshort, "show_signatures", OneArg((fun x -> show_signatures := x::!show_signatures), "module name"), "Show the checked signatures for all top-level symbols in the module");
     ( noshort, "silent", ZeroArgs (fun () -> silent := true), " ");
     ( noshort, "smt", OneArg ((fun x -> z3_exe := x), "path"), "Path to the SMT solver (usually Z3, but could be any SMT2-compatible solver)");
     ( noshort, "split_cases", OneArg ((fun n -> split_cases := int_of_string n), "t"), "Partition VC of a match into groups of n cases");
     ( noshort, "timing", ZeroArgs (fun () -> timing := true), "Print the time it takes to verify each top-level definition");
     ( noshort, "trace_error", ZeroArgs (fun () -> trace_error := true), "Don't print an error message; show an exception trace instead");
     ( noshort, "universes", ZeroArgs (fun () -> universes := true), "Use the (experimental) support for universes");
     ( noshort, "unthrottle_inductives", ZeroArgs (fun () -> unthrottle_inductives := true), "Let the SMT solver unfold inductive types to arbitrary depths (may affect verifier performance)");
     ( noshort, "use_eq_at_higher_order", ZeroArgs (fun () -> use_eq_at_higher_order := true), "Use equality constraints when comparing higher-order types; temporary");
     ( noshort, "use_native_int", ZeroArgs (fun () -> use_native_int := true), "Extract the 'int' type to platform-specific native int; you will need to link the generated code with the appropriate version of the prims library");
     ( noshort, "verify_module", OneArg ((fun x -> verify_module := x::!verify_module), "string"), "Name of the module to verify");
     ( noshort, "__temp_no_proj", OneArg ((fun x -> __temp_no_proj := x::!__temp_no_proj), "string"), "Don't generate projectors for this module");
     ( 'v',     "version", ZeroArgs (fun _ -> display_version(); exit 0), "Display version number");
     ( noshort, "warn_top_level_effects", ZeroArgs (fun () -> warn_top_level_effects := true), "Top-level effects are ignored, by default; turn this flag on to be warned when this happens");
     ( noshort, "z3timeout", OneArg ((fun s -> z3timeout := int_of_string s), "t"), "Set the Z3 per-query (soft) timeout to t seconds (default 5)");
  ] in
     ( 'h', "help", ZeroArgs (fun x -> display_usage specs; exit 0), "Display this information")::specs
and parse_codegen s =
  match s with
  | "OCaml"
  | "FSharp" 
  | "C" -> Some s
  | _ ->
     (Util.print_string "Wrong argument to codegen flag\n";
      display_usage (specs ()); exit 1)

and validate_cardinality x = match x with
    | "warn"
    | "check"
    | "off" -> x
    | _ ->   (Util.print_string "Wrong argument to cardinality flag\n";
              display_usage (specs ()); exit 1)

and set_interactive_fsi _ =
    if !interactive then interactive_fsi := true
    else (Util.print_string "Set interactive flag first before setting interactive fsi flag\n";
          display_usage (specs ()); exit 1)

let should_verify m =
  if !verify
  then match !verify_module with
        | [] -> true //the verify_module flag was not set, so verify everything
        | l -> List.contains m l //otherwise, look in the list to see if it is explicitly mentioned
  else false

let dont_gen_projectors m = List.contains m (!__temp_no_proj)

let should_print_message m =
    if should_verify m
    then m <> "Prims"
    else false

type options = 
    | Set
    | Reset
    | Restore

let set_options =
    //Several options can only be set at the time the process is created, and not controlled interactively via pragmas
    //Additionaly, the --smt option is a security concern
    let settable = function
      | "admit_smt_queries"
      | "cardinality"
      | "debug"
      | "debug_level"
      | "detail_errors"
      | "eager_inference"
      | "hide_genident_nums"
      | "hide_uvar_nums"
      | "initial_fuel"
      | "initial_ifuel"
      | "inline_arith"
      | "lax"
      | "log_types"
      | "log_queries"
      | "max_fuel"
      | "max_ifuel"
      | "min_fuel"
      | "print_before_norm"
      | "print_bound_var_types"
      | "print_effect_args"
      | "print_fuels"
      | "print_implicits"
      | "print_universes"
      | "prn"
      | "show_signatures"
      | "silent"
      | "split_cases"
      | "timing"
      | "trace_error"
      | "unthrottle_inductives"
      | "use_eq_at_higher_order"
      | "__temp_no_proj"
      | "warn_top_level_effects" -> true
      | _ -> false in
    let resettable s = settable s || s="z3timeout" in
    let all_specs = specs () in
    let settable_specs = all_specs |> List.filter (fun (_, x, _, _) -> settable x) in
    let resettable_specs = all_specs |> List.filter (fun (_, x, _, _) -> resettable x) in
    fun o s -> 
        let specs = match o with 
            | Set -> settable_specs
            | Reset -> resettable_specs
            | Restore -> all_specs in
        Getopt.parse_string specs (fun _ -> ()) s

<<<<<<< HEAD
let reset_options_string : ref<option<string>> = ref None
let reset_options () =
    let verify_module_init = !verify_module in
    init_options();
    verify_module := verify_module_init;
    let res = Getopt.parse_cmdline (specs()) (fun x -> ()) in
    match !reset_options_string with
        | Some x -> set_options x
        | _ -> res
=======
let restore_cmd_line_options () =
    init_options();
    Getopt.parse_cmdline (specs()) (fun x -> ()) 
>>>>>>> 74e373c2
<|MERGE_RESOLUTION|>--- conflicted
+++ resolved
@@ -402,18 +402,8 @@
             | Restore -> all_specs in
         Getopt.parse_string specs (fun _ -> ()) s
 
-<<<<<<< HEAD
-let reset_options_string : ref<option<string>> = ref None
-let reset_options () =
+let restore_cmd_line_options () =
     let verify_module_init = !verify_module in
     init_options();
     verify_module := verify_module_init;
-    let res = Getopt.parse_cmdline (specs()) (fun x -> ()) in
-    match !reset_options_string with
-        | Some x -> set_options x
-        | _ -> res
-=======
-let restore_cmd_line_options () =
-    init_options();
-    Getopt.parse_cmdline (specs()) (fun x -> ()) 
->>>>>>> 74e373c2
+    Getopt.parse_cmdline (specs()) (fun x -> ()) 