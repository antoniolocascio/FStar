#light "off"
module FStar.Errors
open FStar.String
open FStar.ST
open FStar.Exn
open FStar.All
open FStar.Util
open FStar.Range
open FStar.Options

(** This exception is raised in FStar.Error
    when a warn_error string could not be processed;
    The exception is handled in FStar.Options as part of
    option parsing. *)
exception Invalid_warn_error_setting of string

type error_flag =
  | CFatal          //CFatal: these are reported using a raise_error: compiler cannot progress
  | CAlwaysError    //CAlwaysError: these errors are reported using log_issue and cannot be suppressed
                    //the compiler can progress after reporting them
  | CError          //CError: these are reported as errors using log_issue
                    //        but they can be turned into warnings or silenced
  | CWarning        //CWarning: reported using log_issue as warnings by default;
                    //          then can be silenced or escalated to errors
  | CSilent         //CSilent: never the default for any issue, but warnings can be silenced

type raw_error =
  | Error_DependencyAnalysisFailed
  | Error_IDETooManyPops
  | Error_IDEUnrecognized
  | Error_InductiveTypeNotSatisfyPositivityCondition
  | Error_InvalidUniverseVar
  | Error_MissingFileName
  | Error_ModuleFileNameMismatch
  | Error_OpPlusInUniverse
  | Error_OutOfRange
  | Error_ProofObligationFailed
  | Error_TooManyFiles
  | Error_TypeCheckerFailToProve
  | Error_TypeError
  | Error_UncontrainedUnificationVar
  | Error_UnexpectedGTotComputation
  | Error_UnexpectedInstance
  | Error_UnknownFatal_AssertionFailure
  | Error_Z3InvocationError
  | Error_IDEAssertionFailure
  | Error_Z3SolverError
  | Fatal_AbstractTypeDeclarationInInterface
  | Fatal_ActionMustHaveFunctionType
  | Fatal_AlreadyDefinedTopLevelDeclaration
  | Fatal_ArgumentLengthMismatch
  | Fatal_AssertionFailure
  | Fatal_AssignToImmutableValues
  | Fatal_AssumeValInInterface
  | Fatal_BadlyInstantiatedSynthByTactic
  | Fatal_BadSignatureShape
  | Fatal_BinderAndArgsLengthMismatch
  | Fatal_BothValAndLetInInterface
  | Fatal_CardinalityConstraintViolated
  | Fatal_ComputationNotTotal
  | Fatal_ComputationTypeNotAllowed
  | Fatal_ComputedTypeNotMatchAnnotation
  | Fatal_ConstructorArgLengthMismatch
  | Fatal_ConstructorFailedCheck
  | Fatal_ConstructorNotFound
  | Fatal_ConstsructorBuildWrongType
  | Fatal_CycleInRecTypeAbbreviation
  | Fatal_DataContructorNotFound
  | Fatal_DefaultQualifierNotAllowedOnEffects
  | Fatal_DefinitionNotFound
  | Fatal_DisjuctivePatternVarsMismatch
  | Fatal_DivergentComputationCannotBeIncludedInTotal
  | Fatal_DuplicateInImplementation
  | Fatal_DuplicateModuleOrInterface
  | Fatal_DuplicateTopLevelNames
  | Fatal_DuplicateTypeAnnotationAndValDecl
  | Fatal_EffectCannotBeReified
  | Fatal_EffectConstructorNotFullyApplied
  | Fatal_EffectfulAndPureComputationMismatch
  | Fatal_EffectNotFound
  | Fatal_EffectsCannotBeComposed
  | Fatal_ErrorInSolveDeferredConstraints
  | Fatal_ErrorsReported
  | Fatal_EscapedBoundVar
  | Fatal_ExpectedArrowAnnotatedType
  | Fatal_ExpectedGhostExpression
  | Fatal_ExpectedPureExpression
  | Fatal_ExpectNormalizedEffect
  | Fatal_ExpectTermGotFunction
  | Fatal_ExpectTrivialPreCondition
  | Fatal_FailToCompileNativeTactic
  | Fatal_FailToExtractNativeTactic
  | Fatal_FailToProcessPragma
  | Fatal_FailToResolveImplicitArgument
  | Fatal_FailToSolveUniverseInEquality
  | Fatal_FieldsNotBelongToSameRecordType
  | Fatal_ForbiddenReferenceToCurrentModule
  | Fatal_FreeVariables
  | Fatal_FunctionTypeExpected
  | Fatal_IdentifierNotFound
  | Fatal_IllAppliedConstant
  | Fatal_IllegalCharInByteArray
  | Fatal_IllegalCharInOperatorName
  | Fatal_IllTyped
  | Fatal_ImpossibleAbbrevLidBundle
  | Fatal_ImpossibleAbbrevRenameBundle
  | Fatal_ImpossibleInductiveWithAbbrev
  | Fatal_ImpossiblePrePostAbs
  | Fatal_ImpossiblePrePostArrow
  | Fatal_ImpossibleToGenerateDMEffect
  | Fatal_ImpossibleTypeAbbrevBundle
  | Fatal_ImpossibleTypeAbbrevSigeltBundle
  | Fatal_IncludeModuleNotPrepared
  | Fatal_IncoherentInlineUniverse
  | Fatal_IncompatibleKinds
  | Fatal_IncompatibleNumberOfTypes
  | Fatal_IncompatibleSetOfUniverse
  | Fatal_IncompatibleUniverse
  | Fatal_InconsistentImplicitArgumentAnnotation
  | Fatal_InconsistentImplicitQualifier
  | Fatal_InconsistentQualifierAnnotation
  | Fatal_InferredTypeCauseVarEscape
  | Fatal_InlineRenamedAsUnfold
  | Fatal_InsufficientPatternArguments
  | Fatal_InterfaceAlreadyProcessed
  | Fatal_InterfaceNotImplementedByModule
  | Fatal_InterfaceWithTypeImplementation
  | Fatal_InvalidFloatingPointNumber
  | Fatal_InvalidFSDocKeyword
  | Fatal_InvalidIdentifier
  | Fatal_InvalidLemmaArgument
  | Fatal_InvalidNumericLiteral
  | Fatal_InvalidRedefinitionOfLexT
  | Fatal_InvalidUnicodeInStringLiteral
  | Fatal_InvalidUTF8Encoding
  | Fatal_InvalidWarnErrorSetting
  | Fatal_LetBoundMonadicMismatch
  | Fatal_LetMutableForVariablesOnly
  | Fatal_LetOpenModuleOnly
  | Fatal_LetRecArgumentMismatch
  | Fatal_MalformedActionDeclaration
  | Fatal_MismatchedPatternType
  | Fatal_MismatchUniversePolymorphic
  | Fatal_MissingDataConstructor
  | Fatal_MissingExposeInterfacesOption
  | Fatal_MissingFieldInRecord
  | Fatal_MissingImplementation
  | Fatal_MissingImplicitArguments
  | Fatal_MissingInterface
  | Fatal_MissingNameInBinder
  | Fatal_MissingPrimsModule
  | Fatal_MissingQuantifierBinder
  | Fatal_ModuleExpected
  | Fatal_ModuleFileNotFound
  | Fatal_ModuleFirstStatement
  | Fatal_ModuleNotFound
  | Fatal_ModuleOrFileNotFound
  | Fatal_MonadAlreadyDefined
  | Fatal_MoreThanOneDeclaration
  | Fatal_MultipleLetBinding
  | Fatal_NameNotFound
  | Fatal_NameSpaceNotFound
  | Fatal_NegativeUniverseConstFatal_NotSupported
  | Fatal_NoFileProvided
  | Fatal_NonInductiveInMutuallyDefinedType
  | Fatal_NonLinearPatternNotPermitted
  | Fatal_NonLinearPatternVars
  | Fatal_NonSingletonTopLevel
  | Fatal_NonSingletonTopLevelModule
  | Error_NonTopRecFunctionNotFullyEncoded
  | Fatal_NonTrivialPreConditionInPrims
  | Fatal_NonVariableInductiveTypeParameter
  | Fatal_NotApplicationOrFv
  | Fatal_NotEnoughArgsToEffect
  | Fatal_NotEnoughArgumentsForEffect
  | Fatal_NotFunctionType
  | Fatal_NotSupported
  | Fatal_NotTopLevelModule
  | Fatal_NotValidFStarFile
  | Fatal_NotValidIncludeDirectory
  | Fatal_OneModulePerFile
  | Fatal_OpenGoalsInSynthesis
  | Fatal_OptionsNotCompatible
  | Fatal_OutOfOrder
  | Fatal_ParseErrors
  | Fatal_ParseItError
  | Fatal_PolyTypeExpected
  | Fatal_PossibleInfiniteTyp
  | Fatal_PreModuleMismatch
  | Fatal_QulifierListNotPermitted
  | Fatal_RecursiveFunctionLiteral
  | Fatal_ReflectOnlySupportedOnEffects
  | Fatal_ReservedPrefix
  | Fatal_SMTOutputParseError
  | Fatal_SMTSolverError
  | Fatal_SyntaxError
  | Fatal_SynthByTacticError
  | Fatal_TacticGotStuck
  | Fatal_TcOneFragmentFailed
  | Fatal_TermOutsideOfDefLanguage
  | Fatal_ToManyArgumentToFunction
  | Fatal_TooManyOrTooFewFileMatch
  | Fatal_TooManyPatternArguments
  | Fatal_TooManyUniverse
  | Fatal_TypeMismatch
  | Fatal_TypeWithinPatternsAllowedOnVariablesOnly
  | Fatal_UnableToReadFile
  | Fatal_UnepxectedOrUnboundOperator
  | Fatal_UnexpectedBinder
  | Fatal_UnexpectedBindShape
  | Fatal_UnexpectedChar
  | Fatal_UnexpectedComputationTypeForLetRec
  | Fatal_UnexpectedConstructorType
  | Fatal_UnexpectedDataConstructor
  | Fatal_UnexpectedEffect
  | Fatal_UnexpectedEmptyRecord
  | Fatal_UnexpectedExpressionType
  | Fatal_UnexpectedFunctionParameterType
  | Fatal_UnexpectedGeneralizedUniverse
  | Fatal_UnexpectedGTotForLetRec
  | Fatal_UnexpectedGuard
  | Fatal_UnexpectedIdentifier
  | Fatal_UnexpectedImplicitArgument
  | Fatal_UnexpectedImplictArgument
  | Fatal_UnexpectedInductivetype
  | Fatal_UnexpectedLetBinding
  | Fatal_UnexpectedModuleDeclaration
  | Fatal_UnexpectedNumberOfUniverse
  | Fatal_UnexpectedNumericLiteral
  | Fatal_UnexpectedOperatorSymbol
  | Fatal_UnexpectedPattern
  | Fatal_UnexpectedPosition
  | Fatal_UnExpectedPreCondition
  | Fatal_UnexpectedReturnShape
  | Fatal_UnexpectedSignatureForMonad
  | Fatal_UnexpectedTerm
  | Fatal_UnexpectedTermInUniverse
  | Fatal_UnexpectedTermType
  | Fatal_UnexpectedTermVQuote
  | Fatal_UnexpectedUniversePolymorphicReturn
  | Fatal_UnexpectedUniverseVariable
  | Fatal_UnfoldableDeprecated
  | Fatal_UnificationNotWellFormed
  | Fatal_Uninstantiated
  | Error_UninstantiatedUnificationVarInTactic
  | Fatal_UninstantiatedVarInTactic
  | Fatal_UniverseMightContainSumOfTwoUnivVars
  | Fatal_UniversePolymorphicInnerLetBound
  | Fatal_UnknownAttribute
  | Fatal_UnknownToolForDep
  | Fatal_UnrecognizedExtension
  | Fatal_UnresolvedPatternVar
  | Fatal_UnsupportedConstant
  | Fatal_UnsupportedDisjuctivePatterns
  | Fatal_UnsupportedQualifier
  | Fatal_UserTacticFailure
  | Fatal_ValueRestriction
  | Fatal_VariableNotFound
  | Fatal_WrongBodyTypeForReturnWP
  | Fatal_WrongDataAppHeadFormat
  | Fatal_WrongDefinitionOrder
  | Fatal_WrongResultTypeAfterConstrutor
  | Fatal_WrongTerm
  | Fatal_WhenClauseNotSupported
  | Unused01
  | Warning_AddImplicitAssumeNewQualifier
  | Warning_AdmitWithoutDefinition
  | Warning_CachedFile
  | Warning_DefinitionNotTranslated
  | Warning_DependencyFound
  | Warning_DeprecatedEqualityOnBinder
  | Warning_DeprecatedOpaqueQualifier
  | Warning_DocOverwrite
  | Warning_FileNotWritten
  | Warning_Filtered
  | Warning_FunctionLiteralPrecisionLoss
  | Warning_FunctionNotExtacted
  | Warning_HintFailedToReplayProof
  | Warning_HitReplayFailed
  | Warning_IDEIgnoreCodeGen
  | Warning_IllFormedGoal
  | Warning_InaccessibleArgument
  | Warning_IncoherentImplicitQualifier
  | Warning_IrrelevantQualifierOnArgumentToReflect
  | Warning_IrrelevantQualifierOnArgumentToReify
  | Warning_MalformedWarnErrorList
  | Warning_MetaAlienNotATmUnknown
  | Warning_MultipleAscriptions
  | Warning_NondependentUserDefinedDataType
  | Warning_NonListLiteralSMTPattern
  | Warning_NormalizationFailure
  | Warning_NotDependentArrow
  | Warning_NotEmbedded
  | Warning_PatternMissingBoundVar  //AR: this is deprecated, use Warning_SMTPatternIllFormed instead
                                    //    not removing it so as not to mess up the error numbers
  | Warning_RecursiveDependency
  | Warning_RedundantExplicitCurrying
  | Warning_SMTPatTDeprecated
  | Warning_SMTPatternIllFormed
  | Warning_TopLevelEffect
  | Warning_UnboundModuleReference
  | Warning_UnexpectedFile
  | Warning_UnexpectedFsTypApp
  | Warning_UnexpectedZ3Output
  | Warning_UnprotectedTerm
  | Warning_UnrecognizedAttribute
  | Warning_UpperBoundCandidateAlreadyVisited
  | Warning_UseDefaultEffect
  | Warning_WrongErrorLocation
  | Warning_Z3InvocationWarning
  | Warning_PluginNotImplemented
  | Warning_MissingInterfaceOrImplementation
  | Warning_ConstructorBuildsUnexpectedType
  | Warning_ModuleOrFileNotFoundWarning
  | Error_NoLetMutable
  | Error_BadImplicit
  | Warning_DeprecatedDefinition
  | Fatal_SMTEncodingArityMismatch
  | Warning_Defensive
  | Warning_CantInspect
  | Warning_NilGivenExplicitArgs
  | Warning_ConsAppliedExplicitArgs
  | Warning_UnembedBinderKnot
  | Fatal_TacticProofRelevantGoal
  | Warning_TacAdmit
  | Fatal_IncoherentPatterns
  | Error_NoSMTButNeeded
  | Fatal_UnexpectedAntiquotation
  | Fatal_SplicedUndef
  | Fatal_SpliceUnembedFail
  | Warning_ExtractionUnexpectedEffect
  | Error_DidNotFail
  | Warning_UnappliedFail
  | Warning_QuantifierWithoutPattern
  | Error_EmptyFailErrs
  | Warning_logicqualifier
  | Fatal_CyclicDependence
  | Error_InductiveAnnotNotAType
  | Fatal_FriendInterface
  | Error_CannotRedefineConst
  | Error_BadClassDecl
  | Error_BadInductiveParam
  | Error_FieldShadow
  | Error_UnexpectedDM4FType
  | Fatal_EffectAbbreviationResultTypeMismatch
  | Error_AlreadyCachedAssertionFailure
  | Error_MustEraseMissing
  | Warning_EffectfulArgumentToErasedFunction
  | Fatal_EmptySurfaceLet
  | Warning_UnexpectedCheckedFile
  | Fatal_ExtractionUnsupported
  | Warning_SMTErrorReason
  | Warning_CoercionNotFound
  | Error_QuakeFailed
  | Error_IllSMTPat
  | Error_IllScopedTerm
  | Warning_UnusedLetRec
  | Fatal_Effects_Ordering_Coherence
  | Warning_BleedingEdge_Feature
  | Warning_IgnoredBinding
  | Warning_CouldNotReadHints
  | Fatal_BadUvar
  | Warning_WarnOnUse
  | Warning_DeprecatedAttributeSyntax
  | Warning_DeprecatedGeneric
  | Error_RemoveUnusedTypeParameter
  | Error_BadSplice
  | Error_UnexpectedUnresolvedUvar
  | Error_CallToErased

type flag = error_flag
type error_setting = raw_error * error_flag * int
let default_settings : list<error_setting> =
  [
    Error_DependencyAnalysisFailed                    , CAlwaysError, 0;
    Error_IDETooManyPops                              , CAlwaysError, 1;
    Error_IDEUnrecognized                             , CAlwaysError, 2;
    Error_InductiveTypeNotSatisfyPositivityCondition  , CAlwaysError, 3;
    Error_InvalidUniverseVar                          , CAlwaysError, 4;
    Error_MissingFileName                             , CAlwaysError, 5;
    Error_ModuleFileNameMismatch                      , CAlwaysError, 6;
    Error_OpPlusInUniverse                            , CAlwaysError, 7;
    Error_OutOfRange                                  , CAlwaysError, 8;
    Error_ProofObligationFailed                       , CError, 9;
    Error_TooManyFiles                                , CAlwaysError, 10;
    Error_TypeCheckerFailToProve                      , CAlwaysError, 11;
    Error_TypeError                                   , CAlwaysError, 12;
    Error_UncontrainedUnificationVar                  , CAlwaysError, 13;
    Error_UnexpectedGTotComputation                   , CAlwaysError, 14;
    Error_UnexpectedInstance                          , CAlwaysError, 15;
    Error_UnknownFatal_AssertionFailure               , CError, 16;
    Error_Z3InvocationError                           , CAlwaysError, 17;
    Error_IDEAssertionFailure                         , CAlwaysError, 18;
    Error_Z3SolverError                               , CError, 19;
    Fatal_AbstractTypeDeclarationInInterface          , CFatal, 20;
    Fatal_ActionMustHaveFunctionType                  , CFatal, 21;
    Fatal_AlreadyDefinedTopLevelDeclaration           , CFatal, 22;
    Fatal_ArgumentLengthMismatch                      , CFatal, 23;
    Fatal_AssertionFailure                            , CFatal, 24;
    Fatal_AssignToImmutableValues                     , CFatal, 25;
    Fatal_AssumeValInInterface                        , CFatal, 26;
    Fatal_BadlyInstantiatedSynthByTactic              , CFatal, 27;
    Fatal_BadSignatureShape                           , CFatal, 28;
    Fatal_BinderAndArgsLengthMismatch                 , CFatal, 29;
    Fatal_BothValAndLetInInterface                    , CFatal, 30;
    Fatal_CardinalityConstraintViolated               , CFatal, 31;
    Fatal_ComputationNotTotal                         , CFatal, 32;
    Fatal_ComputationTypeNotAllowed                   , CFatal, 33;
    Fatal_ComputedTypeNotMatchAnnotation              , CFatal, 34;
    Fatal_ConstructorArgLengthMismatch                , CFatal, 35;
    Fatal_ConstructorFailedCheck                      , CFatal, 36;
    Fatal_ConstructorNotFound                         , CFatal, 37;
    Fatal_ConstsructorBuildWrongType                  , CFatal, 38;
    Fatal_CycleInRecTypeAbbreviation                  , CFatal, 39;
    Fatal_DataContructorNotFound                      , CFatal, 40;
    Fatal_DefaultQualifierNotAllowedOnEffects         , CFatal, 41;
    Fatal_DefinitionNotFound                          , CFatal, 42;
    Fatal_DisjuctivePatternVarsMismatch               , CFatal, 43;
    Fatal_DivergentComputationCannotBeIncludedInTotal , CFatal, 44;
    Fatal_DuplicateInImplementation                   , CFatal, 45;
    Fatal_DuplicateModuleOrInterface                  , CFatal, 46;
    Fatal_DuplicateTopLevelNames                      , CFatal, 47;
    Fatal_DuplicateTypeAnnotationAndValDecl           , CFatal, 48;
    Fatal_EffectCannotBeReified                       , CFatal, 49;
    Fatal_EffectConstructorNotFullyApplied            , CFatal, 50;
    Fatal_EffectfulAndPureComputationMismatch         , CFatal, 51;
    Fatal_EffectNotFound                              , CFatal, 52;
    Fatal_EffectsCannotBeComposed                     , CFatal, 53;
    Fatal_ErrorInSolveDeferredConstraints             , CFatal, 54;
    Fatal_ErrorsReported                              , CFatal, 55;
    Fatal_EscapedBoundVar                             , CFatal, 56;
    Fatal_ExpectedArrowAnnotatedType                  , CFatal, 57;
    Fatal_ExpectedGhostExpression                     , CFatal, 58;
    Fatal_ExpectedPureExpression                      , CFatal, 59;
    Fatal_ExpectNormalizedEffect                      , CFatal, 60;
    Fatal_ExpectTermGotFunction                       , CFatal, 61;
    Fatal_ExpectTrivialPreCondition                   , CFatal, 62;
    Fatal_FailToExtractNativeTactic                   , CFatal, 63;
    Fatal_FailToCompileNativeTactic                   , CFatal, 64;
    Fatal_FailToProcessPragma                         , CFatal, 65;
    Fatal_FailToResolveImplicitArgument               , CFatal, 66;
    Fatal_FailToSolveUniverseInEquality               , CFatal, 67;
    Fatal_FieldsNotBelongToSameRecordType             , CFatal, 68;
    Fatal_ForbiddenReferenceToCurrentModule           , CFatal, 69;
    Fatal_FreeVariables                               , CFatal, 70;
    Fatal_FunctionTypeExpected                        , CFatal, 71;
    Fatal_IdentifierNotFound                          , CFatal, 72;
    Fatal_IllAppliedConstant                          , CFatal, 73;
    Fatal_IllegalCharInByteArray                      , CFatal, 74;
    Fatal_IllegalCharInOperatorName                   , CFatal, 75;
    Fatal_IllTyped                                    , CFatal, 76;
    Fatal_ImpossibleAbbrevLidBundle                   , CFatal, 77;
    Fatal_ImpossibleAbbrevRenameBundle                , CFatal, 78;
    Fatal_ImpossibleInductiveWithAbbrev               , CFatal, 79;
    Fatal_ImpossiblePrePostAbs                        , CFatal, 80;
    Fatal_ImpossiblePrePostArrow                      , CFatal, 81;
    Fatal_ImpossibleToGenerateDMEffect                , CFatal, 82;
    Fatal_ImpossibleTypeAbbrevBundle                  , CFatal, 83;
    Fatal_ImpossibleTypeAbbrevSigeltBundle            , CFatal, 84;
    Fatal_IncludeModuleNotPrepared                    , CFatal, 85;
    Fatal_IncoherentInlineUniverse                    , CFatal, 86;
    Fatal_IncompatibleKinds                           , CFatal, 87;
    Fatal_IncompatibleNumberOfTypes                   , CFatal, 88;
    Fatal_IncompatibleSetOfUniverse                   , CFatal, 89;
    Fatal_IncompatibleUniverse                        , CFatal, 90;
    Fatal_InconsistentImplicitArgumentAnnotation      , CFatal, 91;
    Fatal_InconsistentImplicitQualifier               , CFatal, 92;
    Fatal_InconsistentQualifierAnnotation             , CFatal, 93;
    Fatal_InferredTypeCauseVarEscape                  , CFatal, 94;
    Fatal_InlineRenamedAsUnfold                       , CFatal, 95;
    Fatal_InsufficientPatternArguments                , CFatal, 96;
    Fatal_InterfaceAlreadyProcessed                   , CFatal, 97;
    Fatal_InterfaceNotImplementedByModule             , CFatal, 98;
    Fatal_InterfaceWithTypeImplementation             , CFatal, 99;
    Fatal_InvalidFloatingPointNumber                  , CFatal, 100;
    Fatal_InvalidFSDocKeyword                         , CFatal, 101;
    Fatal_InvalidIdentifier                           , CFatal, 102;
    Fatal_InvalidLemmaArgument                        , CFatal, 103;
    Fatal_InvalidNumericLiteral                       , CFatal, 104;
    Fatal_InvalidRedefinitionOfLexT                   , CFatal, 105;
    Fatal_InvalidUnicodeInStringLiteral               , CFatal, 106;
    Fatal_InvalidUTF8Encoding                         , CFatal, 107;
    Fatal_InvalidWarnErrorSetting                     , CFatal, 108;
    Fatal_LetBoundMonadicMismatch                     , CFatal, 109;
    Fatal_LetMutableForVariablesOnly                  , CFatal, 110;
    Fatal_LetOpenModuleOnly                           , CFatal, 111;
    Fatal_LetRecArgumentMismatch                      , CFatal, 112;
    Fatal_MalformedActionDeclaration                  , CFatal, 113;
    Fatal_MismatchedPatternType                       , CFatal, 114;
    Fatal_MismatchUniversePolymorphic                 , CFatal, 115;
    Fatal_MissingDataConstructor                      , CFatal, 116;
    Fatal_MissingExposeInterfacesOption               , CFatal, 117;
    Fatal_MissingFieldInRecord                        , CFatal, 118;
    Fatal_MissingImplementation                       , CFatal, 119;
    Fatal_MissingImplicitArguments                    , CFatal, 120;
    Fatal_MissingInterface                            , CFatal, 121;
    Fatal_MissingNameInBinder                         , CFatal, 122;
    Fatal_MissingPrimsModule                          , CFatal, 123;
    Fatal_MissingQuantifierBinder                     , CFatal, 124;
    Fatal_ModuleExpected                              , CFatal, 125;
    Fatal_ModuleFileNotFound                          , CFatal, 126;
    Fatal_ModuleFirstStatement                        , CFatal, 127;
    Fatal_ModuleNotFound                              , CFatal, 128;
    Fatal_ModuleOrFileNotFound                        , CFatal, 129;
    Fatal_MonadAlreadyDefined                         , CFatal, 130;
    Fatal_MoreThanOneDeclaration                      , CFatal, 131;
    Fatal_MultipleLetBinding                          , CFatal, 132;
    Fatal_NameNotFound                                , CFatal, 133;
    Fatal_NameSpaceNotFound                           , CFatal, 134;
    Fatal_NegativeUniverseConstFatal_NotSupported     , CFatal, 135;
    Fatal_NoFileProvided                              , CFatal, 136;
    Fatal_NonInductiveInMutuallyDefinedType           , CFatal, 137;
    Fatal_NonLinearPatternNotPermitted                , CFatal, 138;
    Fatal_NonLinearPatternVars                        , CFatal, 139;
    Fatal_NonSingletonTopLevel                        , CFatal, 140;
    Fatal_NonSingletonTopLevelModule                  , CFatal, 141;
    Error_NonTopRecFunctionNotFullyEncoded            , CError, 142;
    Fatal_NonTrivialPreConditionInPrims               , CFatal, 143;
    Fatal_NonVariableInductiveTypeParameter           , CFatal, 144;
    Fatal_NotApplicationOrFv                          , CFatal, 145;
    Fatal_NotEnoughArgsToEffect                       , CFatal, 146;
    Fatal_NotEnoughArgumentsForEffect                 , CFatal, 147;
    Fatal_NotFunctionType                             , CFatal, 148;
    Fatal_NotSupported                                , CFatal, 149;
    Fatal_NotTopLevelModule                           , CFatal, 150;
    Fatal_NotValidFStarFile                           , CFatal, 151;
    Fatal_NotValidIncludeDirectory                    , CFatal, 152;
    Fatal_OneModulePerFile                            , CFatal, 153;
    Fatal_OpenGoalsInSynthesis                        , CFatal, 154;
    Fatal_OptionsNotCompatible                        , CFatal, 155;
    Fatal_OutOfOrder                                  , CFatal, 156;
    Fatal_ParseErrors                                 , CFatal, 157;
    Fatal_ParseItError                                , CFatal, 158;
    Fatal_PolyTypeExpected                            , CFatal, 159;
    Fatal_PossibleInfiniteTyp                         , CFatal, 160;
    Fatal_PreModuleMismatch                           , CFatal, 161;
    Fatal_QulifierListNotPermitted                    , CFatal, 162;
    Fatal_RecursiveFunctionLiteral                    , CFatal, 163;
    Fatal_ReflectOnlySupportedOnEffects               , CFatal, 164;
    Fatal_ReservedPrefix                              , CFatal, 165;
    Fatal_SMTOutputParseError                         , CFatal, 166;
    Fatal_SMTSolverError                              , CFatal, 167;
    Fatal_SyntaxError                                 , CFatal, 168;
    Fatal_SynthByTacticError                          , CFatal, 169;
    Fatal_TacticGotStuck                              , CFatal, 170;
    Fatal_TcOneFragmentFailed                         , CFatal, 171;
    Fatal_TermOutsideOfDefLanguage                    , CFatal, 172;
    Fatal_ToManyArgumentToFunction                    , CFatal, 173;
    Fatal_TooManyOrTooFewFileMatch                    , CFatal, 174;
    Fatal_TooManyPatternArguments                     , CFatal, 175;
    Fatal_TooManyUniverse                             , CFatal, 176;
    Fatal_TypeMismatch                                , CFatal, 177;
    Fatal_TypeWithinPatternsAllowedOnVariablesOnly    , CFatal, 178;
    Fatal_UnableToReadFile                            , CFatal, 179;
    Fatal_UnepxectedOrUnboundOperator                 , CFatal, 180;
    Fatal_UnexpectedBinder                            , CFatal, 181;
    Fatal_UnexpectedBindShape                         , CFatal, 182;
    Fatal_UnexpectedChar                              , CFatal, 183;
    Fatal_UnexpectedComputationTypeForLetRec          , CFatal, 184;
    Fatal_UnexpectedConstructorType                   , CFatal, 185;
    Fatal_UnexpectedDataConstructor                   , CFatal, 186;
    Fatal_UnexpectedEffect                            , CFatal, 187;
    Fatal_UnexpectedEmptyRecord                       , CFatal, 188;
    Fatal_UnexpectedExpressionType                    , CFatal, 189;
    Fatal_UnexpectedFunctionParameterType             , CFatal, 190;
    Fatal_UnexpectedGeneralizedUniverse               , CFatal, 191;
    Fatal_UnexpectedGTotForLetRec                     , CFatal, 192;
    Fatal_UnexpectedGuard                             , CFatal, 193;
    Fatal_UnexpectedIdentifier                        , CFatal, 194;
    Fatal_UnexpectedImplicitArgument                  , CFatal, 195;
    Fatal_UnexpectedImplictArgument                   , CFatal, 196;
    Fatal_UnexpectedInductivetype                     , CFatal, 197;
    Fatal_UnexpectedLetBinding                        , CFatal, 198;
    Fatal_UnexpectedModuleDeclaration                 , CFatal, 199;
    Fatal_UnexpectedNumberOfUniverse                  , CFatal, 200;
    Fatal_UnexpectedNumericLiteral                    , CFatal, 201;
    Fatal_UnexpectedOperatorSymbol                    , CFatal, 202;
    Fatal_UnexpectedPattern                           , CFatal, 203;
    Fatal_UnexpectedPosition                          , CFatal, 204;
    Fatal_UnExpectedPreCondition                      , CFatal, 205;
    Fatal_UnexpectedReturnShape                       , CFatal, 206;
    Fatal_UnexpectedSignatureForMonad                 , CFatal, 207;
    Fatal_UnexpectedTerm                              , CFatal, 208;
    Fatal_UnexpectedTermInUniverse                    , CFatal, 209;
    Fatal_UnexpectedTermType                          , CFatal, 210;
    Fatal_UnexpectedTermVQuote                        , CFatal, 211;
    Fatal_UnexpectedUniversePolymorphicReturn         , CFatal, 212;
    Fatal_UnexpectedUniverseVariable                  , CFatal, 213;
    Fatal_UnfoldableDeprecated                        , CFatal, 214;
    Fatal_UnificationNotWellFormed                    , CFatal, 215;
    Fatal_Uninstantiated                              , CFatal, 216;
    Error_UninstantiatedUnificationVarInTactic        , CError, 217;
    Fatal_UninstantiatedVarInTactic                   , CFatal, 218;
    Fatal_UniverseMightContainSumOfTwoUnivVars        , CFatal, 219;
    Fatal_UniversePolymorphicInnerLetBound            , CFatal, 220;
    Fatal_UnknownAttribute                            , CFatal, 221;
    Fatal_UnknownToolForDep                           , CFatal, 222;
    Fatal_UnrecognizedExtension                       , CFatal, 223;
    Fatal_UnresolvedPatternVar                        , CFatal, 224;
    Fatal_UnsupportedConstant                         , CFatal, 225;
    Fatal_UnsupportedDisjuctivePatterns               , CFatal, 226;
    Fatal_UnsupportedQualifier                        , CFatal, 227;
    Fatal_UserTacticFailure                           , CFatal, 228;
    Fatal_ValueRestriction                            , CFatal, 229;
    Fatal_VariableNotFound                            , CFatal, 230;
    Fatal_WrongBodyTypeForReturnWP                    , CFatal, 231;
    Fatal_WrongDataAppHeadFormat                      , CFatal, 232;
    Fatal_WrongDefinitionOrder                        , CFatal, 233;
    Fatal_WrongResultTypeAfterConstrutor              , CFatal, 234;
    Fatal_WrongTerm                                   , CFatal, 235;
    Fatal_WhenClauseNotSupported                      , CFatal, 236;
    Unused01                                          , CFatal, 237;
    Warning_PluginNotImplemented                      , CError, 238;
    Warning_AddImplicitAssumeNewQualifier             , CWarning, 239;
    Warning_AdmitWithoutDefinition                    , CWarning, 240;
    Warning_CachedFile                                , CWarning, 241;
    Warning_DefinitionNotTranslated                   , CWarning, 242;
    Warning_DependencyFound                           , CWarning, 243;
    Warning_DeprecatedEqualityOnBinder                , CWarning, 244;
    Warning_DeprecatedOpaqueQualifier                 , CWarning, 245;
    Warning_DocOverwrite                              , CWarning, 246;
    Warning_FileNotWritten                            , CWarning, 247;
    Warning_Filtered                                  , CWarning, 248;
    Warning_FunctionLiteralPrecisionLoss              , CWarning, 249;
    Warning_FunctionNotExtacted                       , CWarning, 250;
    Warning_HintFailedToReplayProof                   , CWarning, 251;
    Warning_HitReplayFailed                           , CWarning, 252;
    Warning_IDEIgnoreCodeGen                          , CWarning, 253;
    Warning_IllFormedGoal                             , CWarning, 254;
    Warning_InaccessibleArgument                      , CWarning, 255;
    Warning_IncoherentImplicitQualifier               , CWarning, 256;
    Warning_IrrelevantQualifierOnArgumentToReflect    , CWarning, 257;
    Warning_IrrelevantQualifierOnArgumentToReify      , CWarning, 258;
    Warning_MalformedWarnErrorList                    , CWarning, 259;
    Warning_MetaAlienNotATmUnknown                    , CWarning, 260;
    Warning_MultipleAscriptions                       , CWarning, 261;
    Warning_NondependentUserDefinedDataType           , CWarning, 262;
    Warning_NonListLiteralSMTPattern                  , CWarning, 263;
    Warning_NormalizationFailure                      , CWarning, 264;
    Warning_NotDependentArrow                         , CWarning, 265;
    Warning_NotEmbedded                               , CWarning, 266;
    Warning_PatternMissingBoundVar                    , CWarning, 267;
    Warning_RecursiveDependency                       , CWarning, 268;
    Warning_RedundantExplicitCurrying                 , CWarning, 269;
    Warning_SMTPatTDeprecated                         , CWarning, 270;
    Warning_SMTPatternIllFormed                       , CWarning, 271;
    Warning_TopLevelEffect                            , CWarning, 272;
    Warning_UnboundModuleReference                    , CWarning, 273;
    Warning_UnexpectedFile                            , CWarning, 274;
    Warning_UnexpectedFsTypApp                        , CWarning, 275;
    Warning_UnexpectedZ3Output                        , CError, 276;
    Warning_UnprotectedTerm                           , CWarning, 277;
    Warning_UnrecognizedAttribute                     , CWarning, 278;
    Warning_UpperBoundCandidateAlreadyVisited         , CWarning, 279;
    Warning_UseDefaultEffect                          , CWarning, 280;
    Warning_WrongErrorLocation                        , CWarning, 281;
    Warning_Z3InvocationWarning                       , CWarning, 282;
    Warning_MissingInterfaceOrImplementation          , CWarning, 283;
    Warning_ConstructorBuildsUnexpectedType           , CWarning, 284;
    Warning_ModuleOrFileNotFoundWarning               , CWarning, 285;
    Error_NoLetMutable                                , CAlwaysError, 286;
    Error_BadImplicit                                 , CAlwaysError, 287;
    Warning_DeprecatedDefinition                      , CWarning, 288;
    Fatal_SMTEncodingArityMismatch                    , CFatal, 289;
    Warning_Defensive                                 , CWarning, 290;
    Warning_CantInspect                               , CWarning, 291;
    Warning_NilGivenExplicitArgs                      , CWarning, 292;
    Warning_ConsAppliedExplicitArgs                   , CWarning, 293;
    Warning_UnembedBinderKnot                         , CWarning, 294;
    Fatal_TacticProofRelevantGoal                     , CFatal, 295;
    Warning_TacAdmit                                  , CWarning, 296;
    Fatal_IncoherentPatterns                          , CFatal, 297;
    Error_NoSMTButNeeded                              , CAlwaysError, 298;
    Fatal_UnexpectedAntiquotation                     , CFatal, 299;
    Fatal_SplicedUndef                                , CFatal, 300;
    Fatal_SpliceUnembedFail                           , CFatal, 301;
    Warning_ExtractionUnexpectedEffect                , CWarning, 302;
    Error_DidNotFail                                  , CAlwaysError, 303;
    Warning_UnappliedFail                             , CWarning, 304;
    Warning_QuantifierWithoutPattern                  , CSilent, 305;
    Error_EmptyFailErrs                               , CAlwaysError, 306;
    Warning_logicqualifier                            , CWarning, 307;
    Fatal_CyclicDependence                            , CFatal, 308;
    Error_InductiveAnnotNotAType                      , CError, 309;
    Fatal_FriendInterface                             , CFatal, 310;
    Error_CannotRedefineConst                         , CError, 311;
    Error_BadClassDecl                                , CError, 312;
    Error_BadInductiveParam                           , CFatal, 313;
    Error_FieldShadow                                 , CFatal, 314;
    Error_UnexpectedDM4FType                          , CFatal, 315;
    Fatal_EffectAbbreviationResultTypeMismatch        , CFatal, 316;
    Error_AlreadyCachedAssertionFailure               , CFatal, 317;
    Error_MustEraseMissing                            , CWarning, 318;
    Warning_EffectfulArgumentToErasedFunction         , CWarning, 319;
    Fatal_EmptySurfaceLet                             , CFatal, 320;
    Warning_UnexpectedCheckedFile                     , CWarning, 321;
    Fatal_ExtractionUnsupported                       , CFatal, 322;
    Warning_SMTErrorReason                            , CWarning, 323;
    Warning_CoercionNotFound                          , CWarning, 324;
    Error_QuakeFailed                                 , CError, 325;
    Error_IllSMTPat                                   , CError, 326;
    Error_IllScopedTerm                               , CError, 327;
    Warning_UnusedLetRec                              , CWarning, 328;
    Fatal_Effects_Ordering_Coherence                  , CError, 329;
    Warning_BleedingEdge_Feature                      , CWarning, 330;
    Warning_IgnoredBinding                            , CWarning, 331;
    Warning_CouldNotReadHints                         , CWarning, 333;
    Fatal_BadUvar                                     , CFatal,   334;
    Warning_WarnOnUse                                 , CSilent,  335;
    Warning_DeprecatedAttributeSyntax                 , CSilent,  336;
    Warning_DeprecatedGeneric                         , CWarning, 337;
    Error_BadSplice                                   , CError, 338;
    Error_UnexpectedUnresolvedUvar                    , CAlwaysError, 339;
<<<<<<< HEAD
    Error_RemoveUnusedTypeParameter                   , CWarning,   340;
=======
    Error_CallToErased                                , CError, 340;
>>>>>>> 94abbdd8
    ]
module BU = FStar.Util

let lookup_error settings e =
  match
    BU.try_find (fun (v, _, i) -> e=v) settings
  with
  | Some i -> i
  | None -> failwith "Impossible: unrecognized error"

(** Find a (potentially empty) set of issues whose numbers
    are in the interval [l,h].

    Note: We intentionally do not warn on the use of non-existent
    issue number *)
let lookup_error_range settings (l, h) =
  let matches, _ =
    List.partition (fun (_, _, i) -> l <= i && i <= h) settings
  in
  matches

let error_number (_, _, i) = i

let warn_on_use_errno = error_number (lookup_error default_settings Warning_WarnOnUse)
let defensive_errno   = error_number (lookup_error default_settings Warning_Defensive)

let update_flags (l:list<(error_flag * string)>)
  : list<error_setting>
  = let set_one_flag i flag default_flag =
      match flag, default_flag with
      | (CWarning, CAlwaysError)
      | (CError, CAlwaysError) ->
        raise (Invalid_warn_error_setting
                 (BU.format1 "cannot turn error %s into warning"
                             (BU.string_of_int i)))
      | (CSilent, CAlwaysError) ->
        raise (Invalid_warn_error_setting
                 (BU.format1 "cannot silence error %s"
                             (BU.string_of_int i)))
      | (_, CFatal) ->
        raise (Invalid_warn_error_setting
                 (BU.format1 "cannot change the error level of fatal error %s"
                             (BU.string_of_int i)))
      | _ -> flag
   in
   let set_flag_for_range (flag, range) =
    let errs = lookup_error_range default_settings range in
    List.map (fun (v, default_flag, i) -> v, set_one_flag i flag default_flag, i) errs
   in
   let compute_range (flag, s) =
     let r = Util.split s ".." in
     let (l,h) =
         match r with
         | [r1; r2] -> (int_of_string r1, int_of_string r2)
         | _ -> raise (Invalid_warn_error_setting
                       (BU.format1 "Malformed warn-error range %s" s))
     in
     flag, (l, h)
  in
  let error_range_settings = List.map compute_range l in
  List.collect set_flag_for_range error_range_settings
  @ default_settings


type error = raw_error * string * Range.range

exception Err     of raw_error * string
exception Error   of error
exception Warning of error
exception Stop

(* Raised when an empty fragment is parsed *)
exception Empty_frag

module BU = FStar.Util

type issue_level =
| ENotImplemented
| EInfo
| EWarning
| EError

type issue = {
    issue_message: string;
    issue_level: issue_level;
    issue_range: option<Range.range>;
    issue_number: option<int>
}

type error_handler = {
    eh_add_one: issue -> unit;
    eh_count_errors: unit -> int;
    eh_report: unit -> list<issue>;
    eh_clear: unit -> unit
}

let format_issue issue =
    let level_header =
        match issue.issue_level with
        | EInfo -> "Info"
        | EWarning -> "Warning"
        | EError -> "Error"
        | ENotImplemented -> "Feature not yet implemented: " in
    let range_str, see_also_str =
        match issue.issue_range with
        | None -> "", ""
        | Some r when r = dummyRange ->
            "", (if def_range r = def_range dummyRange then ""
                 else BU.format1 " (see also %s)" (Range.string_of_range r))
        | Some r ->
          (BU.format1 "%s: " (Range.string_of_use_range r),
           (if use_range r = def_range r || def_range r = def_range dummyRange
            then ""
            else BU.format1 " (see also %s)" (Range.string_of_range r)))
    in
    let issue_number =
        match issue.issue_number with
        | None -> ""
        | Some n -> BU.format1 " %s" (string_of_int n) in
    BU.format5 "%s(%s%s) %s%s\n" range_str level_header issue_number issue.issue_message see_also_str

let print_issue issue =
    let printer =
        match issue.issue_level with
        | EInfo -> BU.print_string
        | EWarning -> BU.print_warning
        | EError -> BU.print_error
        | ENotImplemented -> BU.print_error in
    printer (format_issue issue)

let compare_issues i1 i2 =
    match i1.issue_range, i2.issue_range with
    | None, None -> 0
    | None, Some _ -> -1
    | Some _, None -> 1
    | Some r1, Some r2 -> Range.compare_use_range r1 r2

let mk_default_handler print =
    let issues : ref<list<issue>> = BU.mk_ref [] in
    let add_one (e: issue) =
        if Options.defensive_abort () && e.issue_number = Some defensive_errno then
          failwith "Aborting due to --defensive abort";
        match e.issue_level with
        | EInfo -> print_issue e
        | _ -> issues := e :: !issues
    in
    let count_errors () =
        List.fold_left (fun n i ->
          match i.issue_level with
          | EError -> n + 1
          | _ -> n)
          0
          (!issues)
    in
    let report () =
        let unique_issues = BU.remove_dups (fun i0 i1 -> i0=i1) !issues in
        let sorted_unique_issues = List.sortWith compare_issues unique_issues in
        if print then List.iter print_issue sorted_unique_issues;
        sorted_unique_issues
    in
    let clear () = issues := [] in
    { eh_add_one = add_one;
      eh_count_errors = count_errors;
      eh_report = report;
      eh_clear = clear }

let default_handler = mk_default_handler true

let current_handler =
    BU.mk_ref default_handler

let mk_issue level range msg n =
    { issue_level = level; issue_range = range; issue_message = msg; issue_number = n}

let get_err_count () = (!current_handler).eh_count_errors ()

let wrapped_eh_add_one (h : error_handler) (issue : issue) : unit =
    h.eh_add_one issue;
    if issue.issue_level <> EInfo then begin
      Options.abort_counter := !Options.abort_counter - 1;
      if !Options.abort_counter = 0 then
        failwith "Aborting due to --abort_on"
    end

let add_one issue =
    atomically (fun () -> wrapped_eh_add_one (!current_handler) issue)

let add_many issues =
    atomically (fun () -> List.iter (wrapped_eh_add_one (!current_handler)) issues)

let report_all () =
    (!current_handler).eh_report ()

let clear () =
    (!current_handler).eh_clear ()

let set_handler handler =
    let issues = report_all () in
    clear (); current_handler := handler; add_many issues


type error_message_prefix = {
    push_prefix:    string -> unit;
    pop_prefix:     unit -> string;
    clear_prefixs:  unit -> unit;
    append_prefixs: string -> string;
}

let message_prefix =
    let pfxs = BU.mk_ref [] in
    let push_prefix s = pfxs := s :: !pfxs in
    let pop_prefix s =
        match !pfxs with
        | h::t -> (pfxs := t; h)
        | _ -> failwith "cannot pop error prefix..."
    in
    let clear_prefixs () = pfxs := [] in
    let append_prefixs s =
        List.fold_left (fun s p ->
          p ^ ":\n\t" ^ s)
          s
          !pfxs
    in
    { push_prefix    = push_prefix
    ; pop_prefix     = pop_prefix
    ; clear_prefixs  = clear_prefixs
    ; append_prefixs = append_prefixs
    }


let diag r msg =
  if Options.debug_any()
  then add_one (mk_issue EInfo (Some r) msg None)

let warn_unsafe_options rng_opt msg =
  match Options.report_assumes () with
  | Some "warn" ->
    add_one (mk_issue EWarning rng_opt ("Every use of this option triggers a warning: " ^msg) (Some warn_on_use_errno))
  | Some "error" ->
    add_one (mk_issue EError rng_opt ("Every use of this option triggers an error: " ^msg) (Some warn_on_use_errno))
  | _ -> ()

let set_option_warning_callback_range (ropt:option<Range.range>) =
    Options.set_option_warning_callback (warn_unsafe_options ropt)

let set_parse_warn_error,
    error_flags =
    (* To parse a warn_error string we expect a callback to be set in FStar.Main.setup_hooks *)
    let parser_callback : ref<option<(string -> list<error_setting>)>> = mk_ref None in
    (* The reporting of errors, particularly errors in the warn_error string itself
       is delicate.
       We keep a map from warn_error strings to their parsed results,
         - Some list<error_setting> in case it parses and is interpreted successfully
         - None in case it does not parse or is not intepretable
    *)
    let error_flags : BU.smap<(option<(list<error_setting>)>)> = BU.smap_create 10 in
    (* set_error_flags is called by Options.set_options, parse_cmd_line etc,
       upon parsing the options.
       It parses the current warn_error string and sets the result in the
       error_flags map above. In case it fails, it reports an Getopt error
       for Options to report. Options may, in turn, report that error
       back using the functionality of this module, e.g., log_issue *)
    let set_error_flags () =
        let parse (s:string) =
          match !parser_callback with
          | None -> failwith "Callback for parsing warn_error strings is not set"
          | Some f -> f s
        in
        let we = Options.warn_error () in
        try let r = parse we in
            BU.smap_add error_flags we (Some r);
            Getopt.Success
        with Invalid_warn_error_setting msg ->
            (BU.smap_add error_flags we None;
             Getopt.Error ("Invalid --warn_error setting: " ^msg))
    in
    (* get_error_flags is called when logging an issue to figure out
       which error level to report a particular issue at (Warning, Error etc.)
       It is important that this function itself never raises an exception:
       raising an error when trying to report an error is bad news, e.g., it
       crashes the ide mode since it causes F* to exit abruptly.
       So, we don't do any parsing here ... just look up the result of a
       prior parse, falling back to the default settings in case the
       parse didn't succeed *)
    let get_error_flags () =
      let we = Options.warn_error () in
      match BU.smap_try_find error_flags we with
      | Some (Some w) -> w
      | _ -> default_settings
    in
    (* Setting the parser callback received from setup_hooks
       and installing, in turn, callbacks in Options for
       parsing warn_error settings and also for warning on the use of
       unsafe options. *)
    let set_callbacks (f:string -> list<error_setting>) =
        parser_callback := Some f;
        Options.set_error_flags_callback set_error_flags;
        Options.set_option_warning_callback (warn_unsafe_options None)
    in
    set_callbacks, get_error_flags

let lookup err =
  let flags = error_flags () in
  let v, level, i = lookup_error flags err in
  let with_level level = v, level, i in
  match v with
  | Warning_Defensive when Options.defensive_error () || Options.defensive_abort () ->
    with_level CAlwaysError

  | Warning_WarnOnUse ->
    let level' =
      //the level of warn_on_use is the
      //max severity of the report_assumes setting (none, warn, error)
      //and whatever the level is by default (e.g., due to a --warn_error setting)
      match Options.report_assumes () with
      | None -> level
      | Some "warn" ->
        (match level with
         | CSilent -> CWarning
         | _ -> level)
      | Some "error" ->
        (match level with
         | CWarning
         | CSilent -> CError
         | _ -> level)
      | Some _ ->
        level
    in
    with_level level'

  | _ ->
    with_level level

let log_issue r (e, msg) =
  match lookup e with
  | (_, CAlwaysError, errno)
  | (_, CError, errno)  ->
     add_one (mk_issue EError (Some r) msg (Some errno))
  | (_, CWarning, errno) ->
     add_one (mk_issue EWarning (Some r) msg (Some errno))
  | (_, CSilent, _) -> ()
  // We allow using log_issue to report a Fatal error in interactive mode
  | (_, CFatal, errno) ->
    let i = mk_issue EError (Some r) msg (Some errno) in
    if Options.ide()
    then add_one i
    else failwith ("don't use log_issue to report fatal error, should use raise_error: " ^format_issue i)

let add_errors errs =
    atomically (fun () -> List.iter (fun (e, msg, r) -> log_issue r (e, (message_prefix.append_prefixs msg))) errs)

let issue_of_exn = function
    | Error(e, msg, r) ->
      let errno = error_number (lookup e) in
      Some (mk_issue EError (Some r) (message_prefix.append_prefixs msg) (Some errno))
    | Err (e, msg) ->
      let errno = error_number (lookup e) in
      Some (mk_issue EError None (message_prefix.append_prefixs msg) (Some errno))
    | _ -> None

let err_exn exn =
    if exn = Stop then ()
    else
    match issue_of_exn exn with
    | Some issue -> add_one issue
    | None -> raise exn

let handleable = function
  | Error _
  | Stop
  | Err _ -> true
  | _ -> false

let stop_if_err () =
    if get_err_count () > 0
    then raise Stop

let raise_error (e, msg) r =
  raise (Error (e, msg, r))

let raise_err (e, msg) =
  raise (Err (e, msg))

let catch_errors (f : unit -> 'a) : list<issue> * option<'a> =
    let newh = mk_default_handler false in
    let old = !current_handler in
    current_handler := newh;
    let r = try let r = f () in Some r
            with | ex -> err_exn ex; None
    in
    let all_issues = newh.eh_report() in //de-duplicated already
    current_handler := old;
    let errs, rest = List.partition (fun i -> i.issue_level = EError) all_issues in
    List.iter old.eh_add_one rest; //add the remaining issues back to the outer handler to be reported as usual
    errs, r

(* Finds a discrepancy between two multisets of ints. Result is (elem, amount1, amount2)
 * eg. find_multiset_discrepancy [1;1;3;5] [1;1;3;3;4;5] = Some (3, 1, 2)
 *     since 3 appears 1 time in l1, but 2 times in l2. *)
let find_multiset_discrepancy (l1 : list<int>) (l2 : list<int>) : option<(int * int * int)> =
    let sort = List.sortWith (fun x y -> x - y) in
    let rec collect (l : list<'a>) : list<('a * int)> =
        match l with
        | [] -> []
        | hd :: tl ->
            begin match collect tl with
            | [] -> [(hd, 1)]
            | (h, n) :: t ->
                if h = hd
                then (h, n+1) :: t
                else (hd, 1) :: (h, n) :: t
            end
    in
    let summ l =
        collect l
    in
    let l1 = summ (sort l1) in
    let l2 = summ (sort l2) in
    let rec aux l1 l2 =
        match l1, l2 with
        | [], [] -> None

        | (e, n) :: _, [] ->
            Some (e, n, 0)

        | [], (e, n) :: _ ->
            Some (e, 0, n)

        | (hd1, n1) :: tl1, (hd2, n2) :: tl2 ->
            if hd1 < hd2 then
                Some (hd1, n1, 0)
            else if hd1 > hd2 then
                Some (hd2, 0, n2)
            else if n1 <> n2 then
                Some (hd1, n1, n2)
            else aux tl1 tl2
    in
    aux l1 l2<|MERGE_RESOLUTION|>--- conflicted
+++ resolved
@@ -363,9 +363,9 @@
   | Warning_WarnOnUse
   | Warning_DeprecatedAttributeSyntax
   | Warning_DeprecatedGeneric
-  | Error_RemoveUnusedTypeParameter
   | Error_BadSplice
   | Error_UnexpectedUnresolvedUvar
+  | Error_RemoveUnusedTypeParameter
   | Error_CallToErased
 
 type flag = error_flag
@@ -711,11 +711,8 @@
     Warning_DeprecatedGeneric                         , CWarning, 337;
     Error_BadSplice                                   , CError, 338;
     Error_UnexpectedUnresolvedUvar                    , CAlwaysError, 339;
-<<<<<<< HEAD
-    Error_RemoveUnusedTypeParameter                   , CWarning,   340;
-=======
     Error_CallToErased                                , CError, 340;
->>>>>>> 94abbdd8
+    Error_RemoveUnusedTypeParameter                   , CWarning, 341;
     ]
 module BU = FStar.Util
 
