﻿(*
   Copyright 2008-2014 Nikhil Swamy and Microsoft Research

   Licensed under the Apache License, Version 2.0 (the "License");
   you may not use this file except in compliance with the License.
   You may obtain a copy of the License at

       http://www.apache.org/licenses/LICENSE-2.0

   Unless required by applicable law or agreed to in writing, software
   distributed under the License is distributed on an "AS IS" BASIS,
   WITHOUT WARRANTIES OR CONDITIONS OF ANY KIND, either express or implied.
   See the License for the specific language governing permissions and
   limitations under the License.
*)
#light "off"

// (c) Microsoft Corporation. All rights reserved
module FStar.Options
open FStar.Getopt

//let __test_norm_all = Util.mk_ref false

type debug_level_t =
  | Low
  | Medium
  | High
  | Extreme
  | Other of string

type option_val =
  | Bool of bool
  | String of string
  | Int of int
  | List of list<option_val>
  | Unset

type options =
    | Set
    | Reset
    | Restore

val init                        : unit    -> unit  //sets the current options to their defaults
val clear                       : unit    -> unit  //wipes the stack of options, and then inits
val restore_cmd_line_options    : bool    -> parse_cmdline_res //inits or clears (if the flag is set) the current options and then sets it to the cmd line

val __unit_tests                : unit    -> bool
val __set_unit_tests            : unit    -> unit
val __clear_unit_tests          : unit    -> unit
val parse_cmd_line              : unit    -> parse_cmdline_res * list<string>
val add_verify_module           : string  -> unit

(* Only used with F# *)
<<<<<<< HEAD
val add_light_off_file          : int     -> unit
=======
val add_light_off_file          : string  -> unit
>>>>>>> cb1f8519

val __temp_no_proj              : string  -> bool
val admit_smt_queries           : unit    -> bool
val check_cardinality           : unit    -> bool
val codegen                     : unit    -> option<string>
val codegen_libs                : unit    -> list<list<string>>
val debug_any                   : unit    -> bool
val debug_at_level              : string  -> debug_level_t -> bool
val dep                         : unit    -> option<string>
val detail_errors               : unit    -> bool
val display_usage               : unit    -> unit
val doc                         : unit    -> bool
val dont_gen_projectors         : string  -> bool
val dump_module                 : string  -> bool
val eager_inference             : unit    -> bool
val explicit_deps               : unit    -> bool
val extract_all                 : unit    -> bool
val file_list                   : unit    -> list<string>
val find_file                   : string  -> option<string>
<<<<<<< HEAD
val fs_typ_app                  : int     -> bool
=======
val fs_typ_app                  : string  -> bool
>>>>>>> cb1f8519
val fstar_home                  : unit    -> string
val full_context_dependency     : unit    -> bool
val hide_genident_nums          : unit    -> bool
val hide_uvar_nums              : unit    -> bool
val hint_info                   : unit    -> bool
val include_path                : unit    -> list<string>
val indent                      : unit    -> bool
val initial_fuel                : unit    -> int
val initial_ifuel               : unit    -> int
val inline_arith                : unit    -> bool
val interactive                 : unit    -> bool
val lax                         : unit    -> bool
val log_queries                 : unit    -> bool
val log_types                   : unit    -> bool
val max_fuel                    : unit    -> int
val max_ifuel                   : unit    -> int
val min_fuel                    : unit    -> int
val ml_ish                      : unit    -> bool
val n_cores                     : unit    -> int
val no_default_includes         : unit    -> bool
val no_extract                  : string  -> bool
val no_location_info            : unit    -> bool
val norm_then_print             : unit    -> bool
val output_dir                  : unit    -> option<string>
val pop                         : unit    -> unit
val prepend_output_dir          : string  -> string
val prims                       : unit    -> string
val print_bound_var_types       : unit    -> bool
val print_effect_args           : unit    -> bool
val print_fuels                 : unit    -> bool
val print_implicits             : unit    -> bool
val print_real_names            : unit    -> bool
val print_universes             : unit    -> bool
val print_z3_statistics         : unit    -> bool
val push                        : unit    -> unit
val record_hints                : unit    -> bool
val reuse_hint_for              : unit    -> option<string>
val set_option                  : string  -> option_val -> unit
val set_options                 : options -> string -> parse_cmdline_res
val should_print_message        : string  -> bool
val should_extract              : string  -> bool
val should_verify               : string  -> bool
val silent                      : unit    -> bool
val split_cases                 : unit    -> int
val timing                      : unit    -> bool
val trace_error                 : unit    -> bool
val universes                   : unit    -> bool
val unthrottle_inductives       : unit    -> bool
val use_eq_at_higher_order      : unit    -> bool
val use_hints                   : unit    -> bool
val verify_all                  : unit    -> bool
val verify_module               : unit    -> list<string>
val warn_cardinality            : unit    -> bool
val warn_top_level_effects      : unit    -> bool
val z3_exe                      : unit    -> string
val z3_refresh                  : unit    -> bool
val z3_rlimit                   : unit    -> int
val z3_seed                     : unit    -> int
val z3_timeout                  : unit    -> int<|MERGE_RESOLUTION|>--- conflicted
+++ resolved
@@ -51,11 +51,7 @@
 val add_verify_module           : string  -> unit
 
 (* Only used with F# *)
-<<<<<<< HEAD
-val add_light_off_file          : int     -> unit
-=======
 val add_light_off_file          : string  -> unit
->>>>>>> cb1f8519
 
 val __temp_no_proj              : string  -> bool
 val admit_smt_queries           : unit    -> bool
@@ -75,11 +71,7 @@
 val extract_all                 : unit    -> bool
 val file_list                   : unit    -> list<string>
 val find_file                   : string  -> option<string>
-<<<<<<< HEAD
-val fs_typ_app                  : int     -> bool
-=======
 val fs_typ_app                  : string  -> bool
->>>>>>> cb1f8519
 val fstar_home                  : unit    -> string
 val full_context_dependency     : unit    -> bool
 val hide_genident_nums          : unit    -> bool
