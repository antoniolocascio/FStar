--- conflicted
+++ resolved
@@ -1,70 +1,70 @@
-(*
-   Copyright 2008-2014 Nikhil Swamy and Microsoft Research
-
-   Licensed under the Apache License, Version 2.0 (the "License");
-   you may not use this file except in compliance with the License.
-   You may obtain a copy of the License at
-
-       http://www.apache.org/licenses/LICENSE-2.0
-
-   Unless required by applicable law or agreed to in writing, software
-   distributed under the License is distributed on an "AS IS" BASIS,
-   WITHOUT WARRANTIES OR CONDITIONS OF ANY KIND, either express or implied.
-   See the License for the specific language governing permissions and
-   limitations under the License.
-*)
-#light "off"
-module Microsoft.FStar.FStar
-open Microsoft.FStar
-open Microsoft.FStar.Absyn
-open Microsoft.FStar.Absyn.Syntax
-open Microsoft.FStar.Util
-open Microsoft.FStar.Getopt
-open Microsoft.FStar.Tc.Util
-open Microsoft.FStar.Tc.Env
-open Microsoft.FStar.Backends
-
-let process_args () = 
-  let file_list = Util.mk_ref [] in
-  let res = Getopt.parse_cmdline (Options.specs()) (fun i -> file_list := !file_list @ [i]) in
-    (match res with
-       | GoOn -> ignore (Options.set_fstar_home ())
-       | _ -> ());
-    (res, !file_list)
-
-let cleanup () = Util.kill_all ()
-
-let has_prims_cache (l: list<string>) :bool = List.mem "Prims.cache" l
-
-let tc_prims () = 
-    let solver = if !Options.verify then ToSMT.Encode.solver else ToSMT.Encode.dummy in
-    let env = Tc.Env.initial_env solver Const.prims_lid in
+(*
+   Copyright 2008-2014 Nikhil Swamy and Microsoft Research
+
+   Licensed under the Apache License, Version 2.0 (the "License");
+   you may not use this file except in compliance with the License.
+   You may obtain a copy of the License at
+
+       http://www.apache.org/licenses/LICENSE-2.0
+
+   Unless required by applicable law or agreed to in writing, software
+   distributed under the License is distributed on an "AS IS" BASIS,
+   WITHOUT WARRANTIES OR CONDITIONS OF ANY KIND, either express or implied.
+   See the License for the specific language governing permissions and
+   limitations under the License.
+*)
+#light "off"
+module Microsoft.FStar.FStar
+open Microsoft.FStar
+open Microsoft.FStar.Absyn
+open Microsoft.FStar.Absyn.Syntax
+open Microsoft.FStar.Util
+open Microsoft.FStar.Getopt
+open Microsoft.FStar.Tc.Util
+open Microsoft.FStar.Tc.Env
+open Microsoft.FStar.Backends
+
+let process_args () = 
+  let file_list = Util.mk_ref [] in
+  let res = Getopt.parse_cmdline (Options.specs()) (fun i -> file_list := !file_list @ [i]) in
+    (match res with
+       | GoOn -> ignore (Options.set_fstar_home ())
+       | _ -> ());
+    (res, !file_list)
+
+let cleanup () = Util.kill_all ()
+
+let has_prims_cache (l: list<string>) :bool = List.mem "Prims.cache" l
+
+let tc_prims () = 
+    let solver = if !Options.verify then ToSMT.Encode.solver else ToSMT.Encode.dummy in
+    let env = Tc.Env.initial_env solver Const.prims_lid in
     env.solver.init env; 
-    
-    let p = Options.prims () in
+    
+    let p = Options.prims () in
     let dsenv, prims_mod = Parser.Driver.parse_file (Parser.DesugarEnv.empty_env()) p in
     let prims_mod, env = Tc.Tc.check_module env (List.hd prims_mod) in
     prims_mod, dsenv, env
-
-let report_errors nopt = 
-    let errs = match nopt with
-        | None -> Tc.Errors.get_err_count ()
-        | Some n -> n in
-    if errs>0 
-    then begin
-        fprint1 "Error: %s errors were reported (see above)\n" (string_of_int errs);
-        exit 1
-    end
-
-let tc_one_file dsenv env fn = 
+
+let report_errors nopt = 
+    let errs = match nopt with
+        | None -> Tc.Errors.get_err_count ()
+        | Some n -> n in
+    if errs>0 
+    then begin
+        fprint1 "Error: %s errors were reported (see above)\n" (string_of_int errs);
+        exit 1
+    end
+
+let tc_one_file dsenv env fn = 
     let dsenv, fmods = Parser.Driver.parse_file dsenv fn in
     let env, all_mods = fmods |> List.fold_left (fun (env, all_mods) m -> 
         let ms, env = Tc.Tc.check_module env m in
-        env, ms) (env, []) in
-    dsenv, env, List.rev all_mods
-
-let tc_one_fragment curmod dsenv env frag = 
-    try
+        env, ms) (env, []) in
+    dsenv, env, List.rev all_mods
+
+let tc_one_fragment curmod dsenv env frag = 
+    try
         match Parser.Driver.parse_fragment curmod dsenv frag with 
             | Inl (dsenv, modul) -> 
               let env = match curmod with
@@ -81,128 +81,128 @@
                   let modul, npds', env  = Tc.Tc.tc_more_partial_modul env modul decls in
                   Some (Some (modul, npds@npds'), dsenv, env)
               end
-    with 
-        | Absyn.Syntax.Error(msg, r) -> 
-          Tc.Errors.add_errors env [(msg,r)];
-          None
-
-        | Absyn.Syntax.Err msg -> 
-          Tc.Errors.add_errors env [(msg,Absyn.Syntax.dummyRange)];
-          None
-        
-        | e -> raise e
-
-type input_chunks = 
-    | Push of string
-    | Pop  of string
-    | Code of string * (string * string)
-    
-type stack_elt = 
-    (option<(modul * list<sigelt>)>
-     * Parser.DesugarEnv.env 
-     * Tc.Env.env)
-type stack = list<stack_elt>
-
-let interactive_mode dsenv env = 
-    let should_log = !Options.debug <> [] in
-    let log = 
-        if should_log 
-        then let transcript = Util.open_file_for_writing "transcript" in
-             (fun line -> Util.append_to_file transcript line;
-                          Util.flush_file transcript)
-        else (fun line -> ()) in
-    if Option.isSome !Options.codegen
-    then (Util.print_string "Code-generation is not supported in interactive mode"; exit 1);
-    let chunk = Util.new_string_builder () in
-    let stdin = Util.open_stdin () in
-    let rec fill_chunk ()= 
-        let line = match Util.read_line stdin with 
-            | None -> exit 0
-            | Some l -> l in
-        log line; 
-//        Printf.printf "Read line <%s>\n" line;
-        let l = Util.trim_string line in 
-        if Util.starts_with l "#end"
-        then begin
-            let responses = match Util.split l " " with 
-                | [_; ok; fail] -> (ok, fail)
-                | _ -> ("ok", "fail") in
-            let str = Util.string_of_string_builder chunk in 
-            Util.clear_string_builder chunk; Code (str, responses)
-        end
-        else if Util.starts_with l "#pop"
-        then (Util.clear_string_builder chunk; Pop l)
-        else if Util.starts_with l "#push"
-        then (Util.clear_string_builder chunk; Push l)
-        else if l = "#finish"
-        then exit 0
-        else (Util.string_builder_append chunk line;
-              Util.string_builder_append chunk "\n";
-              fill_chunk()) in
-
-    
-    let rec go (stack:stack) curmod dsenv env = 
-        begin match fill_chunk () with 
-            | Pop msg -> 
-              Tc.Env.pop env msg |> ignore;
-              env.solver.refresh();
-              Options.reset_options() |> ignore;
-              let (curmod, dsenv, env), stack = match stack with 
-                | [] -> failwith "Too many pops"
-                | hd::tl -> hd, tl in
-              go stack curmod dsenv env
-
-            | Push msg -> 
-              let stack = (curmod, dsenv, env)::stack in
-              let dsenv = Parser.DesugarEnv.push dsenv in
-              let env = Tc.Env.push env msg in
-              go stack curmod dsenv env
-            
-            | Code (text, (ok, fail)) ->
-                let mark dsenv env = 
-                    let dsenv = Parser.DesugarEnv.mark dsenv in
-                    let env = Tc.Env.mark env in
-                    dsenv, env in 
-
-                let reset_mark dsenv env = 
-                    let dsenv = Parser.DesugarEnv.reset_mark dsenv in
-                    let env = Tc.Env.reset_mark env in
-                    dsenv, env in 
-
-                let commit_mark dsenv env = 
-                    let dsenv = Parser.DesugarEnv.commit_mark dsenv in
-                    let env = Tc.Env.commit_mark env in
-                    dsenv, env in 
-
-              let fail curmod dsenv_mark env_mark =
-                Tc.Errors.report_all() |> ignore;
-                Tc.Errors.num_errs := 0;
-                Util.fprint1 "%s\n" fail;
-                let dsenv, env = reset_mark dsenv_mark env_mark in
-                go stack curmod dsenv env in
-
-              let dsenv_mark, env_mark = mark dsenv env in 
-              let res = tc_one_fragment curmod dsenv_mark env_mark text in
-
-              begin match res with 
-                | Some (curmod, dsenv, env) -> 
-                  if !Tc.Errors.num_errs=0
-                  then begin
-                     Util.fprint1 "\n%s\n" ok;
-                     let dsenv, env = commit_mark dsenv env in
-                     go stack curmod dsenv env
-                  end 
-                  else fail curmod dsenv_mark env_mark
-
-                | _ -> 
-                  fail curmod dsenv_mark env_mark
-              end
-        end in
-
-    go [] None dsenv env
-
-
-let batch_mode_tc filenames = 
+    with 
+        | Absyn.Syntax.Error(msg, r) -> 
+          Tc.Errors.add_errors env [(msg,r)];
+          None
+
+        | Absyn.Syntax.Err msg -> 
+          Tc.Errors.add_errors env [(msg,Absyn.Syntax.dummyRange)];
+          None
+        
+        | e -> raise e
+
+type input_chunks = 
+    | Push of string
+    | Pop  of string
+    | Code of string * (string * string)
+    
+type stack_elt = 
+    (option<(modul * list<sigelt>)>
+     * Parser.DesugarEnv.env 
+     * Tc.Env.env)
+type stack = list<stack_elt>
+
+let interactive_mode dsenv env = 
+    let should_log = !Options.debug <> [] in
+    let log = 
+        if should_log 
+        then let transcript = Util.open_file_for_writing "transcript" in
+             (fun line -> Util.append_to_file transcript line;
+                          Util.flush_file transcript)
+        else (fun line -> ()) in
+    if Option.isSome !Options.codegen
+    then (Util.print_string "Code-generation is not supported in interactive mode"; exit 1);
+    let chunk = Util.new_string_builder () in
+    let stdin = Util.open_stdin () in
+    let rec fill_chunk ()= 
+        let line = match Util.read_line stdin with 
+            | None -> exit 0
+            | Some l -> l in
+        log line; 
+//        Printf.printf "Read line <%s>\n" line;
+        let l = Util.trim_string line in 
+        if Util.starts_with l "#end"
+        then begin
+            let responses = match Util.split l " " with 
+                | [_; ok; fail] -> (ok, fail)
+                | _ -> ("ok", "fail") in
+            let str = Util.string_of_string_builder chunk in 
+            Util.clear_string_builder chunk; Code (str, responses)
+        end
+        else if Util.starts_with l "#pop"
+        then (Util.clear_string_builder chunk; Pop l)
+        else if Util.starts_with l "#push"
+        then (Util.clear_string_builder chunk; Push l)
+        else if l = "#finish"
+        then exit 0
+        else (Util.string_builder_append chunk line;
+              Util.string_builder_append chunk "\n";
+              fill_chunk()) in
+
+    
+    let rec go (stack:stack) curmod dsenv env = 
+        begin match fill_chunk () with 
+            | Pop msg -> 
+              Tc.Env.pop env msg |> ignore;
+              env.solver.refresh();
+              Options.reset_options() |> ignore;
+              let (curmod, dsenv, env), stack = match stack with 
+                | [] -> failwith "Too many pops"
+                | hd::tl -> hd, tl in
+              go stack curmod dsenv env
+
+            | Push msg -> 
+              let stack = (curmod, dsenv, env)::stack in
+              let dsenv = Parser.DesugarEnv.push dsenv in
+              let env = Tc.Env.push env msg in
+              go stack curmod dsenv env
+            
+            | Code (text, (ok, fail)) ->
+                let mark dsenv env = 
+                    let dsenv = Parser.DesugarEnv.mark dsenv in
+                    let env = Tc.Env.mark env in
+                    dsenv, env in 
+
+                let reset_mark dsenv env = 
+                    let dsenv = Parser.DesugarEnv.reset_mark dsenv in
+                    let env = Tc.Env.reset_mark env in
+                    dsenv, env in 
+
+                let commit_mark dsenv env = 
+                    let dsenv = Parser.DesugarEnv.commit_mark dsenv in
+                    let env = Tc.Env.commit_mark env in
+                    dsenv, env in 
+
+              let fail curmod dsenv_mark env_mark =
+                Tc.Errors.report_all() |> ignore;
+                Tc.Errors.num_errs := 0;
+                Util.fprint1 "%s\n" fail;
+                let dsenv, env = reset_mark dsenv_mark env_mark in
+                go stack curmod dsenv env in
+
+              let dsenv_mark, env_mark = mark dsenv env in 
+              let res = tc_one_fragment curmod dsenv_mark env_mark text in
+
+              begin match res with 
+                | Some (curmod, dsenv, env) -> 
+                  if !Tc.Errors.num_errs=0
+                  then begin
+                     Util.fprint1 "\n%s\n" ok;
+                     let dsenv, env = commit_mark dsenv env in
+                     go stack curmod dsenv env
+                  end 
+                  else fail curmod dsenv_mark env_mark
+
+                | _ -> 
+                  fail curmod dsenv_mark env_mark
+              end
+        end in
+
+    go [] None dsenv env
+
+
+let batch_mode_tc filenames = 
     let prims_mod, dsenv, env = tc_prims () in
 
     let all_mods, dsenv, env = filenames |> List.fold_left (fun (all_mods, dsenv, env) f -> 
@@ -210,100 +210,90 @@
         let dsenv, env, ms = tc_one_file dsenv env f in
         all_mods@ms, dsenv, env)
         (prims_mod, dsenv, env) in
-   
-    if !Options.interactive && Tc.Errors.get_err_count () = 0
-    then env.solver.refresh()
-    else env.solver.finish();
-    all_mods, dsenv, env
-
-let finished_message fmods =
-    if not !Options.silent 
-    then begin
-        let msg = 
-            if !Options.verify then "Verified" 
-            else if !Options.pretype then "Lax type-checked"
-            else "Parsed and desugared" in
-         fmods |> List.iter (fun m -> 
-            if Options.should_verify m.name.str
-            then Util.print_string (Util.format2 "%s module: %s\n" msg (Syntax.text_of_lid m.name)));
-         print_string "All verification conditions discharged successfully\n"
-    end
-
-<<<<<<< HEAD
-let codegen fmods = 
-=======
-let codegen fmods env= 
->>>>>>> 0505b244
-    if !Options.codegen = Some "OCaml" then 
-        try
-            let tyDefns = Backends.OCaml.Extraction.extractTypeDefns ((List.head (List.tail fmods)).declarations) env in
-            let newDoc = Backends.OCaml.Code.doc_of_sig tyDefns in
-            fprint1 "%s\n" (FSharp.Format.pretty 1 newDoc);
-(*            let mllib = Backends.OCaml.ASTTrans.mlmod_of_fstars (List.tail fmods) in
-            let doc   = Backends.OCaml.Code.doc_of_mllib mllib in
-            List.iter (fun (n,d) -> Util.write_file (Options.prependOutputDir (n^".ml")) (FSharp.Format.pretty 120 d)) doc *)
-        with Backends.OCaml.ASTTrans.OCamlFailure (rg, error) -> begin
-            (* FIXME: register exception and remove this block  *)
-            Util.print_string (* stderr *) <|
-            Util.format2 "OCaml Backend Error: %s %s\n"
-                (Range.string_of_range rg)
-                (Backends.OCaml.ASTTrans.string_of_error error);
-            exit 1
-        end
-    else if !Options.codegen = Some "OCaml-experimental" then begin
-<<<<<<< HEAD
-        let tyDefns = Backends.OCaml.Extraction.extractTypeDefns ((List.hd (List.tl fmods)).declarations) in
-        let newDoc = Backends.OCaml.Code.doc_of_sig tyDefns in
-        fprint1 "%s\n" (FSharp.Format.pretty 1 newDoc)
-=======
-       (*copy this part from above.*)
->>>>>>> 0505b244
-    end
-//    ;
-//    if !Options.codegen = Some "JavaScript" then begin
-//        let js = Backends.JS.Translate.js_of_fstars (List.tail fmods) in
-//        let doc = Backends.JS.Print.pretty_print js in
-//        Util.print_string (FSharp.Format.pretty 120 doc)
-//    end
-//    
-
-(* Main function *)
-let go _ =    
-  let (res, filenames) = process_args () in
-  match res with
-    | Help ->
-      Options.display_usage (Options.specs())
-    | Die msg ->
-      Util.print_string msg
-    | GoOn ->
-             let filenames = if !Options.use_build_config  //if the user explicitly requested it
-                             || (not !Options.interactive && List.length filenames = 1)  //or, if there is only a single file on the command line
-                             then match filenames with 
-                                    | [f] -> Parser.Driver.read_build_config f //then, try to read a build config from the header of the file
-                                    | _ -> Util.print_string "--use_build_config expects just a single file on the command line and no other arguments"; exit 1
-                             else filenames in
-             
-             let fmods, dsenv, env = batch_mode_tc filenames  in
-             report_errors None;
-             if !Options.interactive 
-             then interactive_mode dsenv env
-             else begin
-                codegen fmods env;
-                finished_message fmods
-             end
-
-
-let main () =
-    try 
-      go ();
-      cleanup ();
-      exit 0
-    with 
-    | e -> 
-        if Util.handleable e then Util.handle_err false () e;
-        if !Options.trace_error
-        then Util.fprint2 "\nUnexpected error\n%s\n%s\n" (Util.message_of_exn e) (Util.trace_of_exn e)
-        else if not (Util.handleable e)
-        then Util.fprint1 "\nUnexpected error; please file a bug report, ideally with a minimized version of the source program that triggered the error.\n%s\n" (Util.message_of_exn e);
-        cleanup ();
-        exit 1
+   
+    if !Options.interactive && Tc.Errors.get_err_count () = 0
+    then env.solver.refresh()
+    else env.solver.finish();
+    all_mods, dsenv, env
+
+let finished_message fmods =
+    if not !Options.silent 
+    then begin
+        let msg = 
+            if !Options.verify then "Verified" 
+            else if !Options.pretype then "Lax type-checked"
+            else "Parsed and desugared" in
+         fmods |> List.iter (fun m -> 
+            if Options.should_verify m.name.str
+            then Util.print_string (Util.format2 "%s module: %s\n" msg (Syntax.text_of_lid m.name)));
+         print_string "All verification conditions discharged successfully\n"
+    end
+
+let codegen fmods env= 
+    if !Options.codegen = Some "OCaml" then 
+        try
+            let mllib = Backends.OCaml.ASTTrans.mlmod_of_fstars (List.tail fmods) in
+            let doc   = Backends.OCaml.Code.doc_of_mllib mllib in
+            List.iter (fun (n,d) -> Util.write_file (Options.prependOutputDir (n^".ml")) (FSharp.Format.pretty 120 d)) doc 
+        with Backends.OCaml.ASTTrans.OCamlFailure (rg, error) -> begin
+            (* FIXME: register exception and remove this block  *)
+            Util.print_string (* stderr *) <|
+            Util.format2 "OCaml Backend Error: %s %s\n"
+                (Range.string_of_range rg)
+                (Backends.OCaml.ASTTrans.string_of_error error);
+            exit 1
+        end
+    else if !Options.codegen = Some "OCaml-experimental" then begin
+        let tyDefns = Backends.ML.Extraction.extractTypeDefns ((List.hd (List.tl fmods)).declarations) env in
+        let newDoc = Backends.OCaml.Code.doc_of_sig tyDefns in
+        fprint1 "%s\n" (FSharp.Format.pretty 1 newDoc)
+       (*copy this part from above.*)
+    end
+//    ;
+//    if !Options.codegen = Some "JavaScript" then begin
+//        let js = Backends.JS.Translate.js_of_fstars (List.tail fmods) in
+//        let doc = Backends.JS.Print.pretty_print js in
+//        Util.print_string (FSharp.Format.pretty 120 doc)
+//    end
+//    
+
+(* Main function *)
+let go _ =    
+  let (res, filenames) = process_args () in
+  match res with
+    | Help ->
+      Options.display_usage (Options.specs())
+    | Die msg ->
+      Util.print_string msg
+    | GoOn ->
+             let filenames = if !Options.use_build_config  //if the user explicitly requested it
+                             || (not !Options.interactive && List.length filenames = 1)  //or, if there is only a single file on the command line
+                             then match filenames with 
+                                    | [f] -> Parser.Driver.read_build_config f //then, try to read a build config from the header of the file
+                                    | _ -> Util.print_string "--use_build_config expects just a single file on the command line and no other arguments"; exit 1
+                             else filenames in
+             
+             let fmods, dsenv, env = batch_mode_tc filenames  in
+             report_errors None;
+             if !Options.interactive 
+             then interactive_mode dsenv env
+             else begin
+                codegen fmods env;
+                finished_message fmods
+             end
+
+
+let main () =
+    try 
+      go ();
+      cleanup ();
+      exit 0
+    with 
+    | e -> 
+        if Util.handleable e then Util.handle_err false () e;
+        if !Options.trace_error
+        then Util.fprint2 "\nUnexpected error\n%s\n%s\n" (Util.message_of_exn e) (Util.trace_of_exn e)
+        else if not (Util.handleable e)
+        then Util.fprint1 "\nUnexpected error; please file a bug report, ideally with a minimized version of the source program that triggered the error.\n%s\n" (Util.message_of_exn e);
+        cleanup ();
+        exit 1