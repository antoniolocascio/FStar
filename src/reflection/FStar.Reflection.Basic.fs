#light "off"
module FStar.Reflection.Basic

open FStar.All
open FStar.Reflection.Data
open FStar.Syntax.Syntax
open FStar.Order
open FStar.Errors

module S = FStar.Syntax.Syntax // TODO: remove, it's open

module C = FStar.Const
module PC = FStar.Parser.Const
module SS = FStar.Syntax.Subst
module BU = FStar.Util
module Range = FStar.Range
module U = FStar.Syntax.Util
module UF = FStar.Syntax.Unionfind
module Print = FStar.Syntax.Print
module Ident = FStar.Ident
module Env = FStar.TypeChecker.Env
module Err = FStar.Errors
module Z = FStar.BigInt

open FStar.Dyn

(* This file provides implementation for reflection primitives in F*.
 *
 * Users can be exposed to (mostly) raw syntax of terms when working in
 * a metaprogramming effect (such as TAC). These effects are irrelevant
 * for runtime and cannot, of course, be used for proof (where syntax
 * inspection would be completely inconsistent
 *
 * embed   : from compiler to user
 * unembed : from user to compiler
 *)

 (*
  * Most of this file is tedious and repetitive.
  * We should really allow for some metaprogramming in F*. Oh wait....
  *)

let inspect_fv (fv:fv) : list<string> =
    Ident.path_of_lid (lid_of_fv fv)

let pack_fv (ns:list<string>) : fv =
    lid_as_fv (PC.p2l ns) (Delta_defined_at_level 999) None

<<<<<<< HEAD
=======
let embed_fvar (rng:Range.range) (fv:fv) : term =
    U.mk_lazy fv fstar_refl_fv Lazy_fvar (Some rng)

let unembed_fvar (t:term) : option<fv> =
    match (SS.compress t).n with
    | Tm_lazy i when i.kind = Lazy_fvar ->
        Some (undyn i.blob)
    | _ ->
        Err.log_issue t.pos (Err.Warning_NotEmbedded, (BU.format1 "Not an embedded fvar: %s" (Print.term_to_string t)));
        None

let unfold_lazy_fvar (i : lazyinfo) : term =
    let fv : fv = undyn i.blob in
    S.mk_Tm_app fstar_refl_pack_fv [S.as_arg (embed_list embed_string t_string i.rng (inspect_fv fv))]
                None i.rng

let embed_comp (rng:Range.range) (c:comp) : term =
    U.mk_lazy c fstar_refl_comp Lazy_comp (Some rng)

let unembed_comp (t:term) : option<comp> =
    match (SS.compress t).n with
    | Tm_lazy i when i.kind = Lazy_comp ->
        Some (undyn i.blob)
    | _ ->
        Err.log_issue t.pos (Err.Warning_NotEmbedded, (BU.format1 "Not an embedded comp: %s" (Print.term_to_string t)));
        None

let unfold_lazy_comp (i : lazyinfo) : term =
    U.exp_unit

let embed_env (rng:Range.range) (e:Env.env) : term =
    U.mk_lazy e fstar_refl_env Lazy_env (Some rng)

let unembed_env (t:term) : option<Env.env> =
    match (SS.compress t).n with
    | Tm_lazy i when i.kind = Lazy_env ->
        Some (undyn i.blob)
    | _ ->
        Err.log_issue t.pos (Err.Warning_NotEmbedded, (BU.format1 "Not an embedded env: %s" (Print.term_to_string t)));
        None

let unfold_lazy_env (i : lazyinfo) : term =
    U.exp_unit

let embed_const (rng:Range.range) (c:vconst) : term =
    let r =
    match c with
    | C_Unit    -> ref_C_Unit.t
    | C_True    -> ref_C_True.t
    | C_False   -> ref_C_False.t

    | C_Int i ->
        S.mk_Tm_app ref_C_Int.t [S.as_arg (U.exp_int (Z.string_of_big_int i))]
                    None Range.dummyRange
    | C_String s ->
        S.mk_Tm_app ref_C_String.t [S.as_arg (embed_string rng s)]
                    None Range.dummyRange
    in { r with pos = rng }

let unembed_const (t:term) : option<vconst> =
    let t = U.unascribe t in
    let hd, args = U.head_and_args t in
    match (U.un_uinst hd).n, args with
    | Tm_fvar fv, [] when S.fv_eq_lid fv ref_C_Unit.lid ->
        Some C_Unit

    | Tm_fvar fv, [] when S.fv_eq_lid fv ref_C_True.lid ->
        Some C_True

    | Tm_fvar fv, [] when S.fv_eq_lid fv ref_C_False.lid ->
        Some C_False

    | Tm_fvar fv, [(i, _)] when S.fv_eq_lid fv ref_C_Int.lid ->
        BU.bind_opt (unembed_int i) (fun i ->
        Some <| C_Int i)

    | Tm_fvar fv, [(s, _)] when S.fv_eq_lid fv ref_C_String.lid ->
        BU.bind_opt (unembed_string s) (fun s ->
        Some <| C_String s)

    | _ ->
        Err.log_issue t.pos (Err.Warning_NotEmbedded, (BU.format1 "Not an embedded vconst: %s" (Print.term_to_string t)));
        None

let rec embed_pattern (rng:Range.range) (p : pattern) : term =
    match p with
    | Pat_Constant c ->
        S.mk_Tm_app ref_Pat_Constant.t [S.as_arg (embed_const rng c)] None rng
    | Pat_Cons (fv, ps) ->
        S.mk_Tm_app ref_Pat_Cons.t [S.as_arg (embed_fvar rng fv); S.as_arg (embed_list embed_pattern fstar_refl_pattern rng ps)] None rng
    | Pat_Var bv ->
        S.mk_Tm_app ref_Pat_Var.t [S.as_arg (embed_binder rng (S.mk_binder bv))] None rng
    | Pat_Wild bv ->
        S.mk_Tm_app ref_Pat_Wild.t [S.as_arg (embed_binder rng (S.mk_binder bv))] None rng

let rec unembed_pattern (t : term) : option<pattern> =
    let t = U.unascribe t in
    let hd, args = U.head_and_args t in
    match (U.un_uinst hd).n, args with
    | Tm_fvar fv, [(c, _)] when S.fv_eq_lid fv ref_Pat_Constant.lid ->
        BU.bind_opt (unembed_const c) (fun c ->
        Some <| Pat_Constant c)

    | Tm_fvar fv, [(f, _); (ps, _)] when S.fv_eq_lid fv ref_Pat_Cons.lid ->
        BU.bind_opt (unembed_fvar f) (fun f ->
        BU.bind_opt (unembed_list unembed_pattern ps) (fun ps ->
        Some <| Pat_Cons (f, ps)))

    | Tm_fvar fv, [(b, _)] when S.fv_eq_lid fv ref_Pat_Var.lid ->
        BU.bind_opt (unembed_binder b) (fun (bv, aq) ->
        Some <| Pat_Var bv)

    | Tm_fvar fv, [(b, _)] when S.fv_eq_lid fv ref_Pat_Wild.lid ->
        BU.bind_opt (unembed_binder b) (fun (bv, aq) ->
        Some <| Pat_Wild bv)

    | _ ->
        Err.log_issue t.pos (Err.Warning_NotEmbedded, (BU.format1 "Not an embedded pattern: %s" (Print.term_to_string t)));
        None

let embed_branch = embed_pair embed_pattern fstar_refl_pattern embed_term S.t_term
let unembed_branch = unembed_pair unembed_pattern unembed_term

let embed_aqualv (rng:Range.range) (q : aqualv) : term =
    let r =
    match q with
    | Data.Q_Explicit -> ref_Q_Explicit.t
    | Data.Q_Implicit -> ref_Q_Implicit.t
    in { r with pos = rng }

let unembed_aqualv (t : term) : option<aqualv> =
    let t = U.unascribe t in
    let hd, args = U.head_and_args t in
    match (U.un_uinst hd).n, args with
    | Tm_fvar fv, [] when S.fv_eq_lid fv ref_Q_Explicit.lid -> Some Data.Q_Explicit
    | Tm_fvar fv, [] when S.fv_eq_lid fv ref_Q_Implicit.lid -> Some Data.Q_Implicit
    | _ ->
        Err.log_issue t.pos (Err.Warning_NotEmbedded, (BU.format1 "Not an embedded aqualv: %s" (Print.term_to_string t)));
        None

let embed_argv = embed_pair embed_term S.t_term embed_aqualv fstar_refl_aqualv
let unembed_argv = unembed_pair unembed_term unembed_aqualv

let embed_term_view (rng:Range.range) (t:term_view) : term =
    match t with
    | Tv_FVar fv ->
        S.mk_Tm_app ref_Tv_FVar.t [S.as_arg (embed_fvar rng fv)]
                    None rng

    | Tv_Var bv ->
        S.mk_Tm_app ref_Tv_Var.t [S.as_arg (embed_binder rng bv)]
                    None rng

    | Tv_App (hd, a) ->
        S.mk_Tm_app ref_Tv_App.t [S.as_arg (embed_term rng hd); S.as_arg (embed_argv rng a)]
                    None rng

    | Tv_Abs (b, t) ->
        S.mk_Tm_app ref_Tv_Abs.t [S.as_arg (embed_binder rng b); S.as_arg (embed_term rng t)]
                    None rng

    | Tv_Arrow (b, c) ->
        S.mk_Tm_app ref_Tv_Arrow.t [S.as_arg (embed_binder rng b); S.as_arg (embed_comp rng c)]
                    None rng

    | Tv_Type u ->
        S.mk_Tm_app ref_Tv_Type.t [S.as_arg (embed_unit rng ())]
                    None rng

    | Tv_Refine (bv, t) ->
        S.mk_Tm_app ref_Tv_Refine.t [S.as_arg (embed_binder rng bv); S.as_arg (embed_term rng t)]
                    None rng

    | Tv_Const c ->
        S.mk_Tm_app ref_Tv_Const.t [S.as_arg (embed_const rng c)]
                    None rng

    | Tv_Uvar (u, t) ->
        S.mk_Tm_app ref_Tv_Uvar.t [S.as_arg (embed_int rng u); S.as_arg (embed_term rng t)]
                    None rng

    | Tv_Let (r, b, t1, t2) ->
        S.mk_Tm_app ref_Tv_Let.t [S.as_arg (embed_bool rng r); S.as_arg (embed_binder rng b); S.as_arg (embed_term rng t1); S.as_arg (embed_term rng t2)]
                    None rng

    | Tv_Match (t, brs) ->
        S.mk_Tm_app ref_Tv_Match.t [S.as_arg (embed_term rng t); S.as_arg (embed_list embed_branch fstar_refl_branch rng brs)]
                    None rng

    | Tv_Unknown ->
        { ref_Tv_Unknown.t with pos = rng }

let unembed_term_view (t:term) : option<term_view> =
    let t = U.unascribe t in
    let hd, args = U.head_and_args t in
    match (U.un_uinst hd).n, args with
    | Tm_fvar fv, [(b, _)] when S.fv_eq_lid fv ref_Tv_Var.lid ->
        BU.bind_opt (unembed_binder b) (fun b ->
        Some <| Tv_Var b)

    | Tm_fvar fv, [(f, _)] when S.fv_eq_lid fv ref_Tv_FVar.lid ->
        BU.bind_opt (unembed_fvar f) (fun f ->
        Some <| Tv_FVar f)

    | Tm_fvar fv, [(l, _); (r, _)] when S.fv_eq_lid fv ref_Tv_App.lid ->
        BU.bind_opt (unembed_term l) (fun l ->
        BU.bind_opt (unembed_argv r) (fun r ->
        Some <| Tv_App (l, r)))

    | Tm_fvar fv, [(b, _); (t, _)] when S.fv_eq_lid fv ref_Tv_Abs.lid ->
        BU.bind_opt (unembed_binder b) (fun b ->
        BU.bind_opt (unembed_term t) (fun t ->
        Some <| Tv_Abs (b, t)))

    | Tm_fvar fv, [(b, _); (t, _)] when S.fv_eq_lid fv ref_Tv_Arrow.lid ->
        BU.bind_opt (unembed_binder b) (fun b ->
        BU.bind_opt (unembed_comp t) (fun c ->
        Some <| Tv_Arrow (b, c)))

    | Tm_fvar fv, [(u, _)] when S.fv_eq_lid fv ref_Tv_Type.lid ->
        BU.bind_opt (unembed_unit u) (fun u ->
        Some <| Tv_Type u)

    | Tm_fvar fv, [(b, _); (t, _)] when S.fv_eq_lid fv ref_Tv_Refine.lid ->
        BU.bind_opt (unembed_binder b) (fun b ->
        BU.bind_opt (unembed_term t) (fun t ->
        Some <| Tv_Refine (b, t)))

    | Tm_fvar fv, [(c, _)] when S.fv_eq_lid fv ref_Tv_Const.lid ->
        BU.bind_opt (unembed_const c) (fun c ->
        Some <| Tv_Const c)

    | Tm_fvar fv, [(u, _); (t, _)] when S.fv_eq_lid fv ref_Tv_Uvar.lid ->
        BU.bind_opt (unembed_int u) (fun u ->
        BU.bind_opt (unembed_term t) (fun t ->
        Some <| Tv_Uvar (u, t)))

    | Tm_fvar fv, [(r, _); (b, _); (t1, _); (t2, _)] when S.fv_eq_lid fv ref_Tv_Let.lid ->
        BU.bind_opt (unembed_bool r) (fun r ->
        BU.bind_opt (unembed_binder b) (fun b ->
        BU.bind_opt (unembed_term t1) (fun t1 ->
        BU.bind_opt (unembed_term t2) (fun t2 ->
        Some <| Tv_Let (r, b, t1, t2)))))

    | Tm_fvar fv, [(t, _); (brs, _)] when S.fv_eq_lid fv ref_Tv_Match.lid ->
        BU.bind_opt (unembed_term t) (fun t ->
        BU.bind_opt (unembed_list unembed_branch brs) (fun brs ->
        Some <| Tv_Match (t, brs)))

    | Tm_fvar fv, [] when S.fv_eq_lid fv ref_Tv_Unknown.lid ->
        Some <| Tv_Unknown

    | _ ->
        Err.log_issue t.pos (Err.Warning_NotEmbedded, (BU.format1 "Not an embedded term_view: %s" (Print.term_to_string t)));
        None

let embed_comp_view (rng:Range.range) (cv : comp_view) : term =
    match cv with
    | C_Total t ->
        S.mk_Tm_app ref_C_Total.t [S.as_arg (embed_term rng t)]
                    None rng

    | C_Lemma (pre, post) ->
        let post = U.unthunk_lemma_post post in
        S.mk_Tm_app ref_C_Lemma.t [S.as_arg (embed_term rng pre); S.as_arg (embed_term rng post)]
                    None rng

    | C_Unknown ->
        { ref_C_Unknown.t with pos = rng }

let unembed_comp_view (t : term) : option<comp_view> =
    let t = U.unascribe t in
    let hd, args = U.head_and_args t in
    match (U.un_uinst hd).n, args with
    | Tm_fvar fv, [(t, _)] when S.fv_eq_lid fv ref_C_Total.lid ->
        BU.bind_opt (unembed_term t) (fun t ->
        Some <| C_Total t)

    | Tm_fvar fv, [(pre, _); (post, _)] when S.fv_eq_lid fv ref_C_Lemma.lid ->
        BU.bind_opt (unembed_term pre) (fun pre ->
        BU.bind_opt (unembed_term post) (fun post ->
        Some <| C_Lemma (pre, post)))

    | Tm_fvar fv, [] when S.fv_eq_lid fv ref_C_Unknown.lid ->
        Some <| C_Unknown

    | _ ->
        Err.log_issue t.pos (Err.Warning_NotEmbedded, (BU.format1 "Not an embedded comp_view: %s" (Print.term_to_string t)));
        None

>>>>>>> b72fd4ad
// TODO: move to library?
let rec last (l:list<'a>) : 'a =
    match l with
    | [] -> failwith "last: empty list"
    | [x] -> x
    | _::xs -> last xs

let rec init (l:list<'a>) : list<'a> =
    match l with
    | [] -> failwith "init: empty list"
    | [x] -> []
    | x::xs -> x :: init xs

let inspect_bv (b:binder) : string =
    Print.bv_to_string (fst b)
    // calling into Print, which really doesn't make guarantees
    // ... should be safe as we give no semantics to these names: they're just for debugging

let inspect_const (c:sconst) : vconst =
    match c with
    | FStar.Const.Const_unit -> C_Unit
    | FStar.Const.Const_int (s, _) -> C_Int (Z.big_int_of_string s)
    | FStar.Const.Const_bool true  -> C_True
    | FStar.Const.Const_bool false -> C_False
    | FStar.Const.Const_string (s, _) -> C_String s
    | _ -> failwith (BU.format1 "unknown constant: %s" (Print.const_to_string c))

let rec inspect (t:term) : term_view =
    let t = U.unascribe t in
    let t = U.un_uinst t in
    match t.n with
    | Tm_meta (t, _) ->
        inspect t

    | Tm_name bv ->
        Tv_Var (S.mk_binder bv)

    | Tm_fvar fv ->
        Tv_FVar fv

    | Tm_app (hd, []) ->
        failwith "inspect: empty arguments on Tm_app"

    | Tm_app (hd, args) ->
        // We split at the last argument, since the term_view does not
        // expose n-ary lambdas buy unary ones.
        let (a, q) = last args in
        let q' = match q with
                 | Some (Implicit _) -> Data.Q_Implicit
                 | Some Equality
                 | None -> Data.Q_Explicit
        in
        Tv_App (S.mk_Tm_app hd (init args) None t.pos, (a, q')) // TODO: The range and tk are probably wrong. Fix

    | Tm_abs ([], _, _) ->
        failwith "inspect: empty arguments on Tm_abs"

    | Tm_abs (bs, t, k) ->
        let bs, t = SS.open_term bs t in
        // `let b::bs = bs` gives a coverage warning, avoid it
        begin match bs with
        | [] -> failwith "impossible"
        | b::bs -> Tv_Abs (b, U.abs bs t k)
        end

    | Tm_type _ ->
        Tv_Type ()

    | Tm_arrow ([], k) ->
        failwith "inspect: empty binders on arrow"

    | Tm_arrow _ ->
        begin match U.arrow_one t with
        | Some (b, c) -> Tv_Arrow (b, c)
        | None -> failwith "impossible"
        end

    | Tm_refine (bv, t) ->
        let b = S.mk_binder bv in
        let b', t = SS.open_term [b] t in
        // `let [b] = b'` gives a coverage warning, avoid it
        let b = (match b' with
        | [b'] -> b'
        | _ -> failwith "impossible") in
        Tv_Refine (b, t)

    | Tm_constant c ->
        Tv_Const (inspect_const c)

    | Tm_uvar (u, t) ->
        Tv_Uvar (Z.of_int_fs (UF.uvar_id u), t)

    | Tm_let ((false, [lb]), t2) ->
        if lb.lbunivs <> [] then Tv_Unknown else
        begin match lb.lbname with
        | BU.Inr _ -> Tv_Unknown // no top level lets
        | BU.Inl bv ->
            // The type of `bv` should match `lb.lbtyp`
            let b = S.mk_binder bv in
            let bs, t2 = SS.open_term [b] t2 in
            let b = match bs with
                    | [b] -> b
                    | _ -> failwith "impossible: open_term returned different amount of binders"
            in
            Tv_Let (false, b, lb.lbdef, t2)
        end

    | Tm_let ((true, [lb]), t2) ->
        if lb.lbunivs <> [] then Tv_Unknown else
        begin match lb.lbname with
        | BU.Inr _ -> Tv_Unknown // no top level lets
        | BU.Inl bv ->
            let lbs, t2 = SS.open_let_rec [lb] t2 in
            match lbs with
            | [lb] ->
                (match lb.lbname with
                 | BU.Inr _ -> Tv_Unknown
                 | BU.Inl bv -> Tv_Let (true, S.mk_binder bv, lb.lbdef, t2))
            | _ -> failwith "impossible: open_term returned different amount of binders"
        end

    | Tm_match (t, brs) ->
        let rec inspect_pat p =
            match p.v with
            | Pat_constant c -> Pat_Constant (inspect_const c)
            | Pat_cons (fv, ps) -> Pat_Cons (fv, List.map (fun (p, _) -> inspect_pat p) ps)
            | Pat_var bv -> Pat_Var (S.mk_binder bv)
            | Pat_wild bv -> Pat_Wild (S.mk_binder bv)
            | Pat_dot_term _ -> failwith "NYI: Pat_dot_term"
        in
        let brs = List.map SS.open_branch brs in
        let brs = List.map (function (pat, _, t) -> (inspect_pat pat, t)) brs in
        Tv_Match (t, brs)

    | _ ->
        Err.log_issue t.pos (Err.Warning_CantInspect, BU.format2 "inspect: outside of expected syntax (%s, %s)\n" (Print.tag_of_term t) (Print.term_to_string t));
        Tv_Unknown

let inspect_comp (c : comp) : comp_view =
    match c.n with
    | Total (t, _) -> C_Total t
    | Comp ct -> begin
        if Ident.lid_equals ct.effect_name PC.effect_Lemma_lid then
            match ct.effect_args with
            | (pre,_)::(post,_)::_ ->
                C_Lemma (pre, post)
            | _ ->
                failwith "inspect_comp: Lemma does not have enough arguments?"
        else
            C_Unknown
      end
    | GTotal _ -> C_Unknown

let pack_comp (cv : comp_view) : comp =
    match cv with
    | C_Total t -> mk_Total t
    | _ -> failwith "sorry, can embed comp_views other than C_Total for now"

let pack_const (c:vconst) : sconst =
    match c with
    | C_Unit    -> C.Const_unit
    | C_Int i   -> C.Const_int (Z.string_of_big_int i, None)
    | C_True    -> C.Const_bool true
    | C_False   -> C.Const_bool false
    | C_String s -> C.Const_string (s, Range.dummyRange)

// TODO: pass in range?
let pack (tv:term_view) : term =
    match tv with
    | Tv_Var (bv, _) ->
        S.bv_to_name bv

    | Tv_FVar fv ->
        S.fv_to_tm fv

    | Tv_App (l, (r, q)) ->
        begin match q with
        | Data.Q_Explicit -> U.mk_app l [S.as_arg r]
        | Data.Q_Implicit -> U.mk_app l [S.iarg r]
        end

    | Tv_Abs (b, t) ->
        U.abs [b] t None // TODO: effect?

    | Tv_Arrow (b, c) ->
        U.arrow [b] c

    | Tv_Type () ->
        U.ktype

    | Tv_Refine ((bv, _), t) ->
        U.refine bv t

    | Tv_Const c ->
        S.mk (Tm_constant (pack_const c)) None Range.dummyRange

    | Tv_Uvar (u, t) ->
        U.uvar_from_id (Z.to_int_fs u) t

    | Tv_Let (false, b, t1, t2) ->
        let bv = fst b in
        let lb = U.mk_letbinding (BU.Inl bv) [] bv.sort PC.effect_Tot_lid t1 [] Range.dummyRange in
        S.mk (Tm_let ((false, [lb]), SS.close [b] t2)) None Range.dummyRange

    | Tv_Let (true, b, t1, t2) ->
        let bv = fst b in
        let lb = U.mk_letbinding (BU.Inl bv) [] bv.sort PC.effect_Tot_lid t1 [] Range.dummyRange in
        let lbs_open, body_open = SS.open_let_rec [lb] t2 in
        let lbs, body = SS.close_let_rec [lb] body_open in
        S.mk (Tm_let ((true, lbs), body)) None Range.dummyRange

    | Tv_Match (t, brs) ->
        let wrap v = {v=v;p=Range.dummyRange} in
        let rec pack_pat p : S.pat =
            match p with
            | Pat_Constant c -> wrap <| Pat_constant (pack_const c)
            | Pat_Cons (fv, ps) -> wrap <| Pat_cons (fv, List.map (fun p -> pack_pat p, false) ps)
            | Pat_Var  (bv, _) -> wrap <| Pat_var bv
            | Pat_Wild (bv,_ ) -> wrap <| Pat_wild bv
        in
        let brs = List.map (function (pat, t) -> (pack_pat pat, None, t)) brs in
        let brs = List.map SS.close_branch brs in
        S.mk (Tm_match (t, brs)) None Range.dummyRange

    | Tv_Unknown ->
        failwith "pack: unexpected term view"

let compare_binder (x:binder) (y:binder) : order =
    let n = S.order_bv (fst x) (fst y) in
    if n < 0 then Lt
    else if n = 0 then Eq
    else Gt

let is_free (x:binder) (t:term) : bool =
    U.is_free_in (fst x) t

let lookup_typ (env:Env.env) (ns:list<string>) : option<sigelt> =
    let lid = PC.p2l ns in
    match Env.lookup_qname env lid with
    | None -> None
    | Some (BU.Inl _, rng) -> None
    | Some (BU.Inr (se, us), rng) -> Some se

let inspect_sigelt (se : sigelt) : sigelt_view =
    match se.sigel with
    | Sig_let ((false, [lb]), _) ->
        let fv = match lb.lbname with
                 | BU.Inr fv -> fv
                 | BU.Inl _  -> failwith "global Sig_let has bv"
        in
        Sg_Let (fv, lb.lbtyp, lb.lbdef)

    | Sig_inductive_typ (lid, us, bs, t, _, c_lids) ->
        let nm = Ident.path_of_lid lid in
        Sg_Inductive (nm, bs, t, List.map Ident.path_of_lid c_lids)

    | Sig_datacon (lid, us, t, _, n, _) ->
        Sg_Constructor (Ident.path_of_lid lid, t)

    | _ ->
        Unk

let pack_sigelt (sv:sigelt_view) : sigelt =
    match sv with
    | Sg_Let (fv, ty, def) ->
        let lb = U.mk_letbinding (BU.Inr fv) [] ty PC.effect_Tot_lid def [] def.pos in
        mk_sigelt <| Sig_let ((false, [lb]), [])

    | Sg_Constructor _ ->
        failwith "packing Sg_Constructor, sorry"

    | Sg_Inductive _ ->
        failwith "packing Sg_Inductive, sorry"

    | Unk ->
        failwith "packing Unk, sorry"

let binders_of_env e = FStar.TypeChecker.Env.all_binders e
let type_of_binder (b : binder) = match b with (b, _) -> b.sort
let term_eq t1 t2 = U.term_eq (U.un_uinst t1) (U.un_uinst t2) // temporary, until universes are exposed
let term_to_string t = Print.term_to_string t<|MERGE_RESOLUTION|>--- conflicted
+++ resolved
@@ -46,299 +46,6 @@
 let pack_fv (ns:list<string>) : fv =
     lid_as_fv (PC.p2l ns) (Delta_defined_at_level 999) None
 
-<<<<<<< HEAD
-=======
-let embed_fvar (rng:Range.range) (fv:fv) : term =
-    U.mk_lazy fv fstar_refl_fv Lazy_fvar (Some rng)
-
-let unembed_fvar (t:term) : option<fv> =
-    match (SS.compress t).n with
-    | Tm_lazy i when i.kind = Lazy_fvar ->
-        Some (undyn i.blob)
-    | _ ->
-        Err.log_issue t.pos (Err.Warning_NotEmbedded, (BU.format1 "Not an embedded fvar: %s" (Print.term_to_string t)));
-        None
-
-let unfold_lazy_fvar (i : lazyinfo) : term =
-    let fv : fv = undyn i.blob in
-    S.mk_Tm_app fstar_refl_pack_fv [S.as_arg (embed_list embed_string t_string i.rng (inspect_fv fv))]
-                None i.rng
-
-let embed_comp (rng:Range.range) (c:comp) : term =
-    U.mk_lazy c fstar_refl_comp Lazy_comp (Some rng)
-
-let unembed_comp (t:term) : option<comp> =
-    match (SS.compress t).n with
-    | Tm_lazy i when i.kind = Lazy_comp ->
-        Some (undyn i.blob)
-    | _ ->
-        Err.log_issue t.pos (Err.Warning_NotEmbedded, (BU.format1 "Not an embedded comp: %s" (Print.term_to_string t)));
-        None
-
-let unfold_lazy_comp (i : lazyinfo) : term =
-    U.exp_unit
-
-let embed_env (rng:Range.range) (e:Env.env) : term =
-    U.mk_lazy e fstar_refl_env Lazy_env (Some rng)
-
-let unembed_env (t:term) : option<Env.env> =
-    match (SS.compress t).n with
-    | Tm_lazy i when i.kind = Lazy_env ->
-        Some (undyn i.blob)
-    | _ ->
-        Err.log_issue t.pos (Err.Warning_NotEmbedded, (BU.format1 "Not an embedded env: %s" (Print.term_to_string t)));
-        None
-
-let unfold_lazy_env (i : lazyinfo) : term =
-    U.exp_unit
-
-let embed_const (rng:Range.range) (c:vconst) : term =
-    let r =
-    match c with
-    | C_Unit    -> ref_C_Unit.t
-    | C_True    -> ref_C_True.t
-    | C_False   -> ref_C_False.t
-
-    | C_Int i ->
-        S.mk_Tm_app ref_C_Int.t [S.as_arg (U.exp_int (Z.string_of_big_int i))]
-                    None Range.dummyRange
-    | C_String s ->
-        S.mk_Tm_app ref_C_String.t [S.as_arg (embed_string rng s)]
-                    None Range.dummyRange
-    in { r with pos = rng }
-
-let unembed_const (t:term) : option<vconst> =
-    let t = U.unascribe t in
-    let hd, args = U.head_and_args t in
-    match (U.un_uinst hd).n, args with
-    | Tm_fvar fv, [] when S.fv_eq_lid fv ref_C_Unit.lid ->
-        Some C_Unit
-
-    | Tm_fvar fv, [] when S.fv_eq_lid fv ref_C_True.lid ->
-        Some C_True
-
-    | Tm_fvar fv, [] when S.fv_eq_lid fv ref_C_False.lid ->
-        Some C_False
-
-    | Tm_fvar fv, [(i, _)] when S.fv_eq_lid fv ref_C_Int.lid ->
-        BU.bind_opt (unembed_int i) (fun i ->
-        Some <| C_Int i)
-
-    | Tm_fvar fv, [(s, _)] when S.fv_eq_lid fv ref_C_String.lid ->
-        BU.bind_opt (unembed_string s) (fun s ->
-        Some <| C_String s)
-
-    | _ ->
-        Err.log_issue t.pos (Err.Warning_NotEmbedded, (BU.format1 "Not an embedded vconst: %s" (Print.term_to_string t)));
-        None
-
-let rec embed_pattern (rng:Range.range) (p : pattern) : term =
-    match p with
-    | Pat_Constant c ->
-        S.mk_Tm_app ref_Pat_Constant.t [S.as_arg (embed_const rng c)] None rng
-    | Pat_Cons (fv, ps) ->
-        S.mk_Tm_app ref_Pat_Cons.t [S.as_arg (embed_fvar rng fv); S.as_arg (embed_list embed_pattern fstar_refl_pattern rng ps)] None rng
-    | Pat_Var bv ->
-        S.mk_Tm_app ref_Pat_Var.t [S.as_arg (embed_binder rng (S.mk_binder bv))] None rng
-    | Pat_Wild bv ->
-        S.mk_Tm_app ref_Pat_Wild.t [S.as_arg (embed_binder rng (S.mk_binder bv))] None rng
-
-let rec unembed_pattern (t : term) : option<pattern> =
-    let t = U.unascribe t in
-    let hd, args = U.head_and_args t in
-    match (U.un_uinst hd).n, args with
-    | Tm_fvar fv, [(c, _)] when S.fv_eq_lid fv ref_Pat_Constant.lid ->
-        BU.bind_opt (unembed_const c) (fun c ->
-        Some <| Pat_Constant c)
-
-    | Tm_fvar fv, [(f, _); (ps, _)] when S.fv_eq_lid fv ref_Pat_Cons.lid ->
-        BU.bind_opt (unembed_fvar f) (fun f ->
-        BU.bind_opt (unembed_list unembed_pattern ps) (fun ps ->
-        Some <| Pat_Cons (f, ps)))
-
-    | Tm_fvar fv, [(b, _)] when S.fv_eq_lid fv ref_Pat_Var.lid ->
-        BU.bind_opt (unembed_binder b) (fun (bv, aq) ->
-        Some <| Pat_Var bv)
-
-    | Tm_fvar fv, [(b, _)] when S.fv_eq_lid fv ref_Pat_Wild.lid ->
-        BU.bind_opt (unembed_binder b) (fun (bv, aq) ->
-        Some <| Pat_Wild bv)
-
-    | _ ->
-        Err.log_issue t.pos (Err.Warning_NotEmbedded, (BU.format1 "Not an embedded pattern: %s" (Print.term_to_string t)));
-        None
-
-let embed_branch = embed_pair embed_pattern fstar_refl_pattern embed_term S.t_term
-let unembed_branch = unembed_pair unembed_pattern unembed_term
-
-let embed_aqualv (rng:Range.range) (q : aqualv) : term =
-    let r =
-    match q with
-    | Data.Q_Explicit -> ref_Q_Explicit.t
-    | Data.Q_Implicit -> ref_Q_Implicit.t
-    in { r with pos = rng }
-
-let unembed_aqualv (t : term) : option<aqualv> =
-    let t = U.unascribe t in
-    let hd, args = U.head_and_args t in
-    match (U.un_uinst hd).n, args with
-    | Tm_fvar fv, [] when S.fv_eq_lid fv ref_Q_Explicit.lid -> Some Data.Q_Explicit
-    | Tm_fvar fv, [] when S.fv_eq_lid fv ref_Q_Implicit.lid -> Some Data.Q_Implicit
-    | _ ->
-        Err.log_issue t.pos (Err.Warning_NotEmbedded, (BU.format1 "Not an embedded aqualv: %s" (Print.term_to_string t)));
-        None
-
-let embed_argv = embed_pair embed_term S.t_term embed_aqualv fstar_refl_aqualv
-let unembed_argv = unembed_pair unembed_term unembed_aqualv
-
-let embed_term_view (rng:Range.range) (t:term_view) : term =
-    match t with
-    | Tv_FVar fv ->
-        S.mk_Tm_app ref_Tv_FVar.t [S.as_arg (embed_fvar rng fv)]
-                    None rng
-
-    | Tv_Var bv ->
-        S.mk_Tm_app ref_Tv_Var.t [S.as_arg (embed_binder rng bv)]
-                    None rng
-
-    | Tv_App (hd, a) ->
-        S.mk_Tm_app ref_Tv_App.t [S.as_arg (embed_term rng hd); S.as_arg (embed_argv rng a)]
-                    None rng
-
-    | Tv_Abs (b, t) ->
-        S.mk_Tm_app ref_Tv_Abs.t [S.as_arg (embed_binder rng b); S.as_arg (embed_term rng t)]
-                    None rng
-
-    | Tv_Arrow (b, c) ->
-        S.mk_Tm_app ref_Tv_Arrow.t [S.as_arg (embed_binder rng b); S.as_arg (embed_comp rng c)]
-                    None rng
-
-    | Tv_Type u ->
-        S.mk_Tm_app ref_Tv_Type.t [S.as_arg (embed_unit rng ())]
-                    None rng
-
-    | Tv_Refine (bv, t) ->
-        S.mk_Tm_app ref_Tv_Refine.t [S.as_arg (embed_binder rng bv); S.as_arg (embed_term rng t)]
-                    None rng
-
-    | Tv_Const c ->
-        S.mk_Tm_app ref_Tv_Const.t [S.as_arg (embed_const rng c)]
-                    None rng
-
-    | Tv_Uvar (u, t) ->
-        S.mk_Tm_app ref_Tv_Uvar.t [S.as_arg (embed_int rng u); S.as_arg (embed_term rng t)]
-                    None rng
-
-    | Tv_Let (r, b, t1, t2) ->
-        S.mk_Tm_app ref_Tv_Let.t [S.as_arg (embed_bool rng r); S.as_arg (embed_binder rng b); S.as_arg (embed_term rng t1); S.as_arg (embed_term rng t2)]
-                    None rng
-
-    | Tv_Match (t, brs) ->
-        S.mk_Tm_app ref_Tv_Match.t [S.as_arg (embed_term rng t); S.as_arg (embed_list embed_branch fstar_refl_branch rng brs)]
-                    None rng
-
-    | Tv_Unknown ->
-        { ref_Tv_Unknown.t with pos = rng }
-
-let unembed_term_view (t:term) : option<term_view> =
-    let t = U.unascribe t in
-    let hd, args = U.head_and_args t in
-    match (U.un_uinst hd).n, args with
-    | Tm_fvar fv, [(b, _)] when S.fv_eq_lid fv ref_Tv_Var.lid ->
-        BU.bind_opt (unembed_binder b) (fun b ->
-        Some <| Tv_Var b)
-
-    | Tm_fvar fv, [(f, _)] when S.fv_eq_lid fv ref_Tv_FVar.lid ->
-        BU.bind_opt (unembed_fvar f) (fun f ->
-        Some <| Tv_FVar f)
-
-    | Tm_fvar fv, [(l, _); (r, _)] when S.fv_eq_lid fv ref_Tv_App.lid ->
-        BU.bind_opt (unembed_term l) (fun l ->
-        BU.bind_opt (unembed_argv r) (fun r ->
-        Some <| Tv_App (l, r)))
-
-    | Tm_fvar fv, [(b, _); (t, _)] when S.fv_eq_lid fv ref_Tv_Abs.lid ->
-        BU.bind_opt (unembed_binder b) (fun b ->
-        BU.bind_opt (unembed_term t) (fun t ->
-        Some <| Tv_Abs (b, t)))
-
-    | Tm_fvar fv, [(b, _); (t, _)] when S.fv_eq_lid fv ref_Tv_Arrow.lid ->
-        BU.bind_opt (unembed_binder b) (fun b ->
-        BU.bind_opt (unembed_comp t) (fun c ->
-        Some <| Tv_Arrow (b, c)))
-
-    | Tm_fvar fv, [(u, _)] when S.fv_eq_lid fv ref_Tv_Type.lid ->
-        BU.bind_opt (unembed_unit u) (fun u ->
-        Some <| Tv_Type u)
-
-    | Tm_fvar fv, [(b, _); (t, _)] when S.fv_eq_lid fv ref_Tv_Refine.lid ->
-        BU.bind_opt (unembed_binder b) (fun b ->
-        BU.bind_opt (unembed_term t) (fun t ->
-        Some <| Tv_Refine (b, t)))
-
-    | Tm_fvar fv, [(c, _)] when S.fv_eq_lid fv ref_Tv_Const.lid ->
-        BU.bind_opt (unembed_const c) (fun c ->
-        Some <| Tv_Const c)
-
-    | Tm_fvar fv, [(u, _); (t, _)] when S.fv_eq_lid fv ref_Tv_Uvar.lid ->
-        BU.bind_opt (unembed_int u) (fun u ->
-        BU.bind_opt (unembed_term t) (fun t ->
-        Some <| Tv_Uvar (u, t)))
-
-    | Tm_fvar fv, [(r, _); (b, _); (t1, _); (t2, _)] when S.fv_eq_lid fv ref_Tv_Let.lid ->
-        BU.bind_opt (unembed_bool r) (fun r ->
-        BU.bind_opt (unembed_binder b) (fun b ->
-        BU.bind_opt (unembed_term t1) (fun t1 ->
-        BU.bind_opt (unembed_term t2) (fun t2 ->
-        Some <| Tv_Let (r, b, t1, t2)))))
-
-    | Tm_fvar fv, [(t, _); (brs, _)] when S.fv_eq_lid fv ref_Tv_Match.lid ->
-        BU.bind_opt (unembed_term t) (fun t ->
-        BU.bind_opt (unembed_list unembed_branch brs) (fun brs ->
-        Some <| Tv_Match (t, brs)))
-
-    | Tm_fvar fv, [] when S.fv_eq_lid fv ref_Tv_Unknown.lid ->
-        Some <| Tv_Unknown
-
-    | _ ->
-        Err.log_issue t.pos (Err.Warning_NotEmbedded, (BU.format1 "Not an embedded term_view: %s" (Print.term_to_string t)));
-        None
-
-let embed_comp_view (rng:Range.range) (cv : comp_view) : term =
-    match cv with
-    | C_Total t ->
-        S.mk_Tm_app ref_C_Total.t [S.as_arg (embed_term rng t)]
-                    None rng
-
-    | C_Lemma (pre, post) ->
-        let post = U.unthunk_lemma_post post in
-        S.mk_Tm_app ref_C_Lemma.t [S.as_arg (embed_term rng pre); S.as_arg (embed_term rng post)]
-                    None rng
-
-    | C_Unknown ->
-        { ref_C_Unknown.t with pos = rng }
-
-let unembed_comp_view (t : term) : option<comp_view> =
-    let t = U.unascribe t in
-    let hd, args = U.head_and_args t in
-    match (U.un_uinst hd).n, args with
-    | Tm_fvar fv, [(t, _)] when S.fv_eq_lid fv ref_C_Total.lid ->
-        BU.bind_opt (unembed_term t) (fun t ->
-        Some <| C_Total t)
-
-    | Tm_fvar fv, [(pre, _); (post, _)] when S.fv_eq_lid fv ref_C_Lemma.lid ->
-        BU.bind_opt (unembed_term pre) (fun pre ->
-        BU.bind_opt (unembed_term post) (fun post ->
-        Some <| C_Lemma (pre, post)))
-
-    | Tm_fvar fv, [] when S.fv_eq_lid fv ref_C_Unknown.lid ->
-        Some <| C_Unknown
-
-    | _ ->
-        Err.log_issue t.pos (Err.Warning_NotEmbedded, (BU.format1 "Not an embedded comp_view: %s" (Print.term_to_string t)));
-        None
-
->>>>>>> b72fd4ad
 // TODO: move to library?
 let rec last (l:list<'a>) : 'a =
     match l with
