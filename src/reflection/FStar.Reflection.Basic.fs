#light "off"
module FStar.Reflection.Basic

open FStar
open FStar.All
open FStar.Reflection.Data
open FStar.Syntax.Syntax
open FStar.Order
open FStar.Errors

module S = FStar.Syntax.Syntax // TODO: remove, it's open

module C     = FStar.Const
module PC    = FStar.Parser.Const
module SS    = FStar.Syntax.Subst
module BU    = FStar.Util
module Range = FStar.Range
module U     = FStar.Syntax.Util
module UF    = FStar.Syntax.Unionfind
module Print = FStar.Syntax.Print
module Ident = FStar.Ident
module Env   = FStar.TypeChecker.Env
module Err   = FStar.Errors
module Z     = FStar.BigInt
module DsEnv = FStar.Syntax.DsEnv
module O     = FStar.Options
module RD    = FStar.Reflection.Data
module EMB   = FStar.Syntax.Embeddings
module N     = FStar.TypeChecker.Normalize
open FStar.VConfig

open FStar.Dyn

(* This file provides implementation for reflection primitives in F*.
 *
 * Users can be exposed to (mostly) raw syntax of terms when working in
 * a metaprogramming effect (such as TAC). These effects are irrelevant
 * for runtime and cannot, of course, be used for proof (where syntax
 * inspection would be completely inconsistent
 *)

 (*
  * Most of this file is tedious and repetitive.
  * We should really allow for some metaprogramming in F*. Oh wait....
  *)


(* This is a hack, but it allows to lookup the constructor sigelts when
inspecting a Sig_inductive_typ.

We need to be careful though. If we use this for, say, `lookup_attr` and
remove its `env` argument, then the normalizer can reduce it eagerly.
Trying to do this right now means calls to `lookup_attr` are evaluated
at extraction time, and will not behave as expected. The root cause is
that all of the reflection operators are taken to be pure and that't not
the case if we remove the `env` in some, like `lookup_attr`.

In the case of `inspect_sigelt`, however, I think it won't be
noticeable since one obtain a concrete sigelt without running an impure
metaprogram. *)
let get_env () : Env.env =
  match !N.reflection_env_hook with
  | None -> failwith "impossible: env_hook unset in reflection"
  | Some e -> e

(* private *)
let inspect_aqual (aq : aqual) : aqualv =
    match aq with
    | Some (Implicit _) -> Data.Q_Implicit
    | Some (Meta t) -> Data.Q_Meta t
    | Some Equality
    | None -> Data.Q_Explicit

(* private *)
let pack_aqual (aqv : aqualv) : aqual =
    match aqv with
    | Data.Q_Explicit -> None
    | Data.Q_Implicit -> Some (Implicit false)
    | Data.Q_Meta t   -> Some (Meta t)

let inspect_fv (fv:fv) : list<string> =
    Ident.path_of_lid (lid_of_fv fv)

let pack_fv (ns:list<string>) : fv =
    let lid = PC.p2l ns in
    let fallback () =
        let quals =
            (* This an awful hack *)
            if Ident.lid_equals lid PC.cons_lid then Some Data_ctor else
            if Ident.lid_equals lid PC.nil_lid  then Some Data_ctor else
            if Ident.lid_equals lid PC.some_lid then Some Data_ctor else
            if Ident.lid_equals lid PC.none_lid then Some Data_ctor else
            None
        in
        // FIXME: Get a proper delta depth
        lid_as_fv (PC.p2l ns) (Delta_constant_at_level 999) quals
    in
    match !N.reflection_env_hook with
    | None -> fallback ()
    | Some env ->
     let qninfo = Env.lookup_qname env lid in
     match qninfo with
     | Some (BU.Inr (se, _us), _rng) ->
         let quals = DsEnv.fv_qual_of_se se in
         // FIXME: Get a proper delta depth
         lid_as_fv (PC.p2l ns) (Delta_constant_at_level 999) quals
     | _ ->
         fallback ()

// TODO: move to library?
let rec last (l:list<'a>) : 'a =
    match l with
    | [] -> failwith "last: empty list"
    | [x] -> x
    | _::xs -> last xs

let rec init (l:list<'a>) : list<'a> =
    match l with
    | [] -> failwith "init: empty list"
    | [x] -> []
    | x::xs -> x :: init xs

let inspect_const (c:sconst) : vconst =
    match c with
    | FStar.Const.Const_unit -> C_Unit
    | FStar.Const.Const_int (s, _) -> C_Int (Z.big_int_of_string s)
    | FStar.Const.Const_bool true  -> C_True
    | FStar.Const.Const_bool false -> C_False
    | FStar.Const.Const_string (s, _) -> C_String s
    | FStar.Const.Const_range r -> C_Range r
    | FStar.Const.Const_reify -> C_Reify
    | FStar.Const.Const_reflect l -> C_Reflect (Ident.path_of_lid l)
    | _ -> failwith (BU.format1 "unknown constant: %s" (Print.const_to_string c))

let rec inspect_ln (t:term) : term_view =
    let t = U.unascribe t in
    let t = U.un_uinst t in
    let t = U.unlazy_emb t in
    match t.n with
    | Tm_meta (t, _) ->
        inspect_ln t

    | Tm_name bv ->
        Tv_Var bv

    | Tm_bvar bv ->
        Tv_BVar bv

    | Tm_fvar fv ->
        Tv_FVar fv

    | Tm_app (hd, []) ->
        failwith "inspect_ln: empty arguments on Tm_app"

    | Tm_app (hd, args) ->
        // We split at the last argument, since the term_view does not
        // expose n-ary lambdas buy unary ones.
        let (a, q) = last args in
        let q' = inspect_aqual q in
        Tv_App (U.mk_app hd (init args), (a, q'))

    | Tm_abs ([], _, _) ->
        failwith "inspect_ln: empty arguments on Tm_abs"

    | Tm_abs (b::bs, t, k) ->
        let body =
            match bs with
            | [] -> t
            | bs -> S.mk (Tm_abs (bs, t, k)) t.pos
        in
        Tv_Abs (b, body)

    | Tm_type _ ->
        Tv_Type ()

    | Tm_arrow ([], k) ->
        failwith "inspect_ln: empty binders on arrow"

    | Tm_arrow _ ->
        begin match U.arrow_one_ln t with
        | Some (b, c) -> Tv_Arrow (b, c)
        | None -> failwith "impossible"
        end

    | Tm_refine (bv, t) ->
        Tv_Refine (bv, t)

    | Tm_constant c ->
        Tv_Const (inspect_const c)

    | Tm_uvar (ctx_u, s) ->
        Tv_Uvar (Z.of_int_fs (UF.uvar_id ctx_u.ctx_uvar_head),
                (ctx_u, s))

    | Tm_let ((false, [lb]), t2) ->
        if lb.lbunivs <> [] then Tv_Unknown else
        begin match lb.lbname with
        | BU.Inr _ -> Tv_Unknown // no top level lets
        | BU.Inl bv ->
            // The type of `bv` should match `lb.lbtyp`
            Tv_Let (false, lb.lbattrs, bv, lb.lbdef, t2)
        end

    | Tm_let ((true, [lb]), t2) ->
        if lb.lbunivs <> [] then Tv_Unknown else
        begin match lb.lbname with
        | BU.Inr _  -> Tv_Unknown // no top level lets
        | BU.Inl bv -> Tv_Let (true, lb.lbattrs, bv, lb.lbdef, t2)
        end

    | Tm_match (t, brs) ->
        let rec inspect_pat p =
            match p.v with
            | Pat_constant c -> Pat_Constant (inspect_const c)
            | Pat_cons (fv, ps) -> Pat_Cons (fv, List.map (fun (p, b) -> inspect_pat p, b) ps)
            | Pat_var bv -> Pat_Var bv
            | Pat_wild bv -> Pat_Wild bv
            | Pat_dot_term (bv, t) -> Pat_Dot_Term (bv, t)
        in
        let brs = List.map (function (pat, _, t) -> (inspect_pat pat, t)) brs in
        Tv_Match (t, brs)

    | Tm_unknown ->
        Tv_Unknown

    | _ ->
        Err.log_issue t.pos (Err.Warning_CantInspect, BU.format2 "inspect_ln: outside of expected syntax (%s, %s)\n" (Print.tag_of_term t) (Print.term_to_string t));
        Tv_Unknown

let inspect_comp (c : comp) : comp_view =
    let get_dec (flags : list<cflag>) : option<term> =
        match List.tryFind (function DECREASES _ -> true | _ -> false) flags with
        | None -> None
        | Some (DECREASES t) -> Some t
        | _ -> failwith "impossible"
    in
    match c.n with
    | Total (t, _) -> C_Total (t, None)
    | GTotal (t, _) -> C_GTotal (t, None)
    | Comp ct -> begin
        if Ident.lid_equals ct.effect_name PC.effect_Lemma_lid then
            match ct.effect_args with
            | (pre,_)::(post,_)::(pats,_)::_ ->
                C_Lemma (pre, post, pats)
            | _ ->
                failwith "inspect_comp: Lemma does not have enough arguments?"
        else if Ident.lid_equals ct.effect_name PC.effect_Tot_lid then
            let md = get_dec ct.flags in
            C_Total (ct.result_typ, md)
        else if Ident.lid_equals ct.effect_name PC.effect_GTot_lid then
            let md = get_dec ct.flags in
            C_GTotal (ct.result_typ, md)
        else
            let inspect_arg (a, q) = (a, inspect_aqual q) in
            C_Eff ([], // ct.comp_univs,
                   Ident.path_of_lid ct.effect_name,
                   ct.result_typ,
                   List.map inspect_arg ct.effect_args)
      end

let pack_comp (cv : comp_view) : comp =
    match cv with
    | C_Total (t, None) -> mk_Total t
    | C_Total (t, Some d) ->
        let ct = { comp_univs=[U_zero]
                 ; effect_name=PC.effect_Tot_lid
                 ; result_typ = t
                 ; effect_args = []
                 ; flags = [DECREASES d] }
        in
        S.mk_Comp ct

    | C_GTotal (t, None) -> mk_GTotal t
    | C_GTotal (t, Some d) ->
        let ct = { comp_univs=[U_zero]
                 ; effect_name=PC.effect_GTot_lid
                 ; result_typ = t
                 ; effect_args = []
                 ; flags = [DECREASES d] }
        in
        S.mk_Comp ct

    | C_Lemma (pre, post, pats) ->
        let ct = { comp_univs  = []
                 ; effect_name = PC.effect_Lemma_lid
                 ; result_typ  = S.t_unit
                 ; effect_args = [S.as_arg pre; S.as_arg post; S.as_arg pats]
                 ; flags       = [] } in
        S.mk_Comp ct

    | C_Eff (us, ef, res, args) ->
        let pack_arg (a, q) = (a, pack_aqual q) in
        let ct = { comp_univs  = [] //us
                 ; effect_name = Ident.lid_of_path ef Range.dummyRange
                 ; result_typ  = res
                 ; effect_args = List.map pack_arg args
                 ; flags       = [] } in
        S.mk_Comp ct

let pack_const (c:vconst) : sconst =
    match c with
    | C_Unit         -> C.Const_unit
    | C_Int i        -> C.Const_int (Z.string_of_big_int i, None)
    | C_True         -> C.Const_bool true
    | C_False        -> C.Const_bool false
    | C_String s     -> C.Const_string (s, Range.dummyRange)
    | C_Range  r     -> C.Const_range r
    | C_Reify        -> C.Const_reify
    | C_Reflect ns   -> C.Const_reflect (Ident.lid_of_path ns Range.dummyRange)

// TODO: pass in range?
let pack_ln (tv:term_view) : term =
    match tv with
    | Tv_Var bv ->
        S.bv_to_name bv

    | Tv_BVar bv ->
        S.bv_to_tm bv

    | Tv_FVar fv ->
        S.fv_to_tm fv

    | Tv_App (l, (r, q)) ->
        let q' = pack_aqual q in
        U.mk_app l [(r, q')]

    | Tv_Abs (b, t) ->
        mk (Tm_abs ([b], t, None)) t.pos // TODO: effect?

    | Tv_Arrow (b, c) ->
        mk (Tm_arrow ([b], c)) c.pos

    | Tv_Type () ->
        U.ktype

    | Tv_Refine (bv, t) ->
        mk (Tm_refine (bv, t)) t.pos

    | Tv_Const c ->
        S.mk (Tm_constant (pack_const c)) Range.dummyRange

    | Tv_Uvar (u, ctx_u_s) ->
      S.mk (Tm_uvar ctx_u_s) Range.dummyRange

    | Tv_Let (false, attrs, bv, t1, t2) ->
        let lb = U.mk_letbinding (BU.Inl bv) [] bv.sort PC.effect_Tot_lid t1 attrs Range.dummyRange in
        S.mk (Tm_let ((false, [lb]), t2)) Range.dummyRange

    | Tv_Let (true, attrs, bv, t1, t2) ->
        let lb = U.mk_letbinding (BU.Inl bv) [] bv.sort PC.effect_Tot_lid t1 attrs Range.dummyRange in
        S.mk (Tm_let ((true, [lb]), t2)) Range.dummyRange

    | Tv_Match (t, brs) ->
        let wrap v = {v=v;p=Range.dummyRange} in
        let rec pack_pat p : S.pat =
            match p with
            | Pat_Constant c -> wrap <| Pat_constant (pack_const c)
            | Pat_Cons (fv, ps) -> wrap <| Pat_cons (fv, List.map (fun (p, b) -> pack_pat p, b) ps)
            | Pat_Var  bv -> wrap <| Pat_var bv
            | Pat_Wild bv -> wrap <| Pat_wild bv
            | Pat_Dot_Term (bv, t) -> wrap <| Pat_dot_term (bv, t)
        in
        let brs = List.map (function (pat, t) -> (pack_pat pat, None, t)) brs in
        S.mk (Tm_match (t, brs)) Range.dummyRange

    | Tv_AscribedT(e, t, tacopt) ->
        S.mk (Tm_ascribed(e, (BU.Inl t, tacopt), None)) Range.dummyRange

    | Tv_AscribedC(e, c, tacopt) ->
        S.mk (Tm_ascribed(e, (BU.Inr c, tacopt), None)) Range.dummyRange

    | Tv_Unknown ->
        S.mk Tm_unknown Range.dummyRange

let compare_bv (x:bv) (y:bv) : order =
    let n = S.order_bv x y in
    if n < 0 then Lt
    else if n = 0 then Eq
    else Gt

let is_free (x:bv) (t:term) : bool =
    U.is_free_in x t

let free_bvs (t:term) : list<bv> =
  Syntax.Free.names t |> BU.set_elements

let free_uvars (t:term) : list<Z.t> =
  Syntax.Free.uvars_uncached t
    |> BU.set_elements
    |> List.map (fun u -> Z.of_int_fs (UF.uvar_id u.ctx_uvar_head))

let lookup_attr (attr:term) (env:Env.env) : list<fv> =
    match (SS.compress attr).n with
    | Tm_fvar fv ->
        let ses = Env.lookup_attr env (Ident.string_of_lid (lid_of_fv fv)) in
        List.concatMap (fun se -> match U.lid_of_sigelt se with
                                  | None -> []
                                  // FIXME: Get a proper delta depth
                                  | Some l -> [S.lid_as_fv l (S.Delta_constant_at_level 999) None]) ses
    | _ -> []

let all_defs_in_env (env:Env.env) : list<fv> =
    List.map (fun l -> S.lid_as_fv l (S.Delta_constant_at_level 999) None) (Env.lidents env) // |> take 10

let defs_in_module (env:Env.env) (modul:name) : list<fv> =
    List.concatMap
        (fun l ->
                (* must succeed, ids_of_lid always returns a non-empty list *)
                let ns = Ident.ids_of_lid l |> init |> List.map Ident.string_of_id in
                if ns = modul
                then [S.lid_as_fv l (S.Delta_constant_at_level 999) None]
                else [])
        (Env.lidents env)

let lookup_typ (env:Env.env) (ns:list<string>) : option<sigelt> =
    let lid = PC.p2l ns in
    Env.lookup_sigelt env lid

let sigelt_attrs (se : sigelt) : list<attribute> =
    se.sigattrs

let set_sigelt_attrs (attrs : list<attribute>) (se : sigelt) : sigelt =
    { se with sigattrs = attrs }

(* PRIVATE, and hacky :-( *)
let rd_to_syntax_qual : RD.qualifier -> qualifier = function
  | RD.Assumption -> Assumption
  | RD.New -> New
  | RD.Private -> Private
  | RD.Unfold_for_unification_and_vcgen -> Unfold_for_unification_and_vcgen
  | RD.Visible_default -> Visible_default
  | RD.Irreducible -> Irreducible
  | RD.Inline_for_extraction -> Inline_for_extraction
  | RD.NoExtract -> NoExtract
  | RD.Noeq -> Noeq
  | RD.Unopteq -> Unopteq
  | RD.TotalEffect -> TotalEffect
  | RD.Logic -> Logic
  | RD.Reifiable -> Reifiable
  | RD.Reflectable l -> Reflectable l
  | RD.Discriminator l -> Discriminator l
  | RD.Projector (l, i) -> Projector (l, i)
  | RD.RecordType (l1, l2) -> RecordType (l1, l2)
  | RD.RecordConstructor (l1, l2) -> RecordConstructor (l1, l2)
  | RD.Action l -> Action l
  | RD.ExceptionConstructor -> ExceptionConstructor
  | RD.HasMaskedEffect -> HasMaskedEffect
  | RD.Effect -> S.Effect
  | RD.OnlyName -> OnlyName

let syntax_to_rd_qual = function
  | Assumption -> RD.Assumption
  | New -> RD.New
  | Private -> RD.Private
  | Unfold_for_unification_and_vcgen -> RD.Unfold_for_unification_and_vcgen
  | Visible_default -> RD.Visible_default
  | Irreducible -> RD.Irreducible
  | Inline_for_extraction -> RD.Inline_for_extraction
  | NoExtract -> RD.NoExtract
  | Noeq -> RD.Noeq
  | Unopteq -> RD.Unopteq
  | TotalEffect -> RD.TotalEffect
  | Logic -> RD.Logic
  | Reifiable -> RD.Reifiable
  | Reflectable l -> RD.Reflectable l
  | Discriminator l -> RD.Discriminator l
  | Projector (l, i) -> RD.Projector (l, i)
  | RecordType (l1, l2) -> RD.RecordType (l1, l2)
  | RecordConstructor (l1, l2) -> RD.RecordConstructor (l1, l2)
  | Action l -> RD.Action l
  | ExceptionConstructor -> RD.ExceptionConstructor
  | HasMaskedEffect -> RD.HasMaskedEffect
  | S.Effect -> RD.Effect
  | OnlyName -> RD.OnlyName


let sigelt_quals (se : sigelt) : list<RD.qualifier> =
    se.sigquals |> List.map syntax_to_rd_qual

let set_sigelt_quals (quals : list<RD.qualifier>) (se : sigelt) : sigelt =
    { se with sigquals = List.map rd_to_syntax_qual quals }

let sigelt_opts (se : sigelt) : option<vconfig> = se.sigopts

let embed_vconfig (vcfg : vconfig) : term =
  EMB.embed EMB.e_vconfig vcfg Range.dummyRange None EMB.id_norm_cb

let inspect_sigelt (se : sigelt) : sigelt_view =
    match se.sigel with
    | Sig_let ((r, [lb]), _) ->
        let fv = match lb.lbname with
                 | BU.Inr fv -> fv
                 | BU.Inl _  -> failwith "impossible: global Sig_let has bv"
        in
        let s, us = SS.univ_var_opening lb.lbunivs in
        let typ = SS.subst s lb.lbtyp in
        let def = SS.subst s lb.lbdef in
        Sg_Let (r, fv, us, typ, def)

    | Sig_inductive_typ (lid, us, param_bs, ty, _mutual, c_lids) ->
        let nm = Ident.path_of_lid lid in
        let s, us = SS.univ_var_opening us in
        let param_bs = SS.subst_binders s param_bs in
        let ty = SS.subst s ty in

        let param_bs, ty = SS.open_term param_bs ty in

        let inspect_ctor (c_lid:Ident.lid) : ctor =
          match Env.lookup_sigelt (get_env ()) c_lid with
          | Some ({sigel = Sig_datacon (lid, us, cty, _ty_lid_, nparam, _mutual)}) ->
            let cty = SS.subst s cty in // open universes from above

            let param_ctor_bs, c = N.get_n_binders (get_env ()) nparam cty in

            if List.length param_ctor_bs <> nparam then
              failwith "impossible: inspect_sigelt: could not obtain sufficient ctor param binders";

            if not (U.is_total_comp c) then
              failwith "impossible: inspect_sigelt: removed parameters and got an effectful comp";
            let cty = U.comp_result c in

            (* Substitute the parameters of the constructor to match
             * those of the inductive opened above, and return the type
             * of the constructor already instantiated. *)
            let s' = List.map2 (fun b1 b2 -> NT (b1.binder_bv, S.bv_to_name b2.binder_bv))
                               param_ctor_bs param_bs
            in
            let cty = SS.subst s' cty in

            let cty = U.remove_inacc cty in
            (Ident.path_of_lid lid, cty)

          | _ ->
            failwith "impossible: inspect_sigelt: did not find ctor"
        in
        Sg_Inductive (nm, us, param_bs, ty, List.map inspect_ctor c_lids)

    | Sig_declare_typ (lid, us, ty) ->
        let nm = Ident.path_of_lid lid in
<<<<<<< HEAD
        let s, us = SS.univ_var_opening us in
        let ty = SS.subst s ty in
        Sg_Val (nm, us, ty)
       
=======
        let us, ty = SS.open_univ_vars us ty in
        Sg_Val (nm, us, ty)
>>>>>>> a77ee875

    | _ ->
        Unk

let pack_sigelt (sv:sigelt_view) : sigelt =
    match sv with
    | Sg_Let (r, fv, univs, typ, def) ->
        let s = SS.univ_var_closing univs in
        let typ = SS.subst s typ in
        let def = SS.subst s def in
        let lb = U.mk_letbinding (BU.Inr fv) univs typ PC.effect_Tot_lid def [] def.pos in
        mk_sigelt <| Sig_let ((r, [lb]), [lid_of_fv fv])

    | Sg_Inductive (nm, us_names, param_bs, ty, ctors) ->
      let ind_lid = Ident.lid_of_path nm Range.dummyRange in
      let s = SS.univ_var_closing us_names in
      let nparam = List.length param_bs in

      let pack_ctor (c:ctor) : sigelt =
        let (nm, ty) = c in
        let lid = Ident.lid_of_path nm Range.dummyRange in
        let ty = U.arrow param_bs (S.mk_Total ty) in
        let ty = SS.subst s ty in (* close univs *)
        mk_sigelt <| Sig_datacon (lid, us_names, ty, ind_lid, nparam, [])
      in

      let ctor_ses : list<sigelt> = List.map pack_ctor ctors in
      let c_lids : list<Ident.lid> = List.map (fun se -> BU.must (U.lid_of_sigelt se)) ctor_ses in

      let ind_se : sigelt =
        let param_bs = SS.close_binders param_bs in
        let ty = SS.close param_bs ty in

        (* close univs *)
        let param_bs = SS.subst_binders s param_bs in
        let ty = SS.subst s ty in

        mk_sigelt <| Sig_inductive_typ (ind_lid, us_names, param_bs, ty, [], c_lids)
      in
      let se = mk_sigelt <| Sig_bundle (ind_se::ctor_ses, ind_lid::c_lids) in
      { se with sigquals = Noeq::se.sigquals }

    | Sg_Val (nm, us_names, ty) ->
        let val_lid = Ident.lid_of_path nm Range.dummyRange in
<<<<<<< HEAD
        let s = SS.univ_var_closing us_names in
        let typ = SS.subst s ty in
=======
        let typ = SS.close_univ_vars us_names ty in
>>>>>>> a77ee875
        mk_sigelt <| Sig_declare_typ (val_lid, us_names, typ)

    | Unk ->
        failwith "packing Unk, sorry"

let inspect_bv (bv:bv) : bv_view =
    {
      bv_ppname = Ident.string_of_id bv.ppname;
      bv_index = Z.of_int_fs bv.index;
      bv_sort = bv.sort;
    }

let pack_bv (bvv:bv_view) : bv =
    {
      ppname = Ident.mk_ident (bvv.bv_ppname, Range.dummyRange);
      index = Z.to_int_fs bvv.bv_index;
      sort = bvv.bv_sort;
    }

let inspect_binder (b:binder) : bv * (aqualv * list<term>) =
    b.binder_bv, (inspect_aqual (b.binder_qual), b.binder_attrs)

let pack_binder (bv:bv) (aqv:aqualv) (attrs:list<term>) : binder =
    { binder_bv=bv; binder_qual=pack_aqual aqv; binder_attrs=attrs }

open FStar.TypeChecker.Env
let moduleof (e : Env.env) : list<string> =
    Ident.path_of_lid e.curmodule

let env_open_modules (e : Env.env) : list<name> =
    List.map (fun (l, m) -> List.map Ident.string_of_id (Ident.ids_of_lid l))
             (DsEnv.open_modules e.dsenv)

let binders_of_env e = FStar.TypeChecker.Env.all_binders e
let term_eq t1 t2 = U.term_eq (U.un_uinst t1) (U.un_uinst t2) // temporary, until universes are exposed
let term_to_string t = Print.term_to_string t
let comp_to_string c = Print.comp_to_string c

let implode_qn ns = String.concat "." ns
let explode_qn s = String.split ['.'] s
let compare_string s1 s2 = Z.of_int_fs (String.compare s1 s2)

let push_binder e b = Env.push_binders e [b]

let subst (x:bv) (n:term) (m:term) : term =
  SS.subst [NT(x,n)] m<|MERGE_RESOLUTION|>--- conflicted
+++ resolved
@@ -537,15 +537,8 @@
 
     | Sig_declare_typ (lid, us, ty) ->
         let nm = Ident.path_of_lid lid in
-<<<<<<< HEAD
-        let s, us = SS.univ_var_opening us in
-        let ty = SS.subst s ty in
-        Sg_Val (nm, us, ty)
-       
-=======
         let us, ty = SS.open_univ_vars us ty in
         Sg_Val (nm, us, ty)
->>>>>>> a77ee875
 
     | _ ->
         Unk
@@ -590,12 +583,7 @@
 
     | Sg_Val (nm, us_names, ty) ->
         let val_lid = Ident.lid_of_path nm Range.dummyRange in
-<<<<<<< HEAD
-        let s = SS.univ_var_closing us_names in
-        let typ = SS.subst s ty in
-=======
         let typ = SS.close_univ_vars us_names ty in
->>>>>>> a77ee875
         mk_sigelt <| Sig_declare_typ (val_lid, us_names, typ)
 
     | Unk ->
