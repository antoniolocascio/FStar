(*
   Copyright 2008-2016 Nikhil Swamy and Microsoft Research

   Licensed under the Apache License, Version 2.0 (the "License");
   you may not use this file except in compliance with the License.
   You may obtain a copy of the License at

       http://www.apache.org/licenses/LICENSE-2.0

   Unless required by applicable law or agreed to in writing, software
   distributed under the License is distributed on an "AS IS" BASIS,
   WITHOUT WARRANTIES OR CONDITIONS OF ANY KIND, either express or implied.
   See the License for the specific language governing permissions and
   limitations under the License.
*)
module Prims

assume new type hasEq: Type -> GTot Type0
type eqtype = a:Type{hasEq a}


(* False is the empty inductive type *)
type c_False =

(* True is the singleton inductive type *)
type c_True =
  | T

<<<<<<< HEAD
(*
 * These definitions are just so that we can generate their interpretations for now
 * Fix encoding by generating interpretations for inductives so that these can be removed
 *)
type l_True = c_True

type l_False = c_False
=======
(* another singleton type, with its only inhabitant written '()'
   we assume it is primitive, for convenient interop with other languages *)
assume new type unit : Type0

(* A coercion down to universe 0 *)
type squash (p:Type) : Type0 = x:unit{p}
>>>>>>> fe9f0614

(* An SMT-pattern to control unfolding inductives;
   In a proof, you can say `allow_inversion (option a)`
   to allow the SMT solver. cf. allow_inversion below
 *)
let inversion (a:Type) = True

<<<<<<< HEAD
(* another singleton type, with its only inhabitant written '()'
   we assume it is primitive, for convenient interop with other languages *)
assume new type unit : Type0
assume HasEq_unit: hasEq unit

=======
>>>>>>> fe9f0614
(*
   infix binary '==';
   proof irrelevant, heterogeneous equality in Type#0;
   primitive (TODO: make it an inductive?)
*)
assume type eq2 : #a:Type -> a -> a -> Type0

assume type eq3 : #a:Type -> #b:Type -> a -> b -> Type0

(* bool is a two element type with elements {'true', 'false'}
   we assume it is primitive, for convenient interop with other languages *)
assume new type bool : Type0
assume HasEq_bool: hasEq bool

(* bool-to-type coercion *)
type b2t (b:bool) = (b == true)

(* constructive conjunction *)
type c_and  (p:Type) (q:Type) =
  | And   : p -> q -> c_and p q

(* '/\'  : specialized to Type#0 *)
type l_and (p:Type0) (q:Type0) = squash (c_and p q)

(* constructive disjunction *)
type c_or   (p:Type) (q:Type) =
  | Left  : p -> c_or p q
  | Right : q -> c_or p q

(* '\/'  : specialized to Type#0 *)
type l_or (p:Type0) (q:Type0) = squash (c_or p q)

(* '==>' : specialized to Type#0 *)
type l_imp (p:Type0) (q:Type0) = squash (p -> GTot q)
                                         (* ^^^ NB: The Tot effect is primitive;            *)
				         (*         elaborated using PURE a few lines below *)
(* infix binary '<==>' *)
type l_iff (p:Type) (q:Type) = (p ==> q) /\ (q ==> p)

(* prefix unary '~' *)
type l_not (p:Type) = p ==> False

inline type l_ITE (p:Type) (q:Type) (r:Type) = (p ==> q) /\ (~p ==> r)

(* infix binary '<<'; a built-in well-founded partial order over all terms *)
assume type precedes : #a:Type -> #b:Type -> a -> b -> Type0

(* internalizing the typing relation for the SMT encoding: (has_type x t) *)
assume type has_type : #a:Type -> a -> Type -> Type0
  
(* forall (x:a). p x : specialized to Type#0 *)
type l_Forall (#a:Type) (p:a -> GTot Type0) = squash (x:a -> GTot (p x))

(* dependent pairs DTuple2 in concrete syntax is '(x:a & b x)' *)
type dtuple2 (a:Type)
             (b:(a -> GTot Type)) =
  | Mkdtuple2: _1:a
            -> _2:b _1
            -> dtuple2 a b

(* exists (x:a). p x : specialized to Type#0 *)
type l_Exists (#a:Type) (p:a -> GTot Type0) = squash (x:a & p x)

assume new type range : Type0
assume new type string : Type0
irreducible let labeled (r:range) (msg:string) (b:Type) = b
type range_of (#a:Type) (x:a) = range

(* PURE effect *)
let pure_pre = Type0
let pure_post (a:Type) = a -> GTot Type0
let pure_wp   (a:Type) = pure_post a -> GTot pure_pre

assume type guard_free: Type0 -> Type0

inline let pure_return (a:Type) (x:a) (p:pure_post a) =
     p x

inline let pure_bind_wp (r1:range) (a:Type) (b:Type)
                   (wp1:pure_wp a) (wp2: (a -> GTot (pure_wp b)))
                   (p : pure_post b) =
     labeled r1 "push" unit 
     /\ wp1 (fun (x:a) -> 
             labeled r1 "pop" unit 
	     /\ wp2 x p)
inline let pure_if_then_else (a:Type) (p:Type) (wp_then:pure_wp a) (wp_else:pure_wp a) (post:pure_post a) =
     l_ITE p (wp_then post) (wp_else post)

inline let pure_ite_wp (a:Type) (wp:pure_wp a) (post:pure_post a) =
     forall (k:pure_post a).
	 (forall (x:a).{:pattern (guard_free (k x))} k x <==> post x)
	 ==> wp k

inline let pure_stronger (a:Type) (wp1:pure_wp a) (wp2:pure_wp a) =
        forall (p:pure_post a). wp1 p ==> wp2 p

inline let pure_close_wp (a:Type) (b:Type) (wp:(b -> GTot (pure_wp a))) (p:pure_post a) = forall (b:b). wp b p
inline let pure_assert_p (a:Type) (q:Type) (wp:pure_wp a) (p:pure_post a) = q /\ wp p
inline let pure_assume_p (a:Type) (q:Type) (wp:pure_wp a) (p:pure_post a) = q ==> wp p
inline let pure_null_wp  (a:Type) (p:pure_post a) = forall (x:a). p x
inline let pure_trivial  (a:Type) (wp:pure_wp a) = wp (fun (x:a) -> True)

total new_effect { (* The definition of the PURE effect is fixed; no user should ever change this *)
  PURE : a:Type -> wp:pure_wp a -> Effect
  with return       = pure_return
     ; bind_wp      = pure_bind_wp
     ; if_then_else = pure_if_then_else
     ; ite_wp       = pure_ite_wp
     ; stronger     = pure_stronger
     ; close_wp     = pure_close_wp
     ; assert_p     = pure_assert_p
     ; assume_p     = pure_assume_p
     ; null_wp      = pure_null_wp
     ; trivial      = pure_trivial
}

effect Pure (a:Type) (pre:pure_pre) (post:pure_post a) =
        PURE a
             (fun (p:pure_post a) -> pre /\ (forall (x:a). pre /\ post x ==> p x)) // pure_wp
effect Admit (a:Type) = PURE a (fun (p:pure_post a) -> True)

(* The primitive effect Tot is definitionally equal to an instance of PURE *)
effect Tot (a:Type) = PURE a (pure_null_wp a)

total new_effect GHOST = PURE

inline let purewp_id (a:Type) (wp:pure_wp a) = wp

sub_effect
  PURE ~> GHOST = purewp_id

(* The primitive effect GTot is definitionally equal to an instance of GHOST *)
effect GTot (a:Type) = GHOST a (pure_null_wp a)

effect Ghost (a:Type) (pre:Type) (post:pure_post a) =
       GHOST a
           (fun (p:pure_post a) -> pre /\ (forall (x:a). post x ==> p x))

assume new type int : Type0

assume HasEq_int: hasEq int

assume val op_AmpAmp             : bool -> bool -> Tot bool
assume val op_BarBar             : bool -> bool -> Tot bool
assume val op_Negation           : bool -> Tot bool
assume val op_Multiply           : int -> int -> Tot int
assume val op_Subtraction        : int -> int -> Tot int
assume val op_Addition           : int -> int -> Tot int
assume val op_Minus              : int -> Tot int
assume val op_LessThanOrEqual    : int -> int -> Tot bool
assume val op_GreaterThan        : int -> int -> Tot bool
assume val op_GreaterThanOrEqual : int -> int -> Tot bool
assume val op_LessThan           : int -> int -> Tot bool
(* Primitive (structural) equality.
   This still allows functions ... TODO: disallow functions *)
(* assume val op_Equality :    #a:Type -> a -> a -> Tot bool *)
(* assume val op_disEquality : #a:Type -> a -> a -> Tot bool *)
assume val op_Equality :    #a:Type{hasEq a} -> a -> a -> Tot bool
assume val op_disEquality : #a:Type{hasEq a} -> a -> a -> Tot bool
assume new type exn : Type0
assume new type array : Type -> Type0
assume val strcat : string -> string -> Tot string

assume HasEq_string: hasEq string
assume HasEq_exn: hasEq exn
assume HasEq_array: (forall (a:Type).{:pattern (hasEq (array a))}  hasEq a ==> hasEq (array a))

type list (a:Type) =
  | Nil  : list a
  | Cons : hd:a -> tl:list a -> list a

assume HasEq_list: (forall (a:Type).{:pattern (hasEq (list a))} hasEq a ==> hasEq (list a))

type pattern =
  | SMTPat   : #a:Type -> a -> pattern
  | SMTPatT  : a:Type0 -> pattern 
  | SMTPatOr : list (list pattern) -> pattern 

assume type decreases : #a:Type -> a -> Type0

(*
   Lemma is desugared specially. You can write:

     Lemma phi                 for   Lemma (requires True) phi []
     Lemma t1..tn              for   Lemma unit t1..tn
*)
effect Lemma (a:Type) (pre:Type) (post:Type) (pats:list pattern) =
       Pure a pre (fun r -> post)


type option (a:Type) =
  | None : option a
  | Some : v:a -> option a

assume HasEq_option: (forall (a:Type).{:pattern (hasEq (option a))} hasEq a ==> hasEq (option a))

type either 'a 'b =
  | Inl : v:'a -> either 'a 'b
  | Inr : v:'b -> either 'a 'b

assume HasEq_either: (forall (a:Type) (b:Type).{:pattern (hasEq (either a b))} (hasEq a /\ hasEq b) ==> hasEq (either a b))

type result (a:Type) =
  | V   : v:a -> result a
  | E   : e:exn -> result a
  | Err : msg:string -> result a

assume HasEq_result: (forall (a:Type).{:pattern (hasEq (result a))} hasEq a ==> hasEq (result a))

new_effect DIV = PURE
sub_effect PURE ~> DIV  = purewp_id

effect Div (a:Type) (pre:pure_pre) (post:pure_post a) =
       DIV a
           (fun (p:pure_post a) -> pre /\ (forall a. pre /\ post a ==> p a)) (* WP *)

effect Dv (a:Type) =
     DIV a (fun (p:pure_post a) -> (forall (x:a). p x))


let st_pre_h  (heap:Type)          = heap -> GTot Type0
let st_post_h (heap:Type) (a:Type) = a -> heap -> GTot Type0
let st_wp_h   (heap:Type) (a:Type) = st_post_h heap a -> Tot (st_pre_h heap)

inline let st_return        (heap:Type) (a:Type)
                            (x:a) (p:st_post_h heap a) =
     p x
inline let st_bind_wp       (heap:Type) 
			    (r1:range) 
			    (a:Type) (b:Type)
                            (wp1:st_wp_h heap a)
                            (wp2:(a -> GTot (st_wp_h heap b)))
                            (p:st_post_h heap b) (h0:heap) =
     labeled r1 "push" unit
     /\ wp1 (fun a h1 ->
       labeled r1 "pop" unit
       /\ wp2 a p h1) h0
inline let st_if_then_else  (heap:Type) (a:Type) (p:Type)
                             (wp_then:st_wp_h heap a) (wp_else:st_wp_h heap a)
                             (post:st_post_h heap a) (h0:heap) =
     l_ITE p
        (wp_then post h0)
	(wp_else post h0)
inline let st_ite_wp        (heap:Type) (a:Type)
                            (wp:st_wp_h heap a)
                            (post:st_post_h heap a) (h0:heap) =
     forall (k:st_post_h heap a).
	 (forall (x:a) (h:heap).{:pattern (guard_free (k x h))} k x h <==> post x h)
	 ==> wp k h0
inline let st_stronger  (heap:Type) (a:Type) (wp1:st_wp_h heap a)
                        (wp2:st_wp_h heap a) =
     (forall (p:st_post_h heap a) (h:heap). wp1 p h ==> wp2 p h)

inline let st_close_wp      (heap:Type) (a:Type) (b:Type)
                             (wp:(b -> GTot (st_wp_h heap a)))
                             (p:st_post_h heap a) (h:heap) =
     (forall (b:b). wp b p h)
inline let st_assert_p      (heap:Type) (a:Type) (p:Type)
                             (wp:st_wp_h heap a)
                             (q:st_post_h heap a) (h:heap) =
     p /\ wp q h
inline let st_assume_p      (heap:Type) (a:Type) (p:Type)
                             (wp:st_wp_h heap a)
                             (q:st_post_h heap a) (h:heap) =
     p ==> wp q h
inline let st_null_wp       (heap:Type) (a:Type)
                             (p:st_post_h heap a) (h:heap) =
     (forall (x:a) (h:heap). p x h)
inline let st_trivial       (heap:Type) (a:Type)
                             (wp:st_wp_h heap a) =
     (forall h0. wp (fun r h1 -> True) h0)

new_effect {
  STATE_h (heap:Type) : result:Type -> wp:st_wp_h heap result -> Effect
  with return       = st_return heap
     ; bind_wp      = st_bind_wp heap
     ; if_then_else = st_if_then_else heap
     ; ite_wp       = st_ite_wp heap
     ; stronger     = st_stronger heap
     ; close_wp     = st_close_wp heap
     ; assert_p     = st_assert_p heap
     ; assume_p     = st_assume_p heap
     ; null_wp      = st_null_wp heap
     ; trivial      = st_trivial heap
}

(* Effect EXCEPTION *)
let ex_pre  = Type0
let ex_post (a:Type) = result a -> GTot Type0
let ex_wp   (a:Type) = ex_post a -> GTot ex_pre
inline let ex_return   (a:Type) (x:a) (p:ex_post a) : GTot Type0 = p (V x)
inline let ex_bind_wp (r1:range) (a:Type) (b:Type)
		       (wp1:ex_wp a)
		       (wp2:(a -> GTot (ex_wp b))) (p:ex_post b)
         : GTot Type0 =
  forall (k:ex_post b).
     (forall (rb:result b).{:pattern (guard_free (k rb))} k rb <==> p rb)
     ==> (labeled r1 "push" unit
         /\ wp1 (fun ra1 -> labeled r1 "pop" unit
			/\ (is_V ra1 ==> wp2 (V.v ra1) k)
			/\ (is_E ra1 ==> k (E (E.e ra1)))))

inline let ex_ite_wp (a:Type) (wp:ex_wp a) (post:ex_post a) =
  forall (k:ex_post a).
     (forall (rb:result a).{:pattern (guard_free (k rb))} k rb <==> post rb)
     ==> wp k

inline let ex_if_then_else (a:Type) (p:Type) (wp_then:ex_wp a) (wp_else:ex_wp a) (post:ex_post a) =
   l_ITE p
       (wp_then post)
       (wp_else post)
inline let ex_stronger (a:Type) (wp1:ex_wp a) (wp2:ex_wp a) =
        (forall (p:ex_post a). wp1 p ==> wp2 p)

inline let ex_close_wp (a:Type) (b:Type) (wp:(b -> GTot (ex_wp a))) (p:ex_post a) = (forall (b:b). wp b p)
inline let ex_assert_p (a:Type) (q:Type) (wp:ex_wp a) (p:ex_post a) = (q /\ wp p)
inline let ex_assume_p (a:Type) (q:Type) (wp:ex_wp a) (p:ex_post a) = (q ==> wp p)
inline let ex_null_wp (a:Type) (p:ex_post a) = (forall (r:result a). p r)
inline let ex_trivial (a:Type) (wp:ex_wp a) = wp (fun r -> True)

new_effect {
  EXN : result:Type -> wp:ex_wp result -> Effect
  with
    return       = ex_return
  ; bind_wp      = ex_bind_wp
  ; if_then_else = ex_if_then_else
  ; ite_wp       = ex_ite_wp
  ; stronger     = ex_stronger
  ; close_wp     = ex_close_wp
  ; assert_p     = ex_assert_p
  ; assume_p     = ex_assume_p
  ; null_wp      = ex_null_wp
  ; trivial      = ex_trivial
}
effect Exn (a:Type) (pre:ex_pre) (post:ex_post a) =
       EXN a
         (fun (p:ex_post a) -> pre /\ (forall (r:result a). (pre /\ post r) ==> p r)) (* WP *)

inline let lift_div_exn (a:Type) (wp:pure_wp a) (p:ex_post a) = wp (fun a -> p (V a))
sub_effect DIV ~> EXN = lift_div_exn
effect Ex (a:Type) = Exn a True (fun v -> True)

let all_pre_h  (h:Type)           = h -> GTot Type0
let all_post_h (h:Type) (a:Type)  = result a -> h -> GTot Type0
let all_wp_h   (h:Type) (a:Type)  = all_post_h h a -> Tot (all_pre_h h)

inline let all_ite_wp (heap:Type) (a:Type)
                      (wp:all_wp_h heap a)
                      (post:all_post_h heap a) (h0:heap) =
    forall (k:all_post_h heap a).
       (forall (x:result a) (h:heap).{:pattern (guard_free (k x h))} k x h <==> post x h)
       ==> wp k h0
inline let all_return  (heap:Type) (a:Type) (x:a) (p:all_post_h heap a) = p (V x)
inline let all_bind_wp (heap:Type) (r1:range) (a:Type) (b:Type)
                       (wp1:all_wp_h heap a)
                       (wp2:(a -> GTot (all_wp_h heap b)))
                       (p:all_post_h heap b) (h0:heap) : GTot Type0 =
   labeled r1 "push" unit
   /\ wp1 (fun ra h1 -> 
       labeled r1 "pop" unit
       /\ (is_V ra ==> wp2 (V.v ra) p h1)) h0

inline let all_if_then_else (heap:Type) (a:Type) (p:Type)
                             (wp_then:all_wp_h heap a) (wp_else:all_wp_h heap a)
                             (post:all_post_h heap a) (h0:heap) =
   l_ITE p
       (wp_then post h0)
       (wp_else post h0)
inline let all_stronger (heap:Type) (a:Type) (wp1:all_wp_h heap a)
                        (wp2:all_wp_h heap a) =
    (forall (p:all_post_h heap a) (h:heap). wp1 p h ==> wp2 p h)

inline let all_close_wp (heap:Type) (a:Type) (b:Type)
                         (wp:(b -> GTot (all_wp_h heap a)))
                         (p:all_post_h heap a) (h:heap) =
    (forall (b:b). wp b p h)
inline let all_assert_p (heap:Type) (a:Type) (p:Type)
                         (wp:all_wp_h heap a) (q:all_post_h heap a) (h:heap) =
    p /\ wp q h
inline let all_assume_p (heap:Type) (a:Type) (p:Type)
                         (wp:all_wp_h heap a) (q:all_post_h heap a) (h:heap) =
    p ==> wp q h
inline let all_null_wp (heap:Type) (a:Type)
                        (p:all_post_h heap a) (h0:heap) =
    (forall (a:result a) (h:heap). p a h)
inline let all_trivial (heap:Type) (a:Type) (wp:all_wp_h heap a) =
    (forall (h0:heap). wp (fun r h1 -> True) h0)

new_effect {
  ALL_h (heap:Type) : a:Type -> wp:all_wp_h heap a -> Effect
  with
    return       = all_return       heap
  ; bind_wp      = all_bind_wp      heap
  ; if_then_else = all_if_then_else heap
  ; ite_wp       = all_ite_wp       heap
  ; stronger     = all_stronger     heap
  ; close_wp     = all_close_wp     heap
  ; assert_p     = all_assert_p     heap
  ; assume_p     = all_assume_p     heap
  ; null_wp      = all_null_wp      heap
  ; trivial      = all_trivial      heap
}





type lex_t =
  | LexTop  : lex_t
  | LexCons : #a:Type -> a -> lex_t -> lex_t

(* 'a * 'b *)
type tuple2 'a 'b =
  | Mktuple2: _1:'a
           -> _2:'b
           -> tuple2 'a 'b

assume HasEq_tuple2: (forall (a:Type) (b:Type).{:pattern (hasEq (tuple2 a b))} (hasEq a /\ hasEq b) ==> hasEq (tuple2 a b))

(* 'a * 'b * 'c *)
type tuple3 'a 'b 'c =
  | Mktuple3: _1:'a
           -> _2:'b
           -> _3:'c
          -> tuple3 'a 'b 'c

assume HasEq_tuple3: (forall (a:Type) (b:Type) (c:Type).{:pattern (hasEq (tuple3 a b c))} (hasEq a /\ hasEq b /\ hasEq c) ==> hasEq (tuple3 a b c))

(* 'a * 'b * 'c * 'd *)
type tuple4 'a 'b 'c 'd =
  | Mktuple4: _1:'a
           -> _2:'b
           -> _3:'c
           -> _4:'d
           -> tuple4 'a 'b 'c 'd

assume HasEq_tuple4: (forall (a:Type) (b:Type) (c:Type) (d:Type).{:pattern (hasEq (tuple4 a b c d))} (hasEq a /\ hasEq b /\ hasEq c /\ hasEq d) ==> hasEq (tuple4 a b c d))

(* 'a * 'b * 'c * 'd * 'e *)
type tuple5 'a 'b 'c 'd 'e =
  | Mktuple5: _1:'a
           -> _2:'b
           -> _3:'c
           -> _4:'d
           -> _5:'e
           -> tuple5 'a 'b 'c 'd 'e

assume HasEq_tuple5: (forall (a:Type) (b:Type) (c:Type) (d:Type) (e:Type).{:pattern (hasEq (tuple5 a b c d e))} (hasEq a /\ hasEq b /\ hasEq c /\ hasEq d /\ hasEq e) ==> hasEq (tuple5 a b c d e))

(* 'a * 'b * 'c * 'd * 'e * 'f *)
type tuple6 'a 'b 'c 'd 'e 'f =
  | Mktuple6: _1:'a
           -> _2:'b
           -> _3:'c
           -> _4:'d
           -> _5:'e
           -> _6:'f
           -> tuple6 'a 'b 'c 'd 'e 'f

assume HasEq_tuple6: (forall (a:Type) (b:Type) (c:Type) (d:Type) (e:Type) (f:Type).{:pattern (hasEq (tuple6 a b c d e f))} (hasEq a /\ hasEq b /\ hasEq c /\ hasEq d /\ hasEq e /\ hasEq f) ==> hasEq (tuple6 a b c d e f))

(* 'a * 'b * 'c * 'd * 'e * 'f * 'g *)
type tuple7 'a 'b 'c 'd 'e 'f 'g =
  | Mktuple7: _1:'a
           -> _2:'b
           -> _3:'c
           -> _4:'d
           -> _5:'e
           -> _6:'f
           -> _7:'g
           -> tuple7 'a 'b 'c 'd 'e 'f 'g

assume HasEq_tuple7: (forall (a:Type) (b:Type) (c:Type) (d:Type) (e:Type) (f:Type) (g:Type).{:pattern (hasEq (tuple7 a b c d e f g))} (hasEq a /\ hasEq b /\ hasEq c /\ hasEq d /\ hasEq e /\ hasEq f /\ hasEq g) ==> hasEq (tuple7 a b c d e f g))

(* 'a * 'b * 'c * 'd * 'e * 'f * 'g * 'h *)
type tuple8 'a 'b 'c 'd 'e 'f 'g 'h =
  | Mktuple8: _1:'a
           -> _2:'b
           -> _3:'c
           -> _4:'d
           -> _5:'e
           -> _6:'f
           -> _7:'g
           -> _8:'h
           -> tuple8 'a 'b 'c 'd 'e 'f 'g 'h

assume HasEq_tuple8: (forall (a:Type) (b:Type) (c:Type) (d:Type) (e:Type) (f:Type) (g:Type) (h:Type).{:pattern (hasEq (tuple8 a b c d e f g h))} (hasEq a /\ hasEq b /\ hasEq c /\ hasEq d /\ hasEq e /\ hasEq f /\ hasEq g /\ hasEq h) ==> hasEq (tuple8 a b c d e f g h))

(* Concrete syntax (x:a & y:b x & c x y) *)
type dtuple3 (a:Type)
             (b:(a -> GTot Type))
             (c:(x:a -> b x -> GTot Type)) =
   | Mkdtuple3:_1:a
             -> _2:b _1
             -> _3:c _1 _2
             -> dtuple3 a b c

(* Concrete syntax (x:a & y:b x & z:c x y & d x y z) *)
type dtuple4 (a:Type)
             (b:(x:a -> GTot Type))
             (c:(x:a -> b x -> GTot Type))
             (d:(x:a -> y:b x -> z:c x y -> GTot Type)) =
 | Mkdtuple4:_1:a
           -> _2:b _1
           -> _3:c _1 _2
           -> _4:d _1 _2 _3
           -> dtuple4 a b c d

let as_requires (#a:Type) (wp:pure_wp a)  = wp (fun x -> True)
let as_ensures  (#a:Type) (wp:pure_wp a) (x:a) = ~ (wp (fun y -> (y=!=x)))

val fst : ('a * 'b) -> Tot 'a
let fst x = Mktuple2._1 x

val snd : ('a * 'b) -> Tot 'b
let snd x = Mktuple2._2 x

val dfst : #a:Type -> #b:(a -> GTot Type) -> dtuple2 a b -> Tot a
let dfst #a #b t = Mkdtuple2._1 t

val dsnd : #a:Type -> #b:(a -> GTot Type) -> t:dtuple2 a b -> Tot (b (Mkdtuple2._1 t))
let dsnd #a #b t = Mkdtuple2._2 t

assume val _assume : p:Type -> unit -> Pure unit (requires (True)) (ensures (fun x -> p))
assume val admit   : #a:Type -> unit -> Admit a
assume val magic   : #a:Type -> unit -> Tot a
irreducible val unsafe_coerce  : #a:Type -> #b: Type -> a -> Tot b
let unsafe_coerce #a #b x = admit(); x
assume val admitP  : p:Type -> Pure unit True (fun x -> p)
assume val _assert : p:Type -> unit -> Pure unit (requires p) (ensures (fun x -> True))
assume val cut     : p:Type -> Pure unit (requires p) (fun x -> p)
assume val qintro  : #a:Type -> #p:(a -> GTot Type) -> $f:(x:a -> Lemma (p x)) -> Lemma (forall (x:a). p x)
assume val ghost_lemma: #a:Type -> #p:(a -> GTot Type) -> #q:(a -> unit -> GTot Type) ->
  $f:(x:a -> Ghost unit (p x) (q x)) -> Lemma (forall (x:a). p x ==> q x ())
assume val raise: exn -> Ex 'a       (* TODO: refine with the Exn monad *)


val ignore: #a:Type -> a -> Tot unit
let ignore #a x = ()

type nat = i:int{i >= 0}
type pos = i:int{i > 0}
type nonzero = i:int{i<>0}

(* TODO: these should come from some common axiom on refinements *)
assume HasEq_nat: hasEq nat
assume HasEq_pos: hasEq pos
assume HasEq_nonzero: hasEq nonzero

let allow_inversion (a:Type) 
  : Pure unit (requires True) (ensures (fun x -> inversion a))
  = ()

(*    For the moment we require not just that the divisor is non-zero, *)
(*    but also that the dividend is natural. This works around a *)
(*    mismatch between the semantics of integer division in SMT-LIB and *)
(*    in F#/OCaml. For SMT-LIB ints the modulus is always positive (as in *)
(*    math Euclidian division), while for F#/OCaml ints the modulus has *)
(*    the same sign as the dividend. Our arbitrary precision ints don't *)
(*    quite correspond to finite precision F#/OCaml ints though, but to *)
(*    OCaml's big_ints (for which the modulus is always positive).  So *)
(*    we'll need to return to this point anyway, when we discuss how to *)
(*    soundly map F* ints to something in F#/OCaml.  *)

assume val op_Modulus            : int -> nonzero -> Tot int
assume val op_Division           : nat -> nonzero -> Tot int

let rec pow2 (x:nat) : Tot pos = if x = 0 then 1 else op_Multiply 2 (pow2 (x-1))
let abs (x:int) : Tot int = if x >= 0 then x else -x

assume val string_of_bool: bool -> Tot string
assume val string_of_int: int -> Tot string<|MERGE_RESOLUTION|>--- conflicted
+++ resolved
@@ -26,7 +26,6 @@
 type c_True =
   | T
 
-<<<<<<< HEAD
 (*
  * These definitions are just so that we can generate their interpretations for now
  * Fix encoding by generating interpretations for inductives so that these can be removed
@@ -34,14 +33,14 @@
 type l_True = c_True
 
 type l_False = c_False
-=======
+
 (* another singleton type, with its only inhabitant written '()'
    we assume it is primitive, for convenient interop with other languages *)
 assume new type unit : Type0
+assume HasEq_unit: hasEq unit
 
 (* A coercion down to universe 0 *)
 type squash (p:Type) : Type0 = x:unit{p}
->>>>>>> fe9f0614
 
 (* An SMT-pattern to control unfolding inductives;
    In a proof, you can say `allow_inversion (option a)`
@@ -49,14 +48,6 @@
  *)
 let inversion (a:Type) = True
 
-<<<<<<< HEAD
-(* another singleton type, with its only inhabitant written '()'
-   we assume it is primitive, for convenient interop with other languages *)
-assume new type unit : Type0
-assume HasEq_unit: hasEq unit
-
-=======
->>>>>>> fe9f0614
 (*
    infix binary '==';
    proof irrelevant, heterogeneous equality in Type#0;
