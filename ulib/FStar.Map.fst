--- conflicted
+++ resolved
@@ -116,7 +116,6 @@
 abstract
 val lemma_equal_intro: #key:eqtype -> #value:Type -> m1:t key value -> m2:t key value ->
   Lemma (requires (
-<<<<<<< HEAD
     (forall (k:key). contains m1 k == contains m2 k /\ sel m1 k == sel m2 k)))
     (ensures (equal m1 m2))
     [SMTPatT (equal m1 m2)]
@@ -133,29 +132,6 @@
 
 let lemma_equal_intro #key #value m1 m2 = ()
 let lemma_equal_elim #key #value m1 m2 = ()
-=======
-    (forall (k:key). contains m1 k == contains m2 k) /\
-    (forall (k:key). k `mem` m1.domain ==> sel m1 k == sel m2 k)))
-    (ensures (equal m1 m2))
-    [SMTPatT (equal m1 m2)]
-
-abstract
-val lemma_equal_refl: #key:eqtype -> #value:Type -> m1:t key value -> m2:t key value ->
-  Lemma  (requires (m1 == m2)) (ensures  (equal m1 m2))
-    [SMTPatT (equal m1 m2)]
-
-abstract
-val lemma_equal_symm : #key:eqtype -> #value:Type -> m1:t key value -> m2:t key value ->
-  Lemma (requires (equal m1 m2)) (ensures (equal m2 m1))
-    [SMTPat (equal m1 m2)]
-
-abstract
-val lemma_equal_trans : #key:eqtype -> #value:Type -> m1:t key value -> m2:t key value -> m3:t key value ->
-  Lemma (requires (m1 `equal` m2 /\ m2 `equal` m3)) (ensures (m1 `equal` m3))
-    [SMTPat (equal m1 m2) ; SMTPat (equal m2 m3)]
-
-let lemma_equal_intro #key #value m1 m2 = ()
->>>>>>> cc56422c
 let lemma_equal_refl #key #value m1 m2  = ()
 let lemma_equal_symm #key #value m1 m2  = ()
 let lemma_equal_trans #key #value m1 m2 m3 = ()
