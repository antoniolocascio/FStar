--- conflicted
+++ resolved
@@ -817,14 +817,4 @@
     special treatment in the SMT encoding, where in addition to being
     an identity function, we have an SMT axiom:
     [forall t e.{:pattern (with_type t e)} has_type (with_type t e) t] *)
-<<<<<<< HEAD
-val with_type (#t: Type) (e: t) : Tot t
-
-
-(** THIS IS MEANT TO BE KEPT IN SYNC WITH FStar.CheckedFiles.fs
-    Incrementing this forces all .checked files to be invalidated *)
-irreducible
-let __cache_version_number__ = 20
-=======
-val with_type (#t: Type) (e: t) : Tot t
->>>>>>> b924ea92
+val with_type (#t: Type) (e: t) : Tot t