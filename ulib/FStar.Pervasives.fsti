--- conflicted
+++ resolved
@@ -720,7 +720,7 @@
   *)
 val commute_nested_matches : unit
 
-<<<<<<< HEAD
+
 (** [remove_unused_type_parameters]
 
     This attribute is used to decorate signatures in interfaces for
@@ -734,14 +734,14 @@
     See tests/bug-reports/RemoveUnusedTyparsIFace.A.fsti
  *)
 val remove_unused_type_parameters : list int -> Tot unit
-=======
+
 (** This attribute controls extraction: it can be used to disable
     extraction of a given top-level definition into a specific backend,
     such as "OCaml". If any extracted code must call into an erased
     function, an error will be raised (code 340).
   *)
 val noextract_to (backend:string) : Tot unit
->>>>>>> 94abbdd8
+
 
 ///  Controlling normalization
 
