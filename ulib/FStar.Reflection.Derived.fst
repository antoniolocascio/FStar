--- conflicted
+++ resolved
@@ -245,7 +245,6 @@
                                                    | Some _, None -> Gt
                                                    | Some x, Some y -> compare_term x y)
 
-<<<<<<< HEAD
     | C_GTotal t1 md1, C_GTotal t2 md2 -> lex (compare_term t1 t2)
                                         (fun () -> match md1, md2 with
                                                    | None, None -> Eq
@@ -253,18 +252,6 @@
                                                    | Some _, None -> Gt
                                                    | Some x, Some y -> compare_term x y)
 
-    | C_Lemma p1 q1, C_Lemma p2 q2 -> lex (compare_term p1 p2) (fun () -> compare_term q1 q2)
-
-    | C_Eff _us1 eff1 res1 args1,
-      C_Eff _us2 eff2 res2 args2 ->
-        (* This could be more complex, not sure it is worth it *)
-        lex (compare_name eff1 eff2) (fun () -> compare_term res1 res2)
-
-    | C_Total _ _, _  -> Lt     | _, C_Total _ _ -> Gt
-    | C_GTotal _ _, _  -> Lt    | _, C_GTotal _ _ -> Gt
-    | C_Lemma _ _, _  -> Lt     | _, C_Lemma _ _ -> Gt
-    | C_Eff _ _ _ _, _ -> Lt    | _, C_Eff _ _ _ _ -> Gt
-=======
     | C_Lemma p1 q1 s1, C_Lemma p2 q2 s2 ->
       lex (compare_term p1 p2)
           (fun () -> 
@@ -272,11 +259,15 @@
                 (fun () -> compare_term s1 s2)
           )
 
-    | C_Unknown, C_Unknown -> Eq
-    | C_Total _ _, _  -> Lt | _, C_Total _ _ -> Gt
-    | C_Lemma _ _ _, _  -> Lt | _, C_Lemma _ _ _ -> Gt
-    | C_Unknown,   _  -> Lt | _, C_Unknown   -> Gt
->>>>>>> 78c06e73
+    | C_Eff _us1 eff1 res1 args1,
+      C_Eff _us2 eff2 res2 args2 ->
+        (* This could be more complex, not sure it is worth it *)
+        lex (compare_name eff1 eff2) (fun () -> compare_term res1 res2)
+
+    | C_Total _ _, _  -> Lt     | _, C_Total _ _ -> Gt
+    | C_GTotal _ _, _  -> Lt    | _, C_GTotal _ _ -> Gt
+    | C_Lemma _ _ _, _  -> Lt   | _, C_Lemma _ _ _ -> Gt
+    | C_Eff _ _ _ _, _ -> Lt    | _, C_Eff _ _ _ _ -> Gt
 
 let mk_stringlit (s : string) : term =
     pack_ln (Tv_Const (C_String s))
