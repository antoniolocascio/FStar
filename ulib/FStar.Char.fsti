module FStar.Char

<<<<<<< HEAD
type char_code = n:nat{n < pow2 32}
type char = FStar.UInt32.t
=======
let char_code = n:nat{n < pow2 21}

private type char' =
  | Char : char_code -> char'

type char = char'
>>>>>>> 8605c52e

val lowercase: char -> Tot char
val uppercase: char -> Tot char
val int_of_char: char -> Tot char_code
val char_of_int: code:char_code -> Tot (c:char{int_of_char c = code})<|MERGE_RESOLUTION|>--- conflicted
+++ resolved
@@ -1,16 +1,7 @@
 module FStar.Char
 
-<<<<<<< HEAD
 type char_code = n:nat{n < pow2 32}
 type char = FStar.UInt32.t
-=======
-let char_code = n:nat{n < pow2 21}
-
-private type char' =
-  | Char : char_code -> char'
-
-type char = char'
->>>>>>> 8605c52e
 
 val lowercase: char -> Tot char
 val uppercase: char -> Tot char
