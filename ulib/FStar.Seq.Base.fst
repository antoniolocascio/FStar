--- conflicted
+++ resolved
@@ -165,11 +165,7 @@
 
 let lemma_index_app2 = lemma_index_app2'
 
-<<<<<<< HEAD
-#push-options "--ifuel 1 --fuel 1"
-=======
 #push-options "--z3rlimit 20 --ifuel 1 --fuel 1"
->>>>>>> 94abbdd8
 let rec lemma_index_slice' (#a:Type) (s:seq a) (i:nat) (j:nat{i <= j /\ j <= length s}) (k:nat{k < j - i})
 : Lemma
   (requires True)
