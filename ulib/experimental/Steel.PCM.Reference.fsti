--- conflicted
+++ resolved
@@ -30,7 +30,7 @@
 val pts_to (#a:Type u#0) (r:ref a) (p:perm) (v:erased a) : slprop u#1
 
 val alloc (#a:Type) (x:a)
-  : SteelT (ref a) emp (fun r -> pts_to r perm_one x)
+  : SteelT (ref a) emp (fun r -> pts_to r full_perm x)
 
 val read (#a:Type) (#p:perm) (#v:erased a) (r:ref a)
   : SteelT a (pts_to r p v) (fun x -> pts_to r p x)
@@ -40,10 +40,10 @@
              (fun v -> pts_to r p v `star` q v)
 
 val write (#a:Type0) (#v:erased a) (r:ref a) (x:a)
-  : SteelT unit (pts_to r perm_one v) (fun _ -> pts_to r perm_one x)
+  : SteelT unit (pts_to r full_perm v) (fun _ -> pts_to r full_perm x)
 
 val free (#a:Type0) (#v:erased a) (r:ref a)
-  : SteelT unit (pts_to r perm_one v) (fun _ -> emp)
+  : SteelT unit (pts_to r full_perm v) (fun _ -> emp)
 
 val share (#a:Type0) (#uses:_) (#p:perm) (#v:erased a) (r:ref a)
   : SteelAtomic unit uses unobservable
@@ -70,15 +70,9 @@
   : SteelAtomic
         (b:bool{b <==> (Ghost.reveal v == v_old)})
         uses
-<<<<<<< HEAD
-        false
-        (pts_to r perm_one v)
-        (fun b -> if b then pts_to r perm_one v_new else pts_to r perm_one v)
-=======
         observable
         (pts_to r full_perm v)
         (fun b -> if b then pts_to r full_perm v_new else pts_to r full_perm v)
->>>>>>> 48a26797
 
 val raise_ref (#a:Type u#0) (r:ref a) (p:perm) (v:erased a)
   : SteelT (H.ref (U.raise_t a))
