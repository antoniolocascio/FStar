(*
   Copyright 2019 Microsoft Research

   Licensed under the Apache License, Version 2.0 (the "License");
   you may not use this file except in compliance with the License.
   You may obtain a copy of the License at

       http://www.apache.org/licenses/LICENSE-2.0

   Unless required by applicable law or agreed to in writing, software
   distributed under the License is distributed on an "AS IS" BASIS,
   WITHOUT WARRANTIES OR CONDITIONS OF ANY KIND, either express or implied.
   See the License for the specific language governing permissions and
   limitations under the License.
*)
module Steel.Memory
open FStar.Real
open Steel.Permissions
module U32 = FStar.UInt32
module S = FStar.Set

let trivial_preorder (a: Type) : Preorder.preorder a = fun _ _ -> True

////////////////////////////////////////////////////////////////////////////////
// Heap
////////////////////////////////////////////////////////////////////////////////

/// Abstract type of addresses
val addr: eqtype

/// Abstract type of memories
val heap  : Type u#1

/// A memory maps a reference to its associated value
val array_ref (a: Type u#0) : Type u#0

val length (#t: Type) (a: array_ref t) : GTot (n:U32.t)
val offset (#t: Type) (a: array_ref t) : GTot (n:U32.t{
  U32.v n + U32.v (length a) <= UInt.max_int 32
})

val max_length (#t: Type) (a: array_ref t) : GTot (n: U32.t{
  U32.v (offset a) + U32.v (length a) <= U32.v n
})

val address (#t: Type) (a: array_ref t) : GTot addr

let freeable (#t: Type) (a: array_ref t) =
  offset a = 0ul /\ length a = max_length a

val reference (t: Type0) : Type0

val ref_address (#t: Type0) (r: reference t) : GTot addr

/// A predicate describing non-overlapping memories
val disjoint (m0 m1:heap) : prop

/// disjointness is symmetric
val disjoint_sym (m0 m1:heap)
  : Lemma (disjoint m0 m1 <==> disjoint m1 m0)

/// disjoint memories can be combined
val join (m0:heap) (m1:heap{disjoint m0 m1}) : heap

/// disjointness distributes over join
val disjoint_join (m0 m1 m2:heap)
  : Lemma (disjoint m1 m2 /\
           disjoint m0 (join m1 m2) ==>
           disjoint m0 m1 /\
           disjoint m0 m2 /\
           disjoint (join m0 m1) m2 /\
           disjoint (join m0 m2) m1)

val join_commutative (m0 m1:heap)
  : Lemma
    (requires
      disjoint m0 m1)
    (ensures
      (disjoint_sym m0 m1;
       join m0 m1 == join m1 m0))

val join_associative (m0 m1 m2:heap)
  : Lemma
    (requires
      disjoint m1 m2 /\
      disjoint m0 (join m1 m2))
    (ensures
      (disjoint_join m0 m1 m2;
       join m0 (join m1 m2) == join (join m0 m1) m2))

////////////////////////////////////////////////////////////////////////////////
// HProp
////////////////////////////////////////////////////////////////////////////////


/// The type of heap assertions
val hprop : Type u#1
/// interpreting heap assertions as memory predicates
val interp (p:hprop) (m:heap) : prop

/// A common abbreviation: memories validating p
let hheap (p:hprop) = m:heap{interp p m}

/// Equivalence relation on hprops is just
/// equivalence of their interpretations
let equiv (p1 p2:hprop) : prop =
  forall m. interp p1 m <==> interp p2 m

/// All the standard connectives of separation logic
val emp : hprop
val pts_to_array_with_preorder
  (#t: Type0)
  (a:array_ref t)
  (p:permission{allows_read p})
  (contents:Ghost.erased (Seq.lseq t (U32.v (length a))))
  (preorder: Ghost.erased (Preorder.preorder t))
  : hprop
val pts_to_ref_with_preorder
  (#t: Type0)
  (r: reference t)
  (p:permission{allows_read p})
  (contents: Ghost.erased t)
  (preorder: Ghost.erased (Preorder.preorder t))
  : hprop
val h_and (p1 p2:hprop) : hprop
val h_or  (p1 p2:hprop) : hprop
val star  (p1 p2:hprop) : hprop
val wand  (p1 p2:hprop) : hprop
val h_exists (#a:Type0) (f: (a -> hprop)) : hprop
val h_forall (#a:Type0) (f: (a -> hprop)) : hprop

////////////////////////////////////////////////////////////////////////////////
//properties of equiv
////////////////////////////////////////////////////////////////////////////////

val equiv_symmetric (p1 p2:hprop)
  : squash (p1 `equiv` p2 ==> p2 `equiv` p1)

val equiv_extensional_on_star (p1 p2 p3:hprop)
  : squash (p1 `equiv` p2 ==> (p1 `star` p3) `equiv` (p2 `star` p3))

////////////////////////////////////////////////////////////////////////////////
// pts_to_array and abbreviations
////////////////////////////////////////////////////////////////////////////////

let pts_to_array
  (#t: Type0)
  (a:array_ref t)
  (p:permission{allows_read p})
  (contents:Ghost.erased (Seq.lseq t (U32.v (length a))))
  : hprop =
    pts_to_array_with_preorder a p contents (Ghost.hide (trivial_preorder t))

let array_perm (#t: Type) (a: array_ref t) (p:permission{allows_read p}) =
  h_exists (pts_to_array a p)

let array (#t: Type) (a: array_ref t) =
  h_exists (fun (p:permission{allows_read p}) -> array_perm a p)

val pts_to_array_injective
  (#t: _)
  (a: array_ref t)
  (p:permission{allows_read p})
  (c0 c1: Seq.lseq t (U32.v (length a)))
  (pre: Preorder.preorder t)
  (m: heap)
  : Lemma
    (requires (
      interp (pts_to_array_with_preorder a p c0 pre) m /\
      interp (pts_to_array_with_preorder a p c1 pre) m))
    (ensures (c0 == c1))

////////////////////////////////////////////////////////////////////////////////
// pts_to_ref and abbreviations
////////////////////////////////////////////////////////////////////////////////

let pts_to_ref
  (#t: Type0)
  (r: reference t)
  (p:permission{allows_read p})
  (contents: Ghost.erased t)
  : hprop =
  pts_to_ref_with_preorder r p contents (Ghost.hide (trivial_preorder t))

let ref_perm (#t: Type0) (r: reference t) (p:permission{allows_read p}) : hprop
  = h_exists (pts_to_ref r p)

let ref (#t: Type0) (r: reference t) : hprop
  = h_exists (fun (p:permission{allows_read p}) -> ref_perm r p)

val pts_to_ref_injective
  (#t: _)
  (a: reference t)
  (p:permission{allows_read p})
  (c0 c1: t)
  (pre: Preorder.preorder t)
  (m: heap)
  : Lemma
    (requires (
      interp (pts_to_ref_with_preorder a p c0 pre) m /\
      interp (pts_to_ref_with_preorder a p c1 pre) m))
    (ensures (c0 == c1))

////////////////////////////////////////////////////////////////////////////////
// star
////////////////////////////////////////////////////////////////////////////////

val intro_star (p q:hprop) (mp:hheap p) (mq:hheap q)
  : Lemma
    (requires
      disjoint mp mq)
    (ensures
      interp (p `star` q) (join mp mq))

val star_commutative (p1 p2:hprop)
  : Lemma ((p1 `star` p2) `equiv` (p2 `star` p1))

val star_associative (p1 p2 p3:hprop)
  : Lemma ((p1 `star` (p2 `star` p3))
           `equiv`
           ((p1 `star` p2) `star` p3))

val star_congruence (p1 p2 p3 p4:hprop)
  : Lemma (requires p1 `equiv` p3 /\ p2 `equiv` p4)
          (ensures (p1 `star` p2) `equiv` (p3 `star` p4))

////////////////////////////////////////////////////////////////////////////////
// wand
////////////////////////////////////////////////////////////////////////////////

/// A low-level introduction form for wand in terms of disjoint
val intro_wand_alt (p1 p2:hprop) (m:heap)
  : Lemma
    (requires
      (forall (m0:hheap p1).
         disjoint m0 m ==>
         interp p2 (join m0 m)))
    (ensures
      interp (wand p1 p2) m)

/// A higher-level introduction for wand as a cut
val intro_wand (p q r:hprop) (m:hheap q)
  : Lemma
    (requires
      (forall (m:hheap (p `star` q)). interp r m))
    (ensures
      interp (p `wand` r) m)

/// Standard wand elimination
val elim_wand (p1 p2:hprop) (m:heap)
  : Lemma
    (requires
      (interp ((p1 `wand` p2) `star` p1) m))
    (ensures
      interp p2 m)

////////////////////////////////////////////////////////////////////////////////
// or
////////////////////////////////////////////////////////////////////////////////
val intro_or_l (p1 p2:hprop) (m:hheap p1)
  : Lemma (interp (h_or p1 p2) m)

val intro_or_r (p1 p2:hprop) (m:hheap p2)
  : Lemma (interp (h_or p1 p2) m)

/// star can be factored out of or
val or_star (p1 p2 p:hprop) (m:hheap ((p1 `star` p) `h_or` (p2 `star` p)))
  : Lemma (interp ((p1 `h_or` p2) `star` p) m)

/// A standard or eliminator
val elim_or (p1 p2 q:hprop) (m:hheap (p1 `h_or` p2))
  : Lemma (((forall (m:hheap p1). interp q m) /\
            (forall (m:hheap p2). interp q m)) ==> interp q m)


////////////////////////////////////////////////////////////////////////////////
// and
////////////////////////////////////////////////////////////////////////////////
val intro_and (p1 p2:hprop) (m:heap)
  : Lemma (interp p1 m /\
           interp p2 m ==>
           interp (p1 `h_and` p2) m)

val elim_and (p1 p2:hprop) (m:hheap (p1 `h_and` p2))
  : Lemma (interp p1 m /\
           interp p2 m)

////////////////////////////////////////////////////////////////////////////////
// h_exists
////////////////////////////////////////////////////////////////////////////////

val intro_exists (#a:_) (x:a) (p : a -> hprop) (m:hheap (p x))
  : Lemma (interp (h_exists p) m)

val elim_exists (#a:_) (p:a -> hprop) (q:hprop) (m:hheap (h_exists p))
  : Lemma
    ((forall (x:a). interp (p x) m ==> interp q m) ==>
     interp q m)


////////////////////////////////////////////////////////////////////////////////
// h_forall
////////////////////////////////////////////////////////////////////////////////

val intro_forall (#a:_) (p : a -> hprop) (m:heap)
  : Lemma ((forall x. interp (p x) m) ==> interp (h_forall p) m)

val elim_forall (#a:_) (p : a -> hprop) (m:hheap (h_forall p))
  : Lemma ((forall x. interp (p x) m) ==> interp (h_forall p) m)

////////////////////////////////////////////////////////////////////////////////
// star
////////////////////////////////////////////////////////////////////////////////

val affine_star (p q:hprop) (m:heap)
  : Lemma
    (ensures (interp (p `star` q) m ==> interp p m /\ interp q m))

////////////////////////////////////////////////////////////////////////////////
// emp
////////////////////////////////////////////////////////////////////////////////
val intro_emp (m:heap)
  : Lemma (interp emp m)

val emp_unit (p:hprop)
  : Lemma ((p `star` emp) `equiv` p)

////////////////////////////////////////////////////////////////////////////////
// refinement
////////////////////////////////////////////////////////////////////////////////

let depends_only_on (q:heap -> prop) (fp: hprop) =
  (forall h0 h1. q h0 /\ disjoint h0 h1 ==> q (join h0 h1)) /\
  (forall (h0:hheap fp) (h1:heap{disjoint h0 h1}). q h0 <==> q (join h0 h1))

let fp_prop fp = p:(heap -> prop){p `depends_only_on` fp}

val weaken_depends_only_on (q:heap -> prop) (fp fp': hprop)
  : Lemma (depends_only_on q fp ==> depends_only_on q (fp `star` fp'))

val refine (p:hprop) (q:fp_prop p) : hprop

val refine_equiv (p:hprop) (q:fp_prop p) (h:heap)
  : Lemma (interp p h /\ q h <==> interp (refine p q) h)

val refine_star (p0 p1:hprop) (q:fp_prop p0)
  : Lemma (weaken_depends_only_on q p0 p1;
           equiv (refine (p0 `star` p1) q) (refine p0 q `star` p1))

val interp_depends_only (p:hprop)
  : Lemma (interp p `depends_only_on` p)


////////////////////////////////////////////////////////////////////////////////
// Memory
////////////////////////////////////////////////////////////////////////////////
val lock_addr: eqtype

val mem : Type u#1
val locks_invariant : S.set lock_addr -> mem -> hprop

val heap_of_mem (x:mem) : heap

<<<<<<< HEAD
let hmem' (e:S.set lock_addr) (fp:hprop) =
  m:mem{interp (fp `star` locks_invariant e m) (heap_of_mem m)}
let hmem (fp:hprop) = hmem' S.empty fp
=======
let hmem (fp:hprop) = m:mem{interp (fp `star` locks_invariant m) (heap_of_mem m)}

val core_mem (m:mem) : mem

val disjoint_mem (m0 m1:mem) : prop

val join_mem (m0:mem) (m1:mem{disjoint_mem m0 m1}) : mem

val interp_mem (hp:hprop) (m:mem) : prop

let mprop (hp:hprop) = q:(mem -> prop){
  forall (m0:mem{interp_mem hp m0}) (m1:mem{disjoint_mem m0 m1}). q m0 <==> q (join_mem m0 m1)
}
>>>>>>> 8f98a680
<|MERGE_RESOLUTION|>--- conflicted
+++ resolved
@@ -361,12 +361,9 @@
 
 val heap_of_mem (x:mem) : heap
 
-<<<<<<< HEAD
 let hmem' (e:S.set lock_addr) (fp:hprop) =
   m:mem{interp (fp `star` locks_invariant e m) (heap_of_mem m)}
 let hmem (fp:hprop) = hmem' S.empty fp
-=======
-let hmem (fp:hprop) = m:mem{interp (fp `star` locks_invariant m) (heap_of_mem m)}
 
 val core_mem (m:mem) : mem
 
@@ -378,5 +375,4 @@
 
 let mprop (hp:hprop) = q:(mem -> prop){
   forall (m0:mem{interp_mem hp m0}) (m1:mem{disjoint_mem m0 m1}). q m0 <==> q (join_mem m0 m1)
-}
->>>>>>> 8f98a680
+}