--- conflicted
+++ resolved
@@ -168,7 +168,146 @@
           (ensures (p1 `star` p2) `equiv` (p3 `star` p4))
 
 ////////////////////////////////////////////////////////////////////////////////
-<<<<<<< HEAD
+// wand
+////////////////////////////////////////////////////////////////////////////////
+
+/// A low-level introduction form for wand in terms of disjoint
+val intro_wand_alt (p1 p2:hprop) (m:heap)
+  : Lemma
+    (requires
+      (forall (m0:hheap p1).
+         disjoint m0 m ==>
+         interp p2 (join m0 m)))
+    (ensures
+      interp (wand p1 p2) m)
+
+/// A higher-level introduction for wand as a cut
+val intro_wand (p q r:hprop) (m:hheap q)
+  : Lemma
+    (requires
+      (forall (m:hheap (p `star` q)). interp r m))
+    (ensures
+      interp (p `wand` r) m)
+
+/// Standard wand elimination
+val elim_wand (p1 p2:hprop) (m:heap)
+  : Lemma
+    (requires
+      (interp ((p1 `wand` p2) `star` p1) m))
+    (ensures
+      interp p2 m)
+
+////////////////////////////////////////////////////////////////////////////////
+// or
+////////////////////////////////////////////////////////////////////////////////
+val intro_or_l (p1 p2:hprop) (m:hheap p1)
+  : Lemma (interp (h_or p1 p2) m)
+
+val intro_or_r (p1 p2:hprop) (m:hheap p2)
+  : Lemma (interp (h_or p1 p2) m)
+
+/// star can be factored out of or
+val or_star (p1 p2 p:hprop) (m:hheap ((p1 `star` p) `h_or` (p2 `star` p)))
+  : Lemma (interp ((p1 `h_or` p2) `star` p) m)
+
+/// A standard or eliminator
+val elim_or (p1 p2 q:hprop) (m:hheap (p1 `h_or` p2))
+  : Lemma (((forall (m:hheap p1). interp q m) /\
+            (forall (m:hheap p2). interp q m)) ==> interp q m)
+
+
+////////////////////////////////////////////////////////////////////////////////
+// and
+////////////////////////////////////////////////////////////////////////////////
+val intro_and (p1 p2:hprop) (m:heap)
+  : Lemma (interp p1 m /\
+           interp p2 m ==>
+           interp (p1 `h_and` p2) m)
+
+val elim_and (p1 p2:hprop) (m:hheap (p1 `h_and` p2))
+  : Lemma (interp p1 m /\
+           interp p2 m)
+
+////////////////////////////////////////////////////////////////////////////////
+// h_exists
+////////////////////////////////////////////////////////////////////////////////
+
+val intro_exists (#a:_) (x:a) (p : a -> hprop) (m:hheap (p x))
+  : Lemma (interp (h_exists p) m)
+
+val elim_exists (#a:_) (p:a -> hprop) (q:hprop) (m:hheap (h_exists p))
+  : Lemma
+    ((forall (x:a). interp (p x) m ==> interp q m) ==>
+     interp q m)
+
+
+////////////////////////////////////////////////////////////////////////////////
+// h_forall
+////////////////////////////////////////////////////////////////////////////////
+
+val intro_forall (#a:_) (p : a -> hprop) (m:heap)
+  : Lemma ((forall x. interp (p x) m) ==> interp (h_forall p) m)
+
+val elim_forall (#a:_) (p : a -> hprop) (m:hheap (h_forall p))
+  : Lemma ((forall x. interp (p x) m) ==> interp (h_forall p) m)
+
+////////////////////////////////////////////////////////////////////////////////
+// star
+////////////////////////////////////////////////////////////////////////////////
+
+val affine_star (p q:hprop) (m:heap)
+  : Lemma
+    (ensures (interp (p `star` q) m ==> interp p m /\ interp q m))
+
+////////////////////////////////////////////////////////////////////////////////
+// emp
+////////////////////////////////////////////////////////////////////////////////
+val intro_emp (m:heap)
+  : Lemma (interp emp m)
+
+val emp_unit (p:hprop)
+  : Lemma ((p `star` emp) `equiv` p)
+
+////////////////////////////////////////////////////////////////////////////////
+// refinement
+////////////////////////////////////////////////////////////////////////////////
+
+let depends_only_on (q:heap -> prop) (fp: hprop) =
+  (forall h0 h1. q h0 /\ disjoint h0 h1 ==> q (join h0 h1)) /\
+  (forall (h0:hheap fp) (h1:heap{disjoint h0 h1}). q h0 <==> q (join h0 h1))
+
+let fp_prop fp = p:(heap -> prop){p `depends_only_on` fp}
+
+val weaken_depends_only_on (q:heap -> prop) (fp fp': hprop)
+  : Lemma (depends_only_on q fp ==> depends_only_on q (fp `star` fp'))
+
+val refine (p:hprop) (q:fp_prop p) : hprop
+
+val refine_equiv (p:hprop) (q:fp_prop p) (h:heap)
+  : Lemma (interp p h /\ q h <==> interp (refine p q) h)
+
+val refine_star (p0 p1:hprop) (q:fp_prop p0)
+  : Lemma (weaken_depends_only_on q p0 p1;
+           equiv (refine (p0 `star` p1) q) (refine p0 q `star` p1))
+
+val interp_depends_only (p:hprop)
+  : Lemma (interp p `depends_only_on` p)
+
+////////////////////////////////////////////////////////////////////////////////
+// Memory
+////////////////////////////////////////////////////////////////////////////////
+val mem : Type u#1
+val locks_invariant : mem -> hprop
+
+val heap_of_mem (x:mem) : heap
+
+val m_disjoint: mem -> heap -> prop
+
+val upd_joined_heap: (m:mem) -> (h:heap{m_disjoint m h}) -> mem
+
+let hmem (fp:hprop) = m:mem{interp (fp `star` locks_invariant m) (heap_of_mem m)}
+
+////////////////////////////////////////////////////////////////////////////////
 // Actions:
 // sel, split, update
 ////////////////////////////////////////////////////////////////////////////////
@@ -180,12 +319,6 @@
     interp (fp `star` frame) h0 ==>
     (let (| x, h1 |) = f h0 in
      interp (fp' x `star` frame) h1)
-
-let depends_only_on (q:heap -> prop) (fp: hprop) =
-  (forall h0 h1. q h0 /\ disjoint h0 h1 ==> q (join h0 h1)) /\
-  (forall (h0:hheap fp) (h1:heap{disjoint h0 h1}). q h0 <==> q (join h0 h1))
-
-let fp_prop fp = p:(heap -> prop){p `depends_only_on` fp}
 
 let action_depends_only_on_fp (#pre:_) (#a:_) (#post:_) (f:pre_action pre a post)
   = forall (h0:hheap pre)
@@ -201,6 +334,25 @@
   f:pre_action fp a fp'{ is_frame_preserving f /\
                          action_depends_only_on_fp f }
 
+
+let pre_m_action (fp:hprop) (a:Type) (fp':a -> hprop) =
+  hmem fp -> (x:a & hmem (fp' x))
+
+val m_action_depends_only_on (#pre:hprop) (#a:Type) (#post:a -> hprop) (f:pre_m_action pre a post) : prop
+
+val is_m_frame_preserving (#a:Type) (#fp:hprop) (#fp':a -> hprop) (f:pre_m_action fp a fp') : prop
+
+let m_action (fp:hprop) (a:Type) (fp':a -> hprop) =
+  f:pre_m_action fp a fp'{ is_m_frame_preserving f /\ m_action_depends_only_on f }
+
+val frame_fp_prop (#fp:_) (#a:Type) (#fp':_) (act:action fp a fp')
+                  (#frame:hprop) (q:fp_prop frame)
+   : Lemma (forall (h0:hheap (fp `star` frame)).
+              (affine_star fp frame h0;
+               q h0 ==>
+               (let (| x, h1 |) = act h0 in
+                q h1)))
+
 val sel (#a:_) (r:ref a) (m:hheap (ptr r))
   : a
 
@@ -208,12 +360,6 @@
 val sel_lemma (#a:_) (r:ref a) (p:permission) (m:hheap (ptr_perm r p))
   : Lemma (interp (ptr r) m /\
            interp (pts_to r p (sel r m)) m)
-
-val sel_array (#t:_) (a:array_ref t) (m:hheap (array a)) : Seq.lseq t (U32.v (length a))
-
-/// sel_array respects pts_to_array
-val sel_array_lemma (#t:_) (a: array_ref t) (p:permission) (m: hheap (array_perm a p))
-  : Lemma (interp (array a) m /\ interp (pts_to_array a p (sel_array a m)) m)
 
 /// memories satisfying [p1 `star` p2] can be split
 /// into disjoint fragments satisfying each of them
@@ -225,219 +371,11 @@
 
 /// upd requires a full permission
 val upd (#a:_) (r:ref a) (v:a)
-  : action (ptr_perm r full_permission) unit (fun _ -> pts_to r full_permission v)
-
+  : m_action (ptr_perm r full_permission) unit (fun _ -> pts_to r full_permission v)
 
 val upd_array (#t:_) (a:array_ref t) (v:Seq.lseq t (U32.v (length a)))
   : action (array_perm a full_permission) unit (fun _ -> pts_to_array a full_permission v)
 
-////////////////////////////////////////////////////////////////////////////////
-=======
->>>>>>> b15cd7cf
-// wand
-////////////////////////////////////////////////////////////////////////////////
-
-/// A low-level introduction form for wand in terms of disjoint
-val intro_wand_alt (p1 p2:hprop) (m:heap)
-  : Lemma
-    (requires
-      (forall (m0:hheap p1).
-         disjoint m0 m ==>
-         interp p2 (join m0 m)))
-    (ensures
-      interp (wand p1 p2) m)
-
-/// A higher-level introduction for wand as a cut
-val intro_wand (p q r:hprop) (m:hheap q)
-  : Lemma
-    (requires
-      (forall (m:hheap (p `star` q)). interp r m))
-    (ensures
-      interp (p `wand` r) m)
-
-/// Standard wand elimination
-val elim_wand (p1 p2:hprop) (m:heap)
-  : Lemma
-    (requires
-      (interp ((p1 `wand` p2) `star` p1) m))
-    (ensures
-      interp p2 m)
-
-////////////////////////////////////////////////////////////////////////////////
-// or
-////////////////////////////////////////////////////////////////////////////////
-val intro_or_l (p1 p2:hprop) (m:hheap p1)
-  : Lemma (interp (h_or p1 p2) m)
-
-val intro_or_r (p1 p2:hprop) (m:hheap p2)
-  : Lemma (interp (h_or p1 p2) m)
-
-/// star can be factored out of or
-val or_star (p1 p2 p:hprop) (m:hheap ((p1 `star` p) `h_or` (p2 `star` p)))
-  : Lemma (interp ((p1 `h_or` p2) `star` p) m)
-
-/// A standard or eliminator
-val elim_or (p1 p2 q:hprop) (m:hheap (p1 `h_or` p2))
-  : Lemma (((forall (m:hheap p1). interp q m) /\
-            (forall (m:hheap p2). interp q m)) ==> interp q m)
-
-
-////////////////////////////////////////////////////////////////////////////////
-// and
-////////////////////////////////////////////////////////////////////////////////
-val intro_and (p1 p2:hprop) (m:heap)
-  : Lemma (interp p1 m /\
-           interp p2 m ==>
-           interp (p1 `h_and` p2) m)
-
-val elim_and (p1 p2:hprop) (m:hheap (p1 `h_and` p2))
-  : Lemma (interp p1 m /\
-           interp p2 m)
-
-////////////////////////////////////////////////////////////////////////////////
-// h_exists
-////////////////////////////////////////////////////////////////////////////////
-
-val intro_exists (#a:_) (x:a) (p : a -> hprop) (m:hheap (p x))
-  : Lemma (interp (h_exists p) m)
-
-val elim_exists (#a:_) (p:a -> hprop) (q:hprop) (m:hheap (h_exists p))
-  : Lemma
-    ((forall (x:a). interp (p x) m ==> interp q m) ==>
-     interp q m)
-
-
-////////////////////////////////////////////////////////////////////////////////
-// h_forall
-////////////////////////////////////////////////////////////////////////////////
-
-val intro_forall (#a:_) (p : a -> hprop) (m:heap)
-  : Lemma ((forall x. interp (p x) m) ==> interp (h_forall p) m)
-
-val elim_forall (#a:_) (p : a -> hprop) (m:hheap (h_forall p))
-  : Lemma ((forall x. interp (p x) m) ==> interp (h_forall p) m)
-
-////////////////////////////////////////////////////////////////////////////////
-// star
-////////////////////////////////////////////////////////////////////////////////
-
-val affine_star (p q:hprop) (m:heap)
-  : Lemma
-    (ensures (interp (p `star` q) m ==> interp p m /\ interp q m))
-
-////////////////////////////////////////////////////////////////////////////////
-// emp
-////////////////////////////////////////////////////////////////////////////////
-val intro_emp (m:heap)
-  : Lemma (interp emp m)
-
-val emp_unit (p:hprop)
-  : Lemma ((p `star` emp) `equiv` p)
-
-////////////////////////////////////////////////////////////////////////////////
-// refinement
-////////////////////////////////////////////////////////////////////////////////
-
-let depends_only_on (q:heap -> prop) (fp: hprop) =
-  (forall h0 h1. q h0 /\ disjoint h0 h1 ==> q (join h0 h1)) /\
-  (forall (h0:hheap fp) (h1:heap{disjoint h0 h1}). q h0 <==> q (join h0 h1))
-
-let fp_prop fp = p:(heap -> prop){p `depends_only_on` fp}
-
-val weaken_depends_only_on (q:heap -> prop) (fp fp': hprop)
-  : Lemma (depends_only_on q fp ==> depends_only_on q (fp `star` fp'))
-
-val refine (p:hprop) (q:fp_prop p) : hprop
-
-val refine_equiv (p:hprop) (q:fp_prop p) (h:heap)
-  : Lemma (interp p h /\ q h <==> interp (refine p q) h)
-
-val refine_star (p0 p1:hprop) (q:fp_prop p0)
-  : Lemma (weaken_depends_only_on q p0 p1;
-           equiv (refine (p0 `star` p1) q) (refine p0 q `star` p1))
-
-val interp_depends_only (p:hprop)
-  : Lemma (interp p `depends_only_on` p)
-
-////////////////////////////////////////////////////////////////////////////////
-// Memory
-////////////////////////////////////////////////////////////////////////////////
-val mem : Type u#1
-val locks_invariant : mem -> hprop
-
-val heap_of_mem (x:mem) : heap
-
-val m_disjoint: mem -> heap -> prop
-
-val upd_joined_heap: (m:mem) -> (h:heap{m_disjoint m h}) -> mem
-
-let hmem (fp:hprop) = m:mem{interp (fp `star` locks_invariant m) (heap_of_mem m)}
-
-////////////////////////////////////////////////////////////////////////////////
-// Actions:
-// sel, split, update
-////////////////////////////////////////////////////////////////////////////////
-let pre_action (fp:hprop) (a:Type) (fp':a -> hprop) =
-  hheap fp -> (x:a & hheap (fp' x))
-
-let is_frame_preserving #a #fp #fp' (f:pre_action fp a fp') =
-  forall frame h0.
-    interp (fp `star` frame) h0 ==>
-    (let (| x, h1 |) = f h0 in
-     interp (fp' x `star` frame) h1)
-
-let action_depends_only_on_fp (#pre:_) (#a:_) (#post:_) (f:pre_action pre a post)
-  = forall (h0:hheap pre)
-      (h1:heap {disjoint h0 h1})
-      (post: (x:a -> fp_prop (post x))).
-      (interp pre (join h0 h1) /\ (
-       let (| x0, h |) = f h0 in
-       let (| x1, h' |) = f (join h0 h1) in
-       x0 == x1 /\
-       (post x0 h <==> post x1 h')))
-
-let action (fp:hprop) (a:Type) (fp':a -> hprop) =
-  f:pre_action fp a fp'{ is_frame_preserving f /\
-                         action_depends_only_on_fp f }
-
-
-let pre_m_action (fp:hprop) (a:Type) (fp':a -> hprop) =
-  hmem fp -> (x:a & hmem (fp' x))
-
-val m_action_depends_only_on (#pre:hprop) (#a:Type) (#post:a -> hprop) (f:pre_m_action pre a post) : prop
-
-val is_m_frame_preserving (#a:Type) (#fp:hprop) (#fp':a -> hprop) (f:pre_m_action fp a fp') : prop
-
-let m_action (fp:hprop) (a:Type) (fp':a -> hprop) =
-  f:pre_m_action fp a fp'{ is_m_frame_preserving f /\ m_action_depends_only_on f }
-
-val frame_fp_prop (#fp:_) (#a:Type) (#fp':_) (act:action fp a fp')
-                  (#frame:hprop) (q:fp_prop frame)
-   : Lemma (forall (h0:hheap (fp `star` frame)).
-              (affine_star fp frame h0;
-               q h0 ==>
-               (let (| x, h1 |) = act h0 in
-                q h1)))
-
-val sel (#a:_) (r:ref a) (m:hheap (ptr r))
-  : a
-
-/// sel respect pts_to
-val sel_lemma (#a:_) (r:ref a) (p:permission) (m:hheap (ptr_perm r p))
-  : Lemma (interp (ptr r) m /\
-           interp (pts_to r p (sel r m)) m)
-
-/// memories satisfying [p1 `star` p2] can be split
-/// into disjoint fragments satisfying each of them
-val split_mem (p1 p2:hprop) (m:hheap (p1 `star` p2))
-  : Tot (ms:(hheap p1 & hheap p2){
-            let m1, m2 = ms in
-            disjoint m1 m2 /\
-            m == join m1 m2})
-
-/// upd requires a full permission
-val upd (#a:_) (r:ref a) (v:a)
-  : m_action (ptr_perm r full_permission) unit (fun _ -> pts_to r full_permission v)
 
 val alloc (#a:_) (v:a)
   : m_action emp (ref a) (fun x -> pts_to x full_permission v)
