module FStar.ModifiesGen

module HS = FStar.HyperStack
module HST = FStar.HyperStack.ST

noeq
type aloc (#al: aloc_t) (c: cls al) = | ALoc:
  (region: HS.rid) ->
  (addr: nat) ->
  (loc: option (al region addr)) ->
  aloc c

let aloc_domain (#al: aloc_t) (c: cls al) (regions: Ghost.erased (Set.set HS.rid)) (addrs: ((r: HS.rid { Set.mem r (Ghost.reveal regions) } ) -> GTot (GSet.set nat))) : GTot (GSet.set (aloc c)) =
  GSet.comprehend (fun a -> Set.mem a.region (Ghost.reveal regions) && GSet.mem a.addr (addrs a.region))

noeq
type loc' (#al: aloc_t u#x) (c: cls al) : Type u#x =
  | Loc:
      (regions: Ghost.erased (Set.set HS.rid)) ->
      (region_liveness_tags: Ghost.erased (Set.set HS.rid) { Ghost.reveal region_liveness_tags `Set.subset` Ghost.reveal regions } ) ->
      (non_live_addrs: (
	(r: HS.rid { Set.mem r (Ghost.reveal regions) } ) ->
	GTot (y: GSet.set nat { r `Set.mem` (Ghost.reveal region_liveness_tags) ==> GSet.subset (GSet.complement GSet.empty) y } )
      )) ->
      (live_addrs: (
	(r: HS.rid { Set.mem r (Ghost.reveal regions) } ) ->
	GTot (y: GSet.set nat { GSet.subset (non_live_addrs r) y } )
      )) ->
      (aux: Ghost.erased (GSet.set (aloc c)) {
        aloc_domain c regions live_addrs `GSet.subset` Ghost.reveal aux /\
	Ghost.reveal aux `GSet.subset` (aloc_domain c regions (fun _ -> GSet.complement GSet.empty))
      } ) ->
      loc' c

let loc = loc'

let loc_none #a #c = Loc
  (Ghost.hide (Set.empty))
  (Ghost.hide (Set.empty))
  (fun _ -> GSet.empty)
  (fun _ -> GSet.empty)
  (Ghost.hide GSet.empty)

let regions_of_loc
  (#al: aloc_t) (#c: cls al)
  (s: loc c)
: GTot (Set.set HS.rid)
= Ghost.reveal (Loc?.regions s)

let addrs_of_loc_liveness_not_preserved
  (#al: aloc_t) (#c: cls al)
  (l: loc c)
  (r: HS.rid)
: GTot (GSet.set nat)
= if Set.mem r (regions_of_loc l)
  then Loc?.non_live_addrs l r
  else GSet.empty

let addrs_of_loc_weak
  (#al: aloc_t) (#c: cls al)
  (l: loc c)
  (r: HS.rid)
: GTot (GSet.set nat)
= if Set.mem r (regions_of_loc l)
  then Loc?.live_addrs l r
  else GSet.empty

let addrs_of_loc_aux_pred
  (#al: aloc_t) (#c: cls al)
  (l: loc c)
  (r: HS.rid)
  (addr: nat)
: GTot bool
= StrongExcludedMiddle.strong_excluded_middle (exists a . GSet.mem a (Ghost.reveal (Loc?.aux l)) /\ a.region == r /\ a.addr == addr)

let addrs_of_loc_aux
  (#al: aloc_t) (#c: cls al)
  (l: loc c)
  (r: HS.rid)
: GTot (y: GSet.set nat { GSet.subset (GSet.intersect y (addrs_of_loc_weak l r)) GSet.empty } )
= GSet.comprehend (addrs_of_loc_aux_pred l r)
    `GSet.intersect` (GSet.complement (addrs_of_loc_weak l r))

let addrs_of_loc
  (#al: aloc_t) (#c: cls al)
  (l: loc c)
  (r: HS.rid)
: GTot (GSet.set nat)
= GSet.union
    (addrs_of_loc_weak l r)
    (addrs_of_loc_aux l r)

let addrs_of_loc_aux_prop
  (#al: aloc_t) (#c: cls al)
  (l: loc c)
  (r: HS.rid)
: Lemma
  (GSet.subset (GSet.intersect (addrs_of_loc_aux l r) (addrs_of_loc_weak l r)) GSet.empty)
  [SMTPatOr [
    [SMTPat (addrs_of_loc_aux l r)];
    [SMTPat (addrs_of_loc_weak l r)];
    [SMTPat (addrs_of_loc l r)];
  ]]
= ()

let loc_union #al #c s1 s2 =
  let regions1 = Ghost.reveal (Loc?.regions s1) in
  let regions2 = Ghost.reveal (Loc?.regions s2) in
  let regions = Set.union regions1 regions2 in
  let region_liveness_tags : Ghost.erased (Set.set HS.rid) = (Ghost.hide (Set.union (Ghost.reveal (Loc?.region_liveness_tags s1)) (Ghost.reveal (Loc?.region_liveness_tags s2)))) in
  let non_live_addrs
    (r: HS.rid { Set.mem r regions } )
  : GTot (y: GSet.set nat { r `Set.mem` (Ghost.reveal region_liveness_tags) ==> GSet.subset (GSet.complement GSet.empty) y })
  = GSet.union
      (if Set.mem r regions1 then Loc?.non_live_addrs s1 r else GSet.empty)
      (if Set.mem r regions2 then Loc?.non_live_addrs s2 r else GSet.empty)
  in
  let live_addrs
    (r: HS.rid { Set.mem r regions } )
  : GTot (y: GSet.set nat { GSet.subset (non_live_addrs r) y } )
  = GSet.union
      (if Set.mem r regions1 then addrs_of_loc_weak s1 r else GSet.empty)
      (if Set.mem r regions2 then addrs_of_loc_weak s2 r else GSet.empty)
  in
  let aux = Ghost.hide
      (Ghost.reveal (Loc?.aux s1) `GSet.union` Ghost.reveal (Loc?.aux s2))
  in
  Loc
    (Ghost.hide regions)
    region_liveness_tags
    non_live_addrs
    live_addrs
    aux

let fun_set_equal (#t: Type) (#t': Type) (f1 f2: (t -> GTot (GSet.set t'))) : GTot Type0 =
  forall (x: t) . {:pattern (f1 x) \/ (f2 x) } f1 x `GSet.equal` f2 x

let fun_set_equal_elim (#t: Type) (#t' : Type) (f1 f2: (t -> GTot (GSet.set t'))) : Lemma
  (requires (fun_set_equal f1 f2))
  (ensures (f1 == f2))
  [SMTPat (fun_set_equal f1 f2)]
= assert (f1 `FunctionalExtensionality.gfeq` f2)

let loc_equal (#al: aloc_t) (#c: cls al) (s1 s2: loc c) : GTot Type0 =
  let Loc regions1 region_liveness_tags1 _ _ aux1 = s1 in
  let Loc regions2 region_liveness_tags2 _ _ aux2 = s2 in
  Ghost.reveal regions1 `Set.equal` Ghost.reveal regions2 /\
  Ghost.reveal region_liveness_tags1 `Set.equal` Ghost.reveal region_liveness_tags2 /\
  fun_set_equal (Loc?.non_live_addrs s1) (Loc?.non_live_addrs s2) /\ 
  fun_set_equal (Loc?.live_addrs s1) (Loc?.live_addrs s2) /\
 Ghost.reveal (Loc?.aux s1) `GSet.equal` Ghost.reveal (Loc?.aux s2)

let loc_equal_elim (#al: aloc_t) (#c: cls al) (s1 s2: loc c) : Lemma
  (requires (loc_equal s1 s2))
  (ensures (s1 == s2))
  [SMTPat (s1 `loc_equal` s2)]
= ()

let loc_union_idem #al #c s =
  assert (loc_union s s `loc_equal` s)

let loc_union_comm #al #c s1 s2 =
  assert (loc_union s1 s2 `loc_equal` loc_union s2 s1)

let loc_union_assoc #al #c s1 s2 s3 =
  assert (loc_union s1 (loc_union s2 s3) `loc_equal` loc_union (loc_union s1 s2) s3)

let loc_union_loc_none_l #al #c s =
  assert (loc_union loc_none s `loc_equal` s)

let loc_union_loc_none_r #al #c s =
  assert (loc_union s loc_none `loc_equal` s)

let loc_of_aloc #al #c #r #n b =
    Loc
      (Ghost.hide (Set.singleton r))
      (Ghost.hide Set.empty)
      (fun _ -> GSet.empty)
      (fun _ -> GSet.empty)
      (Ghost.hide (GSet.singleton (ALoc r n (Some b))))

let loc_addresses #al #c preserve_liveness r n =
  let regions = (Ghost.hide (Set.singleton r)) in
  Loc
    regions
    (Ghost.hide Set.empty)
    (if preserve_liveness then fun _ -> GSet.empty else fun _ -> GSet.of_set n)
    (fun _ -> GSet.of_set n)
    (Ghost.hide (aloc_domain c regions (fun _ -> GSet.of_set n)))

let loc_regions #al #c preserve_liveness r =
  let region_liveness_tags : Ghost.erased (Set.set HS.rid) =
    if preserve_liveness then Ghost.hide Set.empty else Ghost.hide r
  in
  let addrs (r' : HS.rid { Set.mem r' r } ) : GTot (y: GSet.set nat { r' `Set.mem` (Ghost.reveal region_liveness_tags) ==> GSet.subset (GSet.complement GSet.empty) y } ) =
    GSet.complement GSet.empty
  in
  let live_addrs (r' : HS.rid { Set.mem r' r } ) : GTot (y: GSet.set nat { addrs r' `GSet.subset` y } ) =
    addrs r'
  in
  Loc
    (Ghost.hide r)
    region_liveness_tags
    addrs
    live_addrs
    (Ghost.hide (aloc_domain c (Ghost.hide r) addrs))

let aloc_includes (#al: aloc_t) (#c: cls al) (b0 b: aloc c) : GTot Type0 =
  b0.region == b.region /\ b0.addr == b.addr /\ Some? b0.loc == Some? b.loc /\ (if Some? b0.loc && Some? b.loc then c.aloc_includes (Some?.v b0.loc) (Some?.v b.loc) else True)

let loc_aux_includes_buffer
  (#al: aloc_t) (#c: cls al)
  (s: GSet.set (aloc c))
  (b: aloc c)
: GTot Type0
  (decreases s)
= exists (b0 : aloc c) . b0 `GSet.mem` s /\ b0 `aloc_includes` b

let loc_aux_includes
  (#al: aloc_t) (#c: cls al)
  (s1 s2: GSet.set (aloc c))
: GTot Type0
  (decreases s2)
= forall (b2: aloc c) . GSet.mem b2 s2 ==> loc_aux_includes_buffer s1 b2

let loc_aux_includes_union_l
  (#al: aloc_t) (#c: cls al)
  (s1 s2 s: GSet.set (aloc c))
: Lemma
  (requires (loc_aux_includes s1 s \/ loc_aux_includes s2 s))
  (ensures (loc_aux_includes (GSet.union s1 s2) s))
  (decreases s)
= ()

let loc_aux_includes_refl
  (#al: aloc_t) (#c: cls al)
  (s: GSet.set (aloc c))
: Lemma
  (loc_aux_includes s s)
= Classical.forall_intro_3 (fun r a b -> c.aloc_includes_refl #r #a b)

let loc_aux_includes_subset
  (#al: aloc_t) (#c: cls al)
  (s1 s2: GSet.set (aloc c))
: Lemma
  (requires (s1 `GSet.subset` s2))
  (ensures (loc_aux_includes s2 s1))
= Classical.forall_intro_3 (fun r a b -> c.aloc_includes_refl #r #a b)

let loc_aux_includes_subset'
  (#al: aloc_t) (#c: cls al)
  (s1 s2: GSet.set (aloc c))
: Lemma
  (requires (s1 `GSet.subset` s2))
  (ensures (loc_aux_includes s2 s1))
  [SMTPatOr [
    [SMTPat (s1 `GSet.subset` s2)];
    [SMTPat (loc_aux_includes s2 s1)];
  ]]
= loc_aux_includes_subset s1 s2

let loc_aux_includes_union_l_r
  (#al: aloc_t) (#c: cls al)
  (s s': GSet.set (aloc c))
: Lemma
  (loc_aux_includes (GSet.union s s') s)
= loc_aux_includes_refl s;
  loc_aux_includes_union_l s s' s

let loc_aux_includes_union_l_l
  (#al: aloc_t) (#c: cls al)
  (s s': GSet.set (aloc c))
: Lemma
  (loc_aux_includes (GSet.union s' s) s)
= loc_aux_includes_refl s;
  loc_aux_includes_union_l s' s s

let loc_aux_includes_buffer_includes
  (#al: aloc_t) (#c: cls al)
  (s: GSet.set (aloc c))
  (b1 b2: aloc c)
: Lemma
  (requires (loc_aux_includes_buffer s b1 /\ b1 `aloc_includes` b2))
  (ensures (loc_aux_includes_buffer s b2))
= Classical.forall_intro_3 (fun r a b1 -> Classical.forall_intro_2 (fun b2 b3 -> Classical.move_requires (c.aloc_includes_trans #r #a b1 b2) b3))

let loc_aux_includes_loc_aux_includes_buffer
  (#al: aloc_t) (#c: cls al)
  (s1 s2: GSet.set (aloc c))
  (b: aloc c)
: Lemma
  (requires (loc_aux_includes s1 s2 /\ loc_aux_includes_buffer s2 b))
  (ensures (loc_aux_includes_buffer s1 b))
= Classical.forall_intro_3 (fun s b1 b2 -> Classical.move_requires (loc_aux_includes_buffer_includes #al #c s b1) b2)

let loc_aux_includes_trans
  (#al: aloc_t) (#c: cls al)
  (s1 s2 s3: GSet.set (aloc c))
: Lemma
  (requires (loc_aux_includes s1 s2 /\ loc_aux_includes s2 s3))
  (ensures (loc_aux_includes s1 s3))
= Classical.forall_intro_3 (fun r a b1 -> Classical.forall_intro_2 (fun b2 b3 -> Classical.move_requires (c.aloc_includes_trans #r #a b1 b2) b3))

let addrs_of_loc_weak_loc_union
  (#al: aloc_t) (#c: cls al)
  (l1 l2: loc c)
  (r: HS.rid)
: Lemma
  (addrs_of_loc_weak (loc_union l1 l2) r == GSet.union (addrs_of_loc_weak l1 r) (addrs_of_loc_weak l2 r))
  [SMTPat (addrs_of_loc_weak (loc_union l1 l2) r)]
= assert (GSet.equal (addrs_of_loc_weak (loc_union l1 l2) r) (GSet.union (addrs_of_loc_weak l1 r) (addrs_of_loc_weak l2 r)))

let addrs_of_loc_union
  (#al: aloc_t) (#c: cls al)
  (l1 l2: loc c)
  (r: HS.rid)
: Lemma
  (addrs_of_loc (loc_union l1 l2) r == GSet.union (addrs_of_loc l1 r) (addrs_of_loc l2 r))
  [SMTPat (addrs_of_loc (loc_union l1 l2) r)]
= assert (GSet.equal (addrs_of_loc (loc_union l1 l2) r) (GSet.union (addrs_of_loc l1 r) (addrs_of_loc l2 r)))

let loc_includes #al #c s1 s2 =
  let regions1 = Ghost.reveal (Loc?.regions s1) in
  let regions2 = Ghost.reveal (Loc?.regions s2) in (
    Set.subset regions2 regions1 /\
    Set.subset (Ghost.reveal (Loc?.region_liveness_tags s2)) (Ghost.reveal (Loc?.region_liveness_tags s1)) /\
    (
      forall (r: HS.rid { Set.mem r regions2 } ) .
      GSet.subset (Loc?.non_live_addrs s2 r) (Loc?.non_live_addrs s1 r)
    ) /\
    (
      forall (r: HS.rid) .
      GSet.subset (addrs_of_loc_weak s2 r) (addrs_of_loc_weak s1 r)
    ) /\ (
      forall (r: HS.rid) .
      GSet.subset (addrs_of_loc s2 r) (addrs_of_loc s1 r)
    ) /\ (
      (Ghost.reveal (Loc?.aux s1)) `loc_aux_includes` (Ghost.reveal (Loc?.aux s2))
    )
  )

let loc_includes_refl #al #c s =
  loc_aux_includes_refl (Ghost.reveal (Loc?.aux s))

let loc_includes_refl'
  (#al: aloc_t) (#c: cls al)
  (s: loc c)
: Lemma
  (loc_includes s s)
  [SMTPat (loc_includes s s)]
= loc_includes_refl s

let loc_includes_trans #al #c s1 s2 s3 =
  loc_aux_includes_trans (Ghost.reveal (Loc?.aux s1)) (Ghost.reveal (Loc?.aux s2)) (Ghost.reveal (Loc?.aux s3))

let loc_includes_union_r #al #c s s1 s2 = ()

let loc_includes_union_l #al #c s1 s2 s =
  let u12 = loc_union s1 s2 in
    Classical.or_elim
      #(loc_includes s1 s)
      #(loc_includes s2 s)
      #(fun _ -> loc_includes (loc_union s1 s2) s)
      (fun _ ->
        loc_aux_includes_union_l_r (Ghost.reveal (Loc?.aux s1)) (Ghost.reveal (Loc?.aux s2));
        assert (loc_includes (loc_union s1 s2) s1);
        loc_includes_trans u12 s1 s)
      (fun _ ->
        loc_aux_includes_union_l_l (Ghost.reveal (Loc?.aux s2)) (Ghost.reveal (Loc?.aux s1));
        assert (loc_includes (loc_union s1 s2) s2);
        loc_includes_trans u12 s2 s)

let loc_includes_none #al #c s = ()

let loc_includes_aloc #al #c #r #n b1 b2 = ()

let addrs_of_loc_loc_of_aloc
  (#al: aloc_t)
  (#c: cls al)
  (#r: HS.rid)
  (#a: nat)
  (p: al r a)
  (r': HS.rid)
: Lemma
  (addrs_of_loc (loc_of_aloc #_ #c p) r' `GSet.equal` (if r = r' then GSet.singleton a else GSet.empty))
  [SMTPat (addrs_of_loc (loc_of_aloc #_ #c p) r')]
= ()

let loc_includes_addresses_aloc #al #c preserve_liveness r s #a p = ()

let loc_includes_region_aloc #al #c preserve_liveness s #r #a b = ()

let loc_includes_region_addresses #al #c s preserve_liveness1 preserve_liveness2 r a = ()

let loc_includes_region_region #al #c preserve_liveness1 preserve_liveness2 s1 s2 = ()

let loc_includes_region_union_l #al #c preserve_liveness l s1 s2 =
  assert ((loc_regions #_ #c preserve_liveness (Set.intersect s2 (Set.complement s1)) `loc_union` loc_regions #_ #c preserve_liveness (Set.intersect s2 s1)) `loc_equal` loc_regions preserve_liveness s2);
  loc_includes_region_region #_ #c preserve_liveness preserve_liveness s1 (Set.intersect s2 s1);
  loc_includes_union_l (loc_regions preserve_liveness s1) l (loc_regions preserve_liveness (Set.intersect s2 (Set.complement s1)));
  loc_includes_union_l (loc_regions preserve_liveness s1) l (loc_regions preserve_liveness (Set.intersect s2 s1));
  loc_includes_union_r (loc_union (loc_regions preserve_liveness s1) l) (loc_regions preserve_liveness (Set.intersect s2 (Set.complement s1))) (loc_regions preserve_liveness (Set.intersect s2 s1))

let loc_includes_addresses_addresses #al c preserve_liveness1 preserve_liveness2 r s1 s2 = ()

(* Disjointness of two memory locations *)

let aloc_disjoint (#al: aloc_t) (#c: cls al) (b1 b2: aloc c) : GTot Type0 =
  if b1.region = b2.region && b1.addr = b2.addr
  then Some? b1.loc /\ Some? b2.loc /\ c.aloc_disjoint (Some?.v b1.loc) (Some?.v b2.loc)
  else True

let aloc_disjoint_sym (#al: aloc_t) (#c: cls al) (b1 b2: aloc c) : Lemma
  (aloc_disjoint b1 b2 <==> aloc_disjoint b2 b1)
= Classical.forall_intro_2 (fun r a -> Classical.forall_intro_2 (fun b1 b2 -> c.aloc_disjoint_sym #r #a b1 b2))

let loc_aux_disjoint
  (#al: aloc_t) (#c: cls al)
  (l1 l2: GSet.set (aloc c))
: GTot Type0
= forall (b1 b2: aloc c) . (GSet.mem b1 l1 /\ GSet.mem b2 l2) ==> aloc_disjoint b1 b2

let loc_aux_disjoint_union_l
  (#al: aloc_t) (#c: cls al)
  (ll1 lr1 l2: GSet.set (aloc c))
: Lemma
  (ensures (loc_aux_disjoint (GSet.union ll1 lr1) l2 <==> (loc_aux_disjoint ll1 l2 /\ loc_aux_disjoint lr1 l2)))
= ()

let loc_aux_disjoint_union_r
  (#al: aloc_t) (#c: cls al)
  (l1 ll2 lr2: GSet.set (aloc c))
: Lemma
  (loc_aux_disjoint l1 (GSet.union ll2 lr2) <==> (loc_aux_disjoint l1 ll2 /\ loc_aux_disjoint l1 lr2))
= ()

let loc_aux_disjoint_sym
  (#al: aloc_t) (#c: cls al)
  (l1 l2: GSet.set (aloc c))
: Lemma
  (ensures (loc_aux_disjoint l1 l2 <==> loc_aux_disjoint l2 l1))
= Classical.forall_intro_2 (aloc_disjoint_sym #al #c)

let regions_of_loc_loc_union
  (#al: aloc_t) (#c: cls al)
  (s1 s2: loc c)
: Lemma
  (regions_of_loc (loc_union s1 s2) == regions_of_loc s1 `Set.union` regions_of_loc s2)
  [SMTPat (regions_of_loc (loc_union s1 s2))]
= assert (regions_of_loc (loc_union s1 s2) `Set.equal` (regions_of_loc s1 `Set.union` regions_of_loc s2))

let regions_of_loc_monotonic
  (#al: aloc_t) (#c: cls al)
  (s1 s2: loc c)
: Lemma
  (requires (loc_includes s1 s2))
  (ensures (Set.subset (regions_of_loc s2) (regions_of_loc s1)))
= ()

let loc_disjoint_region_liveness_tags (#al: aloc_t) (#c: cls al) (l1 l2: loc c) : GTot Type0 =
  Set.subset (Set.intersect (Ghost.reveal (Loc?.region_liveness_tags l1)) (Ghost.reveal (Loc?.region_liveness_tags l2))) Set.empty

let loc_disjoint_addrs (#al: aloc_t) (#c: cls al) (l1 l2: loc c) : GTot Type0 =
  (forall (r: HS.rid) .
      GSet.subset (GSet.intersect (addrs_of_loc_weak l1 r) (addrs_of_loc l2 r)) GSet.empty /\
      GSet.subset (GSet.intersect (addrs_of_loc l1 r) (addrs_of_loc_weak l2 r)) GSet.empty
  )

let loc_disjoint_aux (#al: aloc_t) (#c: cls al) (l1 l2: loc c) : GTot Type0 =
  loc_aux_disjoint (Ghost.reveal (Loc?.aux l1)) (Ghost.reveal (Loc?.aux l2))

let loc_disjoint'
  (#al: aloc_t) (#c: cls al)
  (l1 l2: loc c)
: GTot Type0
= loc_disjoint_region_liveness_tags l1 l2 /\
  loc_disjoint_addrs l1 l2 /\
  loc_disjoint_aux l1 l2

let loc_disjoint = loc_disjoint'

let loc_disjoint_sym #al #c l1 l2 =
  Classical.forall_intro_2 (loc_aux_disjoint_sym #al #c)

let loc_disjoint_sym'
  (#al: aloc_t) (#c: cls al)
  (s1 s2: loc c)
: Lemma
  (requires (loc_disjoint s1 s2))
  (ensures (loc_disjoint s2 s1))
  [SMTPat (loc_disjoint s1 s2)]
= loc_disjoint_sym s1 s2

let loc_disjoint_none_r #al #c s = ()

let loc_disjoint_union_r #al #c s s1 s2 = ()

let aloc_disjoint_includes (#al: aloc_t) (#c: cls al) (b1 b2 b3 : aloc c) : Lemma
  (requires (aloc_disjoint b1 b2 /\ aloc_includes b2 b3))
  (ensures (aloc_disjoint b1 b3))
= if b1.region = b2.region && b1.addr = b2.addr
  then begin
    c.aloc_includes_refl (Some?.v b1.loc);
    c.aloc_disjoint_includes (Some?.v b1.loc) (Some?.v b2.loc) (Some?.v b1.loc) (Some?.v b3.loc)
  end
  else ()

let loc_aux_disjoint_loc_aux_includes
  (#al: aloc_t) (#c: cls al)
  (l1 l2 l3: GSet.set (aloc c))
: Lemma
  (requires (loc_aux_disjoint l1 l2 /\ loc_aux_includes l2 l3))
  (ensures (loc_aux_disjoint l1 l3))
= // FIXME: WHY WHY WHY do I need this assert?
  assert (forall (b1 b3: aloc c) . (GSet.mem b1 l1 /\ GSet.mem b3 l3) ==> (exists (b2: aloc c) . GSet.mem b2 l2 /\ aloc_disjoint b1 b2 /\ aloc_includes b2 b3));
  Classical.forall_intro_3 (fun b1 b2 b3 -> Classical.move_requires (aloc_disjoint_includes #al #c b1 b2) b3)

let loc_disjoint_includes #al #c p1 p2 p1' p2' =
  regions_of_loc_monotonic p1 p1';
  regions_of_loc_monotonic p2 p2';
  let l1 = Ghost.reveal (Loc?.aux p1) in
  let l2 = Ghost.reveal (Loc?.aux p2) in
  let l1' = Ghost.reveal (Loc?.aux p1') in
  let l2' = Ghost.reveal (Loc?.aux p2') in
  loc_aux_disjoint_loc_aux_includes l1 l2 l2';
  loc_aux_disjoint_sym l1 l2';
  loc_aux_disjoint_loc_aux_includes l2' l1 l1';
  loc_aux_disjoint_sym l2' l1'

let loc_disjoint_aloc_intro #al #c #r1 #a1 #r2 #b2 b1 b2 = ()

let loc_disjoint_aloc_elim #al #c #r1 #a1 #r2 #a2 b1 b2 =
  // FIXME: WHY WHY WHY this assert?
  assert (aloc_disjoint (ALoc #_ #c r1 a1 (Some b1)) (ALoc #_ #c r2 a2 (Some b2)))

let loc_disjoint_addresses_intro #al #c preserve_liveness1 preserve_liveness2 r1 r2 n1 n2 =
  // FIXME: WHY WHY WHY this assert?
  assert (loc_aux_disjoint (Ghost.reveal (Loc?.aux (loc_addresses #_ #c preserve_liveness1 r1 n1))) (Ghost.reveal (Loc?.aux (loc_addresses #_ #c preserve_liveness2 r2 n2))))

let loc_disjoint_addresses_elim #al #c preserve_liveness1 preserve_liveness2 r1 r2 n1 n2 = ()

let loc_disjoint_aloc_addresses_intro #al #c #r' #a' p preserve_liveness r n = ()

let loc_disjoint_aloc_addresses_elim #al #c #r' #a' p preserve_liveness r n = ()

let loc_disjoint_regions #al #c preserve_liveness1 preserve_liveness2 rs1 rs2 =
  // FIXME: WHY WHY WHY this assert?
  assert (loc_aux_disjoint (Ghost.reveal (Loc?.aux (loc_regions #_ #c preserve_liveness1 rs1))) (Ghost.reveal (Loc?.aux (loc_regions #_ #c preserve_liveness2 rs2))))


(** Liveness-insensitive memory locations *)

let address_liveness_insensitive_locs #al c =
  Loc
    (Ghost.hide (Set.complement Set.empty))
    (Ghost.hide Set.empty)
    (fun _ -> GSet.empty)
    (fun _ -> GSet.complement GSet.empty)
    (Ghost.hide (aloc_domain c (Ghost.hide (Set.complement Set.empty)) (fun _ -> GSet.complement GSet.empty)))

let loc_includes_address_liveness_insensitive_locs_aloc #al #c #r #n a = ()

let loc_includes_address_liveness_insensitive_locs_addresses #al c r a = ()

let region_liveness_insensitive_locs #al c =
  Loc
    (Ghost.hide (Set.complement Set.empty))
    (Ghost.hide Set.empty)
    (fun _ -> GSet.complement GSet.empty)
    (fun _ -> GSet.complement GSet.empty)
    (Ghost.hide (aloc_domain c (Ghost.hide (Set.complement Set.empty)) (fun _ -> GSet.complement GSet.empty)))

let loc_includes_region_liveness_insensitive_locs_address_liveness_insensitive_locs #al c = ()

let loc_includes_region_liveness_insensitive_locs_loc_regions #al c r = ()

let loc_includes_region_liveness_insensitive_locs_loc_addresses #al c preserve_liveness r a = ()

let loc_includes_region_liveness_insensitive_locs_loc_of_aloc #al c #r #a x = ()

(** The modifies clause proper *)

let modifies_preserves_livenesses
  (#al: aloc_t) (#c: cls al)
  (s: loc c)
  (h1 h2: HS.mem)
: GTot Type0
= (forall (t: Type) (pre: Preorder.preorder t) (p: HS.mreference t pre) .
    let r = HS.frameOf p in (
      HS.contains h1 p /\
      (Set.mem r (regions_of_loc s) ==> ~ (GSet.mem (HS.as_addr p) (Loc?.non_live_addrs s r)))
    ) ==> (
      HS.contains h2 p
  ))

let modifies_preserves_livenesses_intro
  (#al: aloc_t) (#c: cls al)
  (s: loc c)
  (h1 h2: HS.mem)
  (f: (
    (t: Type) ->
    (pre: Preorder.preorder t) ->
    (p: HS.mreference t pre) ->
    Lemma
    (requires (
      HS.contains h1 p /\
      (Set.mem (HS.frameOf p) (regions_of_loc s) ==> ~ (GSet.mem (HS.as_addr p) (Loc?.non_live_addrs s (HS.frameOf p))))
    ))
    (ensures (HS.contains h2 p))
  ))
: Lemma
  (modifies_preserves_livenesses s h1 h2)
= let f'
    (t : Type)
    (pre: Preorder.preorder t)
    (p : HS.mreference t pre)
  : Lemma
    (
  (HS.contains h1 p /\ (Set.mem (HS.frameOf p) (regions_of_loc s) ==> ~ (GSet.mem (HS.as_addr p) (Loc?.non_live_addrs s (HS.frameOf p))))) ==>
    (h2 `HS.contains` p))
  = Classical.move_requires (f t pre) p
  in
  Classical.forall_intro_3 f'

let modifies_preserves_mreferences
  (#al: aloc_t) (#c: cls al)
  (s: loc c)
  (h1 h2: HS.mem)
: GTot Type0
= (forall (t: Type) (pre: Preorder.preorder t) (p: HS.mreference t pre) .
    let r = HS.frameOf p in (
      HS.contains h1 p /\
      (Set.mem r (regions_of_loc s) ==> ~ (GSet.mem (HS.as_addr p) (addrs_of_loc s r)))
    ) ==> (
      HS.contains h2 p /\
      HS.sel h2 p == HS.sel h1 p
  ))

let modifies_preserves_mreferences_intro
  (#al: aloc_t) (#c: cls al)
  (s: loc c)
  (h1 h2: HS.mem)
  (f: (
    (t: Type) ->
    (pre: Preorder.preorder t) ->
    (p: HS.mreference t pre) ->
    Lemma
    (requires (
      HS.contains h1 p /\
      (Set.mem (HS.frameOf p) (regions_of_loc s) ==> ~ (GSet.mem (HS.as_addr p) (addrs_of_loc s (HS.frameOf p))))
    ))
    (ensures (HS.contains h2 p /\ HS.sel h2 p == HS.sel h1 p))
  ))
: Lemma
  (modifies_preserves_mreferences s h1 h2)
= let f'
    (t : Type)
    (pre: Preorder.preorder t)
    (p : HS.mreference t pre)
  : Lemma
    (
  (HS.contains h1 p /\ (Set.mem (HS.frameOf p) (regions_of_loc s) ==> ~ (GSet.mem (HS.as_addr p) (addrs_of_loc s (HS.frameOf p))))) ==>
    (h2 `HS.contains` p /\ h2 `HS.sel` p == h1 `HS.sel` p))
  = Classical.move_requires (f t pre) p
  in
  Classical.forall_intro_3 f'

let modifies_preserves_alocs
  (#al: aloc_t) (#c: cls al)
  (s: loc c)
  (h1 h2: HS.mem)
: GTot Type0
= (forall (r: HS.rid) (a: nat) (b: al r a) .
    loc_aux_disjoint (Ghost.reveal (Loc?.aux s)) (GSet.singleton (ALoc r a (Some b)))
    ==>
    c.aloc_preserved b h1 h2
  )

let modifies_preserves_alocs_intro
  (#al: aloc_t) (#c: cls al)
  (s: loc c)
  (h1 h2: HS.mem)
  (u: unit { modifies_preserves_mreferences s h1 h2 } )
  (f: (
    (r: HS.rid) ->
    (a: nat) ->
    (b: al r a) ->
    Lemma
    (requires (
      Set.mem r (regions_of_loc s) /\ 
      (~ (GSet.mem a (addrs_of_loc_weak s r))) /\
      (GSet.mem a (addrs_of_loc_aux s r) /\ loc_aux_disjoint (Ghost.reveal (Loc?.aux s)) (GSet.singleton (ALoc r a (Some b))))
    ))
    (ensures (c.aloc_preserved b h1 h2))
  ))
: Lemma
  (modifies_preserves_alocs s h1 h2)
= let f'
    (r: HS.rid)
    (a: nat)
    (b: al r a)
  : Lemma
    (requires (loc_aux_disjoint (Ghost.reveal (Loc?.aux s)) (GSet.singleton (ALoc r a (Some b)))))
    (ensures (c.aloc_preserved b h1 h2))
  = if Set.mem r (regions_of_loc s) && (not (GSet.mem a (addrs_of_loc_weak s r)))
    then begin
      if GSet.mem a (addrs_of_loc_aux s r)
      then
	Classical.move_requires (f r a) b
      else
	c.same_mreference_aloc_preserved b h1 h2 (fun a' pre' r' -> ())        
    end else if Set.mem r (regions_of_loc s)
    then begin
      assert (GSet.mem a (addrs_of_loc_weak s r));
      assert (GSet.mem (ALoc r a None) (Ghost.reveal (Loc?.aux s)));
      assert (aloc_disjoint #_ #c (ALoc r a None) (ALoc r a (Some b)));
      assert False
    end
    else
      c.same_mreference_aloc_preserved b h1 h2 (fun a' pre' r' -> ())
  in
  Classical.forall_intro_3 (fun r a b -> Classical.move_requires (f' r a) b)

let modifies_preserves_regions
  (#al: aloc_t) (#c: cls al)
  (s: loc c)
  (h1 h2: HS.mem)
: GTot Type0
= forall (r: HS.rid) . (HS.live_region h1 r /\ ~ (Set.mem r (Ghost.reveal (Loc?.region_liveness_tags s)))) ==> HS.live_region h2 r


let modifies_preserves_not_unused_in
  (#al: aloc_t) (#c: cls al)
  (s: loc c)
  (h1 h2: HS.mem)
: GTot Type0
= (forall (r: HS.rid) (n: nat) . (
      HS.live_region h1 r /\ HS.live_region h2 r /\
      n `Heap.addr_unused_in` (HS.get_hmap h2 `Map.sel` r) /\
      (Set.mem r (regions_of_loc s) ==> ~ (GSet.mem n (Loc?.non_live_addrs s r)))
    ) ==> (
      n `Heap.addr_unused_in` (HS.get_hmap h1 `Map.sel` r)
  ))

let modifies_preserves_not_unused_in_intro
  (#al: aloc_t) (#c: cls al)
  (s: loc c)
  (h1 h2: HS.mem)
  (f: (
    (r: HS.rid) ->
    (n: nat) ->
    Lemma
    (requires (
      HS.live_region h1 r /\ HS.live_region h2 r /\
      n `Heap.addr_unused_in` (HS.get_hmap h2 `Map.sel` r) /\
      (Set.mem r (regions_of_loc s) ==> ~ (GSet.mem n (Loc?.non_live_addrs s r)))
    ))
    (ensures (
      n `Heap.addr_unused_in` (HS.get_hmap h1 `Map.sel` r)
    ))
  ))
: Lemma
  (modifies_preserves_not_unused_in s h1 h2)
= let f'
    (r: HS.rid)
    (n: nat)
  : Lemma
    ((
      HS.live_region h1 r /\ HS.live_region h2 r /\
      n `Heap.addr_unused_in` (HS.get_hmap h2 `Map.sel` r) /\
      (Set.mem r (regions_of_loc s) ==> ~ (GSet.mem n (Loc?.non_live_addrs s r)))
    ) ==> (
      n `Heap.addr_unused_in` (HS.get_hmap h1 `Map.sel` r)
    ))
  = Classical.move_requires (f r) n
  in
  Classical.forall_intro_2 f'

let modifies'
  (#al: aloc_t) (#c: cls al)
  (s: loc c)
  (h1 h2: HS.mem)
: GTot Type0
= modifies_preserves_regions s h1 h2 /\
  modifies_preserves_not_unused_in s h1 h2 /\
  modifies_preserves_mreferences s h1 h2 /\
  modifies_preserves_livenesses s h1 h2 /\
  modifies_preserves_alocs s h1 h2

let modifies = modifies'

<<<<<<< HEAD
#reset-options "--z3rlimit 100"
=======
val modifies_intro_strong
  (#al: aloc_t) (#c: cls al) (l: loc c) (h h' : HS.mem)
  (regions: (
    (r: HS.rid) ->
    Lemma
    (requires (HS.live_region h r))
    (ensures (HS.live_region h' r))
  ))
  (mrefs: (
    (t: Type0) ->
    (pre: Preorder.preorder t) ->
    (b: HS.mreference t pre) ->
    Lemma
    (requires ((loc_disjoint (loc_mreference b) l) /\ HS.contains h b))
    (ensures (HS.contains h' b /\ HS.sel h' b == HS.sel h b))
  ))
  (livenesses: (
    (t: Type0) ->
    (pre: Preorder.preorder t) ->
    (b: HS.mreference t pre) ->
    Lemma
    (requires (HS.contains h b))
    (ensures (HS.contains h' b))
  ))
  (addr_unused_in: (
    (r: HS.rid) ->
    (n: nat) ->
    Lemma
    (requires (
      (Set.mem r (regions_of_loc l) ==> ~ (GSet.mem n (Loc?.non_live_addrs l r))) /\
      HS.live_region h r /\
      HS.live_region h' r /\ n `Heap.addr_unused_in` (HS.get_hmap h' `Map.sel` r)
    ))
    (ensures (n `Heap.addr_unused_in` (HS.get_hmap h `Map.sel` r)))
  ))
  (alocs: (
    (r: HS.rid) ->
    (a: nat) ->
    (x: al r a) ->
    Lemma
    (requires (loc_disjoint (loc_of_aloc x) l))
    (ensures (c.aloc_preserved x h h'))
  ))
: Lemma
  (modifies l h h')

#reset-options "--z3rlimit 32"
>>>>>>> 9ad6da13

let modifies_intro_strong #al #c l h h' regions mrefs lives unused_ins alocs =
  Classical.forall_intro (Classical.move_requires regions);
  assert (modifies_preserves_regions l h h');
  modifies_preserves_mreferences_intro l h h' (fun t pre p ->
    assert_norm (Loc?.region_liveness_tags (loc_mreference #_ #c p) == Ghost.hide Set.empty);
    assert (loc_disjoint_region_liveness_tags (loc_mreference p) l);
    // FIXME: WHY WHY WHY is this assert necessary?
    assert (loc_aux_disjoint (Ghost.reveal (Loc?.aux (loc_mreference p))) (Ghost.reveal (Loc?.aux l)));
    mrefs t pre p
  );
  Classical.forall_intro_3 (fun t pre p -> Classical.move_requires (lives t pre) p);
  modifies_preserves_not_unused_in_intro l h h' (fun r n ->
    unused_ins r n
  );
  modifies_preserves_alocs_intro l h h' () (fun r a b ->
    loc_aux_disjoint_sym (Ghost.reveal (Loc?.aux l)) (Ghost.reveal (Loc?.aux (loc_of_aloc b)));
    alocs r a b
  )

#reset-options

let modifies_intro #al #c l h h'  regions mrefs lives unused_ins alocs =
  modifies_intro_strong l h h'
    regions
    mrefs
    lives
    (fun r n -> unused_ins r n)
    alocs

let modifies_none_intro #al #c h h' regions mrefs unused_ins =
  modifies_intro_strong #_ #c loc_none h h'
    (fun r -> regions r)
    (fun t pre b -> mrefs t pre b)
    (fun t pre b -> mrefs t pre b)
    (fun r n -> unused_ins r n)
    (fun r a x ->
      c.same_mreference_aloc_preserved x h h' (fun t pre b -> mrefs t pre b)
    )

let modifies_address_intro #al #c r n h h' regions mrefs unused_ins =
  Classical.forall_intro (Classical.move_requires regions);
  let l : loc c = loc_addresses #_ #c false r (Set.singleton n) in
  modifies_preserves_mreferences_intro l h h'
    (fun t pre p -> mrefs t pre p)
  ;
  modifies_preserves_livenesses_intro l h h'
    (fun t pre p -> mrefs t pre p)
  ;
  modifies_preserves_not_unused_in_intro l h h'
    (fun r n -> unused_ins r n)
  ;
  modifies_preserves_alocs_intro l h h' ()
    (fun r a b -> 
      c.same_mreference_aloc_preserved b h h' (fun t pre p -> mrefs t pre p)
    )

let modifies_aloc_intro #al #c #r #n x h h' regions mrefs livenesses unused_ins alocs =
  modifies_intro_strong #_ #c (loc_of_aloc x) h h'
    (fun r -> regions r)
    (fun t pre b -> mrefs t pre b)
    (fun t pre b -> livenesses t pre b)
    (fun r n -> unused_ins r n)
    (fun r' n' z ->
      if r' = r && n' = n
      then begin
        loc_disjoint_aloc_elim #_ #c z x;
        alocs z
      end else
        c.same_mreference_aloc_preserved z h h' (fun t pre p ->
          mrefs t pre p
        )
    )

let modifies_live_region #al #c s h1 h2 r = ()

let modifies_mreference_elim #al #c #t #pre b p h h' = ()

let modifies_aloc_elim #al #c #r #a b p h h' = ()

let modifies_refl #al #c s h =
  Classical.forall_intro_3 (fun r a b -> c.aloc_preserved_refl #r #a b h)

let modifies_loc_includes #al #c s1 h h' s2 =
  assert (modifies_preserves_mreferences s1 h h');
  Classical.forall_intro_2 (loc_aux_disjoint_sym #al #c);
  Classical.forall_intro_3 (fun l1 l2 l3 -> Classical.move_requires (loc_aux_disjoint_loc_aux_includes #al #c l1 l2) l3);
  assert (modifies_preserves_alocs s1 h h')

let modifies_preserves_liveness #al #c s1 s2 h h' #t #pre r = ()

#set-options "--z3rlimit 20"

let modifies_preserves_liveness_strong #al #c s1 s2 h h' #t #pre r x =
  assert (Set.mem (HS.frameOf r) (regions_of_loc s1) ==> (~ (GSet.mem (HS.as_addr r) (Loc?.non_live_addrs (loc_union s1 s2) (HS.frameOf r)))))

#reset-options

let modifies_preserves_region_liveness #al #c l1 l2 h h' r = ()

let modifies_preserves_region_liveness_reference #al #c l1 l2 h h' #t #pre r = ()

let modifies_preserves_region_liveness_aloc #al #c l1 l2 h h' #r #n x = ()

let modifies_trans'
  (#al: aloc_t) (#c: cls al)
  (s: loc c)
  (h1 h2: HS.mem)
  (h3: HS.mem)
: Lemma
  (requires (modifies s h1 h2 /\ modifies s h2 h3))
  (ensures (modifies s h1 h3))
= Classical.forall_intro_3 (fun r a b -> Classical.move_requires (c.aloc_preserved_trans #r #a b h1 h2) h3)

let modifies_trans #al #c s12 h1 h2 s23 h3 =
  let u = loc_union s12 s23 in
  modifies_loc_includes u h1 h2 s12;
  modifies_loc_includes u h2 h3 s23;
  modifies_trans' u h1 h2 h3

let addr_unused_in_aloc_preserved
    (#al: aloc_t) (#c: cls al)
    (#r: HS.rid)
    (#a: nat)
    (b: al r a)
    (h1: HS.mem)
    (h2: HS.mem)
  : Lemma
    (requires (HS.live_region h1 r ==> a `Heap.addr_unused_in` (HS.get_hmap h1 `Map.sel` r)))
    (ensures (c.aloc_preserved b h1 h2))
= c.same_mreference_aloc_preserved b h1 h2 (fun a' pre r' -> assert False)

let modifies_only_live_regions_weak
  (#al: aloc_t) (#c: cls al)
  (rs: Set.set HS.rid)
  (l: loc c)
  (h h' : HS.mem)
: Lemma
  (requires (
    modifies (loc_union (loc_regions false rs) l) h h' /\
    loc_disjoint (loc_regions false rs) l /\
    (forall r . Set.mem r rs ==> (~ (HS.live_region h r)))
  ))
  (ensures (modifies l h h'))
= assert (modifies_preserves_mreferences l h h'); // FIXME: WHY WHY WHY?
  Classical.forall_intro_3 (fun r a b -> Classical.move_requires (addr_unused_in_aloc_preserved #al #c #r #a b h) h')

(* Restrict a set of locations along a set of regions *)

let restrict_to_regions
  (#al: aloc_t) (#c: cls al)
  (l: loc c)
  (rs: Set.set HS.rid)
: GTot (loc c)
= let (Loc regions region_liveness_tags non_live_addrs live_addrs aux) = l in
  Loc
    (Ghost.hide (Set.intersect (Ghost.reveal regions) rs))
    (Ghost.hide (Set.intersect (Ghost.reveal region_liveness_tags) rs))
    (fun r -> non_live_addrs r)
    (fun r -> live_addrs r)
    (Ghost.hide (GSet.intersect (Ghost.reveal aux) (aloc_domain c (Ghost.hide rs) (fun r -> GSet.complement GSet.empty))))

let regions_of_loc_restrict_to_regions
  (#al: aloc_t) (#c: cls al)
  (l: loc c)
  (rs: Set.set HS.rid)
: Lemma
  (regions_of_loc (restrict_to_regions l rs) == Set.intersect (regions_of_loc l) rs)
  [SMTPat (regions_of_loc (restrict_to_regions l rs))]
= assert (Set.equal (regions_of_loc (restrict_to_regions l rs)) (Set.intersect (regions_of_loc l) rs))

let addrs_of_loc_weak_restrict_to_regions
  (#al: aloc_t) (#c: cls al)
  (l: loc c)
  (rs: Set.set HS.rid)
  (r: HS.rid)
: Lemma
  (addrs_of_loc_weak (restrict_to_regions l rs) r == (if Set.mem r rs then addrs_of_loc_weak l r else GSet.empty))
  [SMTPat (addrs_of_loc_weak (restrict_to_regions l rs) r)]
= assert (GSet.equal (addrs_of_loc_weak (restrict_to_regions l rs) r) (if Set.mem r rs then addrs_of_loc_weak l r else GSet.empty))

let addrs_of_loc_restrict_to_regions
  (#al: aloc_t) (#c: cls al)
  (l: loc c)
  (rs: Set.set HS.rid)
  (r: HS.rid)
: Lemma
  (addrs_of_loc (restrict_to_regions l rs) r == (if Set.mem r rs then addrs_of_loc l r else GSet.empty))
  [SMTPat (addrs_of_loc (restrict_to_regions l rs) r)]
= assert (GSet.equal (addrs_of_loc (restrict_to_regions l rs) r) (if Set.mem r rs then addrs_of_loc l r else GSet.empty))

let loc_includes_restrict_to_regions
  (#al: aloc_t) (#c: cls al)
  (l: loc c)
  (rs: Set.set HS.rid)
: Lemma
  (loc_includes l (restrict_to_regions l rs))
= Classical.forall_intro (loc_aux_includes_refl #al #c)

let loc_includes_loc_union_restrict_to_regions
  (#al: aloc_t) (#c: cls al)
  (l: loc c)
  (rs: Set.set HS.rid)
: Lemma
  (loc_equal (loc_union (restrict_to_regions l rs) (restrict_to_regions l (Set.complement rs))) l)
= ()

let loc_includes_loc_regions_restrict_to_regions
  (#al: aloc_t) (#c: cls al)
  (l: loc c)
  (rs: Set.set HS.rid)
: Lemma
  (loc_includes (loc_regions false rs) (restrict_to_regions l rs))
= Classical.forall_intro (loc_aux_includes_refl #al #c)

let modifies_only_live_regions #al #c rs l h h' =
  let s = l in
  let c_rs = Set.complement rs in
  let s_rs = restrict_to_regions s rs in
  let s_c_rs = restrict_to_regions s c_rs in
  let lrs = loc_regions false rs in
  loc_includes_loc_regions_restrict_to_regions s rs;
  loc_includes_union_l lrs s_c_rs s_rs;
  loc_includes_refl s_c_rs;
  loc_includes_union_l lrs s_c_rs s_c_rs;
  loc_includes_union_r (loc_union lrs s_c_rs) s_rs s_c_rs;
  loc_includes_loc_union_restrict_to_regions s rs;
  loc_includes_trans (loc_union lrs s_c_rs) (loc_union s_rs s_c_rs) s;
  modifies_loc_includes (loc_union lrs s_c_rs) h h' (loc_union lrs s);
  loc_includes_loc_regions_restrict_to_regions s c_rs;
  loc_disjoint_regions #al #c false false rs c_rs;
  loc_includes_refl lrs;
  loc_disjoint_includes lrs (loc_regions false c_rs) lrs s_c_rs;
  modifies_only_live_regions_weak rs s_c_rs h h';
  loc_includes_restrict_to_regions s c_rs;
  modifies_loc_includes s h h' s_c_rs

let no_upd_fresh_region #al #c r l h0 h1 =
  modifies_only_live_regions (HS.mod_set (Set.singleton r)) l h0 h1

let fresh_frame_modifies #al c h0 h1 =
  modifies_intro_strong #_ #c loc_none h0 h1
    (fun _ -> ())
    (fun _ _ _ -> ())
    (fun _ _ _ -> ())
    (fun _ _ -> ())
    (fun r a x ->
      c.same_mreference_aloc_preserved #r #a x h0 h1 (fun _ _ _ -> ()))

let popped_modifies #al c h0 h1 =
  let l = loc_region_only #_ #c false (HS.get_tip h0) in
  modifies_preserves_mreferences_intro l h0 h1 (fun t pre p ->
    assert_norm (Loc?.region_liveness_tags (loc_mreference #_ #c p) == Ghost.hide Set.empty);
    assert (loc_disjoint_region_liveness_tags (loc_mreference p) l );
    // FIXME: WHY WHY WHY is this assert necessary?
    assert (loc_aux_disjoint (Ghost.reveal (Loc?.aux (loc_mreference p))) (Ghost.reveal (Loc?.aux l)));
    ()
  );
  modifies_preserves_alocs_intro l h0 h1 () (fun r a b ->
    loc_aux_disjoint_sym (Ghost.reveal (Loc?.aux l)) (Ghost.reveal (Loc?.aux (loc_of_aloc b)));
    ()
  )


let modifies_fresh_frame_popped #al #c h0 h1 s h2 h3 =
  fresh_frame_modifies c h0 h1;
  let r = loc_region_only #al #c false (HS.get_tip h2) in
  let rs = HS.mod_set (Set.singleton (HS.get_tip h1)) in
  let s' = loc_union (loc_regions false rs) s in
  modifies_trans' s' h0 h1 h2;
  assert (modifies_preserves_mreferences r h2 h3);
  let f23 (r: HS.rid) (a: nat) (b: al r a) : Lemma
    (requires (r <> HS.get_tip h2))
    (ensures (c.aloc_preserved b h2 h3))
  = c.same_mreference_aloc_preserved #r #a b h2 h3 (fun a' pre r' -> ())
  in
  modifies_preserves_alocs_intro r h2 h3 () (fun r a b ->
    f23 r a b
  );
  modifies_trans' s' h0 h2 h3;
  modifies_only_live_regions rs s h0 h3

let modifies_loc_regions_intro #al #c rs h1 h2 =
  let f (r: HS.rid) (a: nat) (b: al r a) : Lemma
    (requires (not (Set.mem r rs)))
    (ensures (c.aloc_preserved b h1 h2))
  = c.same_mreference_aloc_preserved #r #a b h1 h2 (fun a' pre r' -> ())
  in
  assert (modifies_preserves_mreferences (loc_regions #al #c true rs) h1 h2);
  modifies_preserves_alocs_intro (loc_regions #_ #c true rs) h1 h2 () (fun r a b ->
    f r a b
  )

let modifies_loc_addresses_intro_weak
  (#al: aloc_t) (#c: cls al)
  (r: HS.rid)
  (s: Set.set nat)
  (l: loc c)
  (h1 h2: HS.mem)
: Lemma
  (requires (
    HS.live_region h2 r /\
    modifies (loc_union (loc_region_only false r) l) h1 h2 /\
    HS.modifies_ref r s h1 h2 /\
    loc_disjoint l (loc_region_only false r)
  ))
  (ensures (modifies (loc_union (loc_addresses true r s) l) h1 h2))
= modifies_preserves_mreferences_intro (loc_union (loc_addresses true r s) l) h1 h2 (fun r' a' b' ->
    ()
  );
  modifies_preserves_livenesses_intro (loc_union (loc_addresses true r s) l) h1 h2 (fun r' a' b' ->
    ()
  );
  modifies_preserves_not_unused_in_intro (loc_union (loc_addresses true r s) l) h1 h2 (fun r' n' ->
    ()
  );
  let f (a: nat) (b: al r a) : Lemma
    (requires (not (Set.mem a s)))
    (ensures (c.aloc_preserved b h1 h2))
  = c.same_mreference_aloc_preserved #r #a b h1 h2 (fun a' pre r_ -> ())
  in
  modifies_preserves_alocs_intro (loc_union (loc_addresses true r s) l) h1 h2 () (fun r' a b -> if r = r' then f a b else ()
  )

#set-options "--z3rlimit 16"

let modifies_loc_addresses_intro #al #c r s l h1 h2 =
  loc_includes_loc_regions_restrict_to_regions l (Set.singleton r);
  loc_includes_loc_union_restrict_to_regions l (Set.singleton r);
  assert (modifies (loc_union (loc_region_only false r) (loc_union (restrict_to_regions l (Set.singleton r)) (restrict_to_regions l (Set.complement (Set.singleton r))))) h1 h2);
  let l' = restrict_to_regions l (Set.complement (Set.singleton r)) in
  loc_includes_refl (loc_region_only #_ #c false r) ;
  loc_includes_loc_regions_restrict_to_regions l (Set.complement (Set.singleton r));
  loc_disjoint_regions #_ #c false false (Set.complement (Set.singleton r)) (Set.singleton r);
  loc_disjoint_includes (loc_regions #_ #c false (Set.complement (Set.singleton r))) (loc_region_only false r) l' (loc_region_only false r);
  modifies_loc_addresses_intro_weak r s l' h1 h2;
  loc_includes_restrict_to_regions l (Set.complement (Set.singleton r))

#reset-options

let modifies_ralloc_post #al #c #a #rel i init h x h' =
  let g (r: HS.rid) (a: nat) (b: al r a) : Lemma
    (c.aloc_preserved b h h')
  = c.same_mreference_aloc_preserved #r #a b h h' (fun a' pre r' -> ())
  in
  Classical.forall_intro_3 g

let modifies_salloc_post #al #c #a #rel init h x h' =
  let g (r: HS.rid) (a: nat) (b: al r a) : Lemma
    (c.aloc_preserved b h h')
  = c.same_mreference_aloc_preserved #r #a b h h' (fun a' pre r' -> ())
  in
  Classical.forall_intro_3 g

let modifies_free #al #c #a #rel r m =
  let g (r': HS.rid) (a: nat) (b: al r' a) : Lemma
    (requires (r' <> HS.frameOf r \/ a <> HS.as_addr r))
    (ensures (c.aloc_preserved b m (HS.free r m)))
  = c.same_mreference_aloc_preserved #r' #a b m (HS.free r m) (fun a' pre r' -> ())
  in
  modifies_preserves_alocs_intro (loc_freed_mreference #_ #c r) m (HS.free r m) () (fun r a b -> g r a b)

let modifies_none_modifies #al #c h1 h2
= let g (r: HS.rid) (a: nat) (b: al r a) : Lemma
    (c.aloc_preserved b h1 h2)
  = c.same_mreference_aloc_preserved #r #a b h1 h2 (fun a' pre r' -> ())
  in
  Classical.forall_intro_3 g


let does_not_contain_addr' (h: HS.mem) (ra: HS.rid * nat) : GTot Type0 =
  HS.live_region h (fst ra) ==> snd ra `Heap.addr_unused_in` (HS.get_hmap h `Map.sel` (fst ra))

let does_not_contain_addr = does_not_contain_addr'

let not_live_region_does_not_contain_addr h ra = ()

let unused_in_does_not_contain_addr h #a #rel r = ()

let addr_unused_in_does_not_contain_addr h ra = ()

let does_not_contain_addr_addr_unused_in h ra = ()

let free_does_not_contain_addr #a #rel r m x = ()

let does_not_contain_addr_elim #a #rel r m x = ()

let disjoint_addrs_of_loc_loc_disjoint
  (#al: aloc_t)
  (#c: cls al)
  (l1 l2: loc c)
: Lemma
  (requires (
    Set.subset (Set.intersect (Ghost.reveal (Loc?.region_liveness_tags l1)) (Ghost.reveal (Loc?.region_liveness_tags l2))) Set.empty /\
    (forall r . GSet.subset (GSet.intersect (addrs_of_loc l1 r) (addrs_of_loc l2 r)) GSet.empty)
  ))
  (ensures (loc_disjoint l1 l2))
= // FIXME: WHY WHY WHY do I need this assert?
  let l1' = Ghost.reveal (Loc?.aux l1) in
  let l2' = Ghost.reveal (Loc?.aux l2) in
  assert (forall (b1 b2: aloc c) . (GSet.mem b1 l1' /\ GSet.mem b2 l2') ==> aloc_disjoint b1 b2)

#set-options "--z3rlimit 32"

let modifies_only_live_addresses_weak
  (#al: aloc_t) (#c: cls al)
  (r: HS.rid)
  (a: Set.set nat)
  (l: loc c)
  (h h' : HS.mem)
: Lemma
  (requires (
    modifies (loc_union (loc_addresses false r a) l) h h' /\
    loc_disjoint (loc_addresses false r a) l /\
    (forall x . Set.mem x a ==> h `does_not_contain_addr` (r, x))
  ))
  (ensures (modifies l h h'))
= modifies_preserves_mreferences_intro l h h' (fun t pre p ->
    if HS.frameOf p = r && not (Set.mem (HS.as_addr p) a)
    then disjoint_addrs_of_loc_loc_disjoint #_ #c (loc_mreference #_ #c p) l
    else ()
  );
  modifies_preserves_alocs_intro l h h' () (fun r' a' b' ->
    if r = r' && Set.mem a' a
    then c.same_mreference_aloc_preserved #r' #a' b' h h' (fun a_ pre_ r_ -> ())
    else ()
  )

#reset-options

(* Restrict a set of locations along a set of addresses in a given region *)

let restrict_to_addresses
  (#al: aloc_t) (#c: cls al)
  (l: loc c)
  (r: HS.rid)
  (as: GSet.set nat)
: Ghost (loc c)
  (requires (loc_region_only false r `loc_includes` l /\ Loc?.region_liveness_tags l == Ghost.hide Set.empty))
  (ensures (fun _ -> True))
= let (Loc regions _ non_live_addrs live_addrs aux) = l in
  let regions' = ((Set.intersect (Ghost.reveal regions) (Set.singleton r))) in
  let non_live_addrs' (r' : HS.rid { Set.mem r' regions' } ) : GTot (GSet.set nat) =
    if (* r' = r && *) Set.mem r (Ghost.reveal regions)
    then GSet.intersect (non_live_addrs r) as
    else GSet.empty
  in
  let live_addrs' (r' : HS.rid { Set.mem r' regions' } ) : GTot (y: GSet.set nat { GSet.subset (non_live_addrs' r') y } ) =
    if (* r' = r && *) Set.mem r (Ghost.reveal regions)
    then GSet.intersect (live_addrs r) as
    else GSet.empty
  in
    Loc
      (Ghost.hide regions')
      (Ghost.hide Set.empty)
      non_live_addrs'
      live_addrs'
      (Ghost.hide (GSet.intersect (Ghost.reveal aux) (aloc_domain c (Ghost.hide (Set.singleton r)) (fun _ -> as))))

let regions_of_loc_restrict_to_addresses
  (#al: aloc_t) (#c: cls al)
  (l: loc c)
  (r: HS.rid)
  (as: GSet.set nat)
: Lemma
  (requires (loc_region_only false r `loc_includes` l /\ Loc?.region_liveness_tags l == Ghost.hide Set.empty))
  (ensures (regions_of_loc (restrict_to_addresses l r as) == Set.intersect (regions_of_loc l) (Set.singleton r)))
  [SMTPat (regions_of_loc (restrict_to_addresses l r as))]
= assert (regions_of_loc (restrict_to_addresses l r as) `Set.equal` Set.intersect (regions_of_loc l) (Set.singleton r))

let addrs_of_loc_weak_restrict_to_addresses
  (#al: aloc_t) (#c: cls al)
  (l: loc c)
  (r: HS.rid)
  (as: GSet.set nat)
  (r' : HS.rid)
: Lemma
  (requires (loc_region_only false r `loc_includes` l /\ Loc?.region_liveness_tags l == Ghost.hide Set.empty))
  (ensures (addrs_of_loc_weak (restrict_to_addresses l r as) r' == (if r = r' then GSet.intersect (addrs_of_loc_weak l r) as else GSet.empty)))
  [SMTPat (addrs_of_loc_weak (restrict_to_addresses l r as) r')]
= assert (addrs_of_loc_weak (restrict_to_addresses l r as) r `GSet.equal` GSet.intersect (addrs_of_loc_weak l r) as)

let addrs_of_loc_restrict_to_addresses
  (#al: aloc_t) (#c: cls al)
  (l: loc c)
  (r: HS.rid)
  (as: GSet.set nat)
  (r' : HS.rid)
: Lemma
  (requires (loc_region_only false r `loc_includes` l /\ Loc?.region_liveness_tags l == Ghost.hide Set.empty))
  (ensures (addrs_of_loc (restrict_to_addresses l r as) r' == (if r = r' then GSet.intersect (addrs_of_loc l r) as else GSet.empty)))
  [SMTPat (addrs_of_loc (restrict_to_addresses l r as) r')]
= assert (addrs_of_loc (restrict_to_addresses l r as) r `GSet.equal` GSet.intersect (addrs_of_loc l r) as);
  assert (r <> r' ==> addrs_of_loc (restrict_to_addresses l r as) r' `GSet.equal` GSet.empty)

let loc_includes_restrict_to_addresses
  (#al: aloc_t) (#c: cls al)
  (l: loc c)
  (r: HS.rid)
  (as: GSet.set nat)
: Lemma
  (requires (loc_region_only false r `loc_includes` l /\ Loc?.region_liveness_tags l == Ghost.hide Set.empty))
  (ensures (loc_includes l (restrict_to_addresses l r as)))
= Classical.forall_intro_2 (fun s1 s2 -> Classical.move_requires (loc_aux_includes_subset #al #c s1) s2)

#set-options "--z3rlimit 16"

let loc_includes_loc_union_restrict_to_addresses
  (#al: aloc_t) (#c: cls al)
  (l: loc c)
  (r: HS.rid)
  (as: GSet.set nat)
: Lemma
  (requires (loc_region_only false r `loc_includes` l /\ Loc?.region_liveness_tags l == Ghost.hide Set.empty))
  (ensures (loc_equal (loc_union (restrict_to_addresses l r as) (restrict_to_addresses l r (GSet.complement as))) l))
= ()

#reset-options

let loc_includes_loc_addresses_restrict_to_addresses
  (#al: aloc_t) (#c: cls al)
  (l: loc c)
  (r: HS.rid)
  (as: Set.set nat)
: Lemma
  (requires (loc_region_only false r `loc_includes` l /\ Loc?.region_liveness_tags l == Ghost.hide Set.empty))
  (ensures (loc_includes (loc_addresses false r as) (restrict_to_addresses l r (GSet.of_set as))))
= Classical.forall_intro_2 (fun s1 s2 -> Classical.move_requires (loc_aux_includes_subset #al #c s1) s2)

let loc_disjoint_restrict_to_addresses
  (#al: aloc_t) (#c: cls al)
  (l: loc c)
  (r: HS.rid)
  (as: Set.set nat)
: Lemma
  (requires (loc_region_only false r `loc_includes` l /\ Loc?.region_liveness_tags l == Ghost.hide Set.empty))
  (ensures (loc_addresses false r as `loc_disjoint` restrict_to_addresses l r (GSet.complement (GSet.of_set as))))
= disjoint_addrs_of_loc_loc_disjoint (loc_addresses false r as) (restrict_to_addresses l r (GSet.complement (GSet.of_set as)))

val modifies_only_live_addresses_no_liveness_tag
  (#aloc: aloc_t) (#c: cls aloc)
  (r: HS.rid)
  (a: Set.set nat)
  (l: loc c)
  (h h' : HS.mem)
: Lemma
  (requires (
    modifies (loc_union (loc_addresses false r a) l) h h' /\
    (~ (Set.mem r (Ghost.reveal (Loc?.region_liveness_tags l)))) /\
    (forall x . Set.mem x a ==> h `does_not_contain_addr` (r, x))
  ))
  (ensures (modifies l h h'))

#set-options "--z3rlimit 16"

let modifies_only_live_addresses_no_liveness_tag #al #c r a l h h' =
  let l_r = restrict_to_regions l (Set.singleton r) in
  assert (Ghost.reveal (Loc?.region_liveness_tags l_r) `Set.equal` Set.empty);
  let l_not_r = restrict_to_regions l (Set.complement (Set.singleton r)) in
  let a' = GSet.of_set a in
  let l_a = restrict_to_addresses l_r r a' in
  let l_r_not_a = restrict_to_addresses l_r r (GSet.complement a') in
  let l_not_a = loc_union l_r_not_a l_not_r in
  let l' = loc_union (loc_addresses false r a) l_not_a in
  loc_includes_loc_addresses_restrict_to_addresses l_r r a;
  loc_includes_loc_union_restrict_to_regions l (Set.singleton r);
  loc_includes_loc_union_restrict_to_addresses l_r r a';
  loc_includes_trans (loc_union (loc_union l_a l_r_not_a) l_not_r) (loc_union l_r l_not_r) l;
  loc_includes_trans (loc_union l_a l_not_a) (loc_union (loc_union l_a l_r_not_a) l_not_r) l;
  loc_includes_trans l' (loc_union l_a l_not_a) l;
  modifies_loc_includes (loc_union (loc_addresses false r a) l_not_a) h h' (loc_union (loc_addresses false r a) l);
  loc_disjoint_restrict_to_addresses l_r r a;
  loc_includes_loc_regions_restrict_to_regions l (Set.complement (Set.singleton r));
  loc_includes_region_addresses #al #c false false (Set.singleton r) r a;
  loc_disjoint_regions #al #c false false (Set.singleton r) (Set.complement (Set.singleton r));
  loc_disjoint_includes (loc_region_only false r) (loc_regions false (Set.complement (Set.singleton r))) (loc_addresses false r a) l_not_r;
  loc_disjoint_union_r (loc_addresses false r a) l_r_not_a l_not_r;
  modifies_only_live_addresses_weak r a l_not_a h h';
  loc_includes_restrict_to_regions l (Set.complement (Set.singleton r));
  loc_includes_restrict_to_addresses l_r r (GSet.complement a');
  modifies_loc_includes l h h' l_not_a

#reset-options

let modifies_only_live_addresses #al #c r a l h h' =
  if Set.mem r (Ghost.reveal (Loc?.region_liveness_tags l))
  then begin
    assert (loc_includes l (loc_region_only false r));
    loc_includes_region_addresses #_ #c false false (Set.singleton r) r a;
    loc_includes_trans l (loc_region_only false r) (loc_addresses false r a);
    loc_includes_refl l;
    loc_includes_union_r l (loc_addresses false r a) l;
    modifies_loc_includes l h h' (loc_union (loc_addresses false r a) l)
  end else modifies_only_live_addresses_no_liveness_tag r a l h h'


let loc_not_unused_in #al c h =
  let f (r: HS.rid) : GTot (GSet.set nat) =
    GSet.comprehend (fun a -> StrongExcludedMiddle.strong_excluded_middle (HS.live_region h r /\ ~ (h `does_not_contain_addr` (r, a))))
  in
  Loc
    (Ghost.hide (Set.complement Set.empty))
    (Ghost.hide Set.empty)
    f
    (fun x -> f x)
    (Ghost.hide (aloc_domain c (Ghost.hide (Set.complement Set.empty)) f))

let loc_unused_in #al c h =
  let f (r: HS.rid) : GTot (GSet.set nat) =
    GSet.comprehend (fun a -> StrongExcludedMiddle.strong_excluded_middle (h `does_not_contain_addr` (r, a)))
  in
  Loc
    (Ghost.hide (Set.complement Set.empty))
    (Ghost.hide Set.empty)
    f
    (fun x -> f x)
    (Ghost.hide (aloc_domain c (Ghost.hide (Set.complement Set.empty)) f))

let loc_addresses_unused_in #al c r a h = ()

let loc_addresses_not_unused_in #al c r a h = ()

let loc_unused_in_not_unused_in_disjoint #al c h =
  assert (Ghost.reveal (Loc?.aux (loc_unused_in c h)) `loc_aux_disjoint` Ghost.reveal (Loc?.aux (loc_not_unused_in c h)))

#set-options "--z3rlimit 16"

let modifies_address_liveness_insensitive_unused_in #al c h h' =
  assert (forall r . HS.live_region h r ==> HS.live_region h' r) 

#reset-options

let mreference_live_loc_not_unused_in #al c #t #pre h b =
  Classical.move_requires (does_not_contain_addr_addr_unused_in h) (HS.frameOf b, HS.as_addr b);
  assert (~ (h `does_not_contain_addr` (HS.frameOf b, HS.as_addr b)));
  loc_addresses_not_unused_in c (HS.frameOf b) (Set.singleton (HS.as_addr b)) h;
  loc_includes_trans (loc_not_unused_in c h) (loc_freed_mreference b) (loc_mreference b);
  ()

let mreference_unused_in_loc_unused_in #al c #t #pre h b =
  Classical.move_requires (addr_unused_in_does_not_contain_addr h) (HS.frameOf b, HS.as_addr b);
  loc_addresses_unused_in c (HS.frameOf b) (Set.singleton (HS.as_addr b)) h;
  loc_includes_addresses_addresses c false true (HS.frameOf b) (Set.singleton (HS.as_addr b)) (Set.singleton (HS.as_addr b));
  loc_includes_trans (loc_unused_in c h) (loc_freed_mreference b) (loc_mreference b);
  ()

(* * Compositionality *)

noeq
type cls_union_aloc
  (al: (bool -> HS.rid -> nat -> Tot (Type u#x)))
  (r: HS.rid) (n: nat) : Type u#x
= | ALOC_FALSE of (al false) r n
  | ALOC_TRUE  of (al true) r n

let bool_of_cls_union_aloc
  (#al: (bool -> HS.rid -> nat -> Tot Type))
  (#r: HS.rid) (#n: nat)
  (l: cls_union_aloc al r n)
: Tot bool =
  match l with
  | ALOC_FALSE _ -> false
  | ALOC_TRUE _ -> true

let aloc_of_cls_union_aloc
  (#al: (bool -> HS.rid -> nat -> Tot Type))
  (#r: HS.rid) (#n: nat)
  (l: cls_union_aloc al r n)
: Tot ((al (bool_of_cls_union_aloc l)) r n)
= match l with
  | ALOC_FALSE x -> x
  | ALOC_TRUE x -> x

let make_cls_union_aloc
  (#al: (bool -> HS.rid -> nat -> Tot Type))
  (b: bool)
  (#r: HS.rid)
  (#n: nat)
  (l: (al b) r n)
: Tot (cls_union_aloc al r n)
= if b
  then ALOC_TRUE l
  else ALOC_FALSE l

let cls_union_aloc_includes
  (#al: (bool -> HS.rid -> nat -> Tot Type))
  (c: ((b: bool) -> Tot (cls (al b))))
  (#r: HS.rid)
  (#a: nat)
  (larger smaller: cls_union_aloc al r a)
: GTot Type0 =
  bool_of_cls_union_aloc larger == bool_of_cls_union_aloc smaller /\
  (c (bool_of_cls_union_aloc larger)).aloc_includes
    (aloc_of_cls_union_aloc larger)
    (aloc_of_cls_union_aloc smaller)

let cls_union_aloc_disjoint
  (#al: (bool -> HS.rid -> nat -> Tot Type))
  (c: ((b: bool) -> Tot (cls (al b))))
  (#r: HS.rid)
  (#a: nat)
  (larger smaller: cls_union_aloc al r a)
: GTot Type0 =
  bool_of_cls_union_aloc larger == bool_of_cls_union_aloc smaller /\
  (c (bool_of_cls_union_aloc larger)).aloc_disjoint
    (aloc_of_cls_union_aloc larger)
    (aloc_of_cls_union_aloc smaller)

let cls_union_aloc_preserved
  (#al: (bool -> HS.rid -> nat -> Tot Type))
  (c: ((b: bool) -> Tot (cls (al b))))
  (#r: HS.rid)
  (#a: nat)
  (x: cls_union_aloc al r a)
  (h h' : HS.mem)
: GTot Type0
= (c (bool_of_cls_union_aloc x)).aloc_preserved
    (aloc_of_cls_union_aloc x)
    h
    h'

let aloc_union = cls_union_aloc

let cls_union #al c = Cls
  #(cls_union_aloc al)
  (cls_union_aloc_includes c)
  (* aloc_includes_refl *)
  (fun #r #a x ->
    (c (bool_of_cls_union_aloc x)).aloc_includes_refl (aloc_of_cls_union_aloc x))
  (* aloc_includes_trans *)
  (fun #r #a x1 x2 x3 ->
    (c (bool_of_cls_union_aloc x1)).aloc_includes_trans
      (aloc_of_cls_union_aloc x1)
      (aloc_of_cls_union_aloc x2)
      (aloc_of_cls_union_aloc x3)
  )
  (cls_union_aloc_disjoint c)
  (* aloc_disjoint_sym *)
  (fun #r #a x1 x2 ->
    if bool_of_cls_union_aloc x1 = bool_of_cls_union_aloc x2
    then
      (c (bool_of_cls_union_aloc x1)).aloc_disjoint_sym
        (aloc_of_cls_union_aloc x1)
        (aloc_of_cls_union_aloc x2)
    else ()
  )
  (* aloc_disjoint_includes *)
  (fun #r #a larger1 larger2 smaller1 smaller2 ->
    (c (bool_of_cls_union_aloc larger1)).aloc_disjoint_includes
      (aloc_of_cls_union_aloc larger1)
      (aloc_of_cls_union_aloc larger2)
      (aloc_of_cls_union_aloc smaller1)
      (aloc_of_cls_union_aloc smaller2)
  )
  (cls_union_aloc_preserved c)
  (* aloc_preserved_refl *)
  (fun #r #a x h ->
    (c (bool_of_cls_union_aloc x)).aloc_preserved_refl
      (aloc_of_cls_union_aloc x)
      h
  )
  (* aloc_preserved_trans *)
  (fun #r #a x h1 h2 h3 ->
    (c (bool_of_cls_union_aloc x)).aloc_preserved_trans
      (aloc_of_cls_union_aloc x)
      h1
      h2
      h3
  )
  (* same_mreference_aloc_preserved *)
  (fun #r #a b h1 h2 f ->
    (c (bool_of_cls_union_aloc b)).same_mreference_aloc_preserved
      (aloc_of_cls_union_aloc b)
      h1
      h2
      f
  )

let union_aux_of_aux_left_pred
  (#al: (bool -> HS.rid -> nat -> Tot Type))
  (c: ((b: bool) -> Tot (cls (al b))))
  (b: bool)
  (s: GSet.set (aloc (c b)))
  (x: aloc (cls_union c))
: GTot bool
= let ALoc region addr loc = x in
  match loc with
  | None -> GSet.mem (ALoc region addr None) s
  | Some loc ->
    b = bool_of_cls_union_aloc #al #region #addr loc &&
    GSet.mem (ALoc region addr (Some (aloc_of_cls_union_aloc #al #region #addr loc))) s

let union_aux_of_aux_left
  (#al: (bool -> HS.rid -> nat -> Tot Type))
  (c: ((b: bool) -> Tot (cls (al b))))
  (b: bool)
  (s: GSet.set (aloc (c b)))
: Tot (GSet.set (aloc (cls_union c)))
= GSet.comprehend (union_aux_of_aux_left_pred c b s)

let union_loc_of_loc #al c b l =
  let (Loc regions region_liveness_tags non_live_addrs live_addrs aux) = l in
  let aux' : GSet.set (aloc #(cls_union_aloc al) (cls_union c)) =
    union_aux_of_aux_left c b (Ghost.reveal aux)
    `GSet.union`
    (aloc_domain (cls_union c) regions live_addrs)
  in
  Loc
    #(cls_union_aloc al)
    #(cls_union c)
    regions
    region_liveness_tags
    non_live_addrs
    live_addrs
    (Ghost.hide aux')

let union_aux_of_aux_left_inv_pred
  (#al: (bool -> HS.rid -> nat -> Tot Type))
  (#c: ((b: bool) -> Tot (cls (al b))))
  (b: bool)
  (s: GSet.set (aloc (cls_union c)))
  (x: aloc (c b))
: GTot bool
= let ALoc region addr loc = x in
  match loc with
  | None -> GSet.mem (ALoc region addr None) s
  | Some loc ->
    GSet.mem (ALoc region addr (Some (make_cls_union_aloc b loc))) s

let union_aux_of_aux_left_inv
  (#al: (bool -> HS.rid -> nat -> Tot Type))
  (#c: ((b: bool) -> Tot (cls (al b))))
  (b: bool)
  (s: GSet.set (aloc (cls_union c)))
: Tot (GSet.set (aloc (c b)))
= GSet.comprehend (union_aux_of_aux_left_inv_pred b s)

let mem_union_aux_of_aux_left_intro
  (#al: (bool -> HS.rid -> nat -> Tot Type))
  (c: ((b: bool) -> Tot (cls (al b))))
  (b: bool)
  (x: aloc (c b))
  (aux: GSet.set (aloc (c b)))
: Lemma
  (GSet.mem x aux <==> GSet.mem (ALoc x.region x.addr (if None? x.loc then None else Some (make_cls_union_aloc b (Some?.v x.loc)))) (union_aux_of_aux_left c b aux))
  [SMTPat (GSet.mem x aux)]
= ()

let mem_union_aux_of_aux_left_elim
  (#al: (bool -> HS.rid -> nat -> Tot Type))
  (c: ((b: bool) -> Tot (cls (al b))))
  (b: bool)
  (x: aloc (cls_union c))
  (aux: GSet.set (aloc (c b)))
: Lemma
  (GSet.mem x (union_aux_of_aux_left c b aux) <==> (if None? x.loc then GSet.mem (ALoc x.region x.addr None) aux else (bool_of_cls_union_aloc (Some?.v x.loc) == b /\ GSet.mem (ALoc x.region x.addr (Some (aloc_of_cls_union_aloc (Some?.v x.loc)))) aux)))
  [SMTPat (GSet.mem x (union_aux_of_aux_left c b aux))]
= ()

let addrs_of_loc_union_loc_of_loc
  (#al: (bool -> HS.rid -> nat -> Tot Type))
  (c: ((b: bool) -> Tot (cls (al b))))
  (b: bool)
  (l: loc (c b))
  (r: HS.rid)
: Lemma
  (addrs_of_loc (union_loc_of_loc c b l) r `GSet.equal` addrs_of_loc l r)
  [SMTPat (addrs_of_loc (union_loc_of_loc c b l) r)]
= ()

let union_loc_of_loc_none #al c b =
  assert (loc_equal #_ #(cls_union c) (union_loc_of_loc c b (loc_none #_ #(c b)))  (loc_none #_ #(cls_union c)))

#set-options "--z3rlimit 16"

let union_loc_of_loc_union #al c b l1 l2 =
  assert (loc_equal #_ #(cls_union c) (union_loc_of_loc c b (loc_union #_ #(c b) l1 l2)) (loc_union #_ #(cls_union c) (union_loc_of_loc c b l1) (union_loc_of_loc c b l2)))

#reset-options

let union_loc_of_loc_addresses #al c b preserve_liveness r n =
  assert (loc_equal #_ #(cls_union c) (union_loc_of_loc c b (loc_addresses #_ #(c b) preserve_liveness r n)) (loc_addresses #_ #(cls_union c) preserve_liveness r n))

let union_loc_of_loc_regions #al c b preserve_liveness r =
  assert (loc_equal #_ #(cls_union c) (union_loc_of_loc c b (loc_regions #_ #(c b) preserve_liveness r)) (loc_regions #_ #(cls_union c) preserve_liveness r))

#set-options "--z3rlimit 32"

let union_loc_of_loc_includes_intro
  (#al: (bool -> HS.rid -> nat -> Tot Type))
  (c: ((b: bool) -> Tot (cls (al b))))
  (b: bool)
  (larger smaller: loc (c b))
: Lemma
  (requires (larger `loc_includes` smaller))
  (ensures (union_loc_of_loc c b larger `loc_includes` union_loc_of_loc c b smaller))
= let auxl = union_aux_of_aux_left c b (Ghost.reveal (Loc?.aux larger)) in
  let auxs = union_aux_of_aux_left c b (Ghost.reveal (Loc?.aux smaller)) in
  assert (forall r a . GSet.mem (ALoc r a None) auxs ==> (
    GSet.mem (ALoc r a None) (Ghost.reveal (Loc?.aux smaller)) /\
    GSet.mem (ALoc r a None) (Ghost.reveal (Loc?.aux larger)) /\
    GSet.mem (ALoc r a None) auxl
  ));
  assert (auxl `loc_aux_includes` auxs);
  let doml = aloc_domain (cls_union c) (Loc?.regions larger) (Loc?.live_addrs larger) in
  let doms = aloc_domain (cls_union c) (Loc?.regions smaller) (Loc?.live_addrs smaller) in
  assert (doml `loc_aux_includes` doms)

#set-options "--z3rlimit 32"

let union_loc_of_loc_includes_elim
  (#al: (bool -> HS.rid -> nat -> Tot Type))
  (c: ((b: bool) -> Tot (cls (al b))))
  (b: bool)
  (larger smaller: loc (c b))
: Lemma
  (requires (union_loc_of_loc c b larger `loc_includes` union_loc_of_loc c b smaller))
  (ensures (larger `loc_includes` smaller))
= let auxl = Ghost.reveal (Loc?.aux larger) in
  let auxl' = union_aux_of_aux_left c b auxl in
  let auxs = Ghost.reveal (Loc?.aux smaller) in
  let auxs' = union_aux_of_aux_left c b auxs in
  let doml' = aloc_domain (cls_union c) (Loc?.regions larger) (Loc?.live_addrs larger) in
  let doms' = aloc_domain (cls_union c) (Loc?.regions smaller) (Loc?.live_addrs smaller) in
  let doml = aloc_domain (c b) (Loc?.regions larger) (Loc?.live_addrs larger) in
  let doms = aloc_domain (c b) (Loc?.regions smaller) (Loc?.live_addrs smaller) in
  let g 
    (r: HS.rid)
    (a: nat)
    (x: aloc (c b))
    (y: aloc (c b))
  : GTot Type0
  = GSet.mem y (GSet.union auxl doml) /\ y `aloc_includes` x
  in
  let g' (r: HS.rid) (a: nat) (x: aloc (c b)) : GTot Type0 =
    exists (y: aloc (c b)) . g r a x y
  in
  let f
    (r: HS.rid)
    (a: nat)
    (x: aloc (c b))
  : Lemma
    (requires (GSet.mem x auxs /\ (~ (GSet.mem x.addr (addrs_of_loc_weak smaller x.region)))))
    (ensures (g' r a x))
  = let x' : aloc (cls_union c) = ALoc x.region x.addr (if None? x.loc then None else Some (make_cls_union_aloc b (Some?.v x.loc))) in
    Classical.exists_elim
      (g' r a x)
      #(aloc (cls_union c))
      #(fun y' -> GSet.mem y' (GSet.union auxl' doml') /\ y' `aloc_includes` x')
      ()
      (fun (y': aloc (cls_union c) { GSet.mem y' (GSet.union auxl' doml') /\ y' `aloc_includes` x' } ) ->
        let y : aloc (c b) = ALoc y'.region y'.addr (if None? y'.loc then None else Some (aloc_of_cls_union_aloc (Some?.v y'.loc))) in
        assert (g r a x y)
    )
  in
  let f'
    (r: HS.rid)
    (a: nat)
    (x: aloc (c b))
  : Lemma
    ((GSet.mem x auxs /\ (~ (GSet.mem x.addr (addrs_of_loc_weak smaller x.region)))) ==> g' r a x)
  = Classical.move_requires (f r a) x
  in
  Classical.forall_intro_3 f';
  assert (forall (r: HS.rid) (a: nat) (x: aloc (c b)) .
    (GSet.mem x auxs /\ GSet.mem x.addr (addrs_of_loc_weak smaller x.region)) ==>
    GSet.mem x (GSet.union auxl doml)
  );
  assert (larger `loc_includes` smaller)

#reset-options

let union_loc_of_loc_includes #al c b s1 s2 =
  Classical.move_requires (union_loc_of_loc_includes_elim c b s1) s2;
  Classical.move_requires (union_loc_of_loc_includes_intro c b s1) s2

#set-options "--z3rlimit 32"

let union_loc_of_loc_disjoint_intro
  (#al: (bool -> HS.rid -> nat -> Tot Type))
  (c: ((b: bool) -> Tot (cls (al b))))
  (b: bool)
  (larger smaller: loc (c b))
: Lemma
  (requires (larger `loc_disjoint` smaller))
  (ensures (union_loc_of_loc c b larger `loc_disjoint` union_loc_of_loc c b smaller))
= let auxl = union_aux_of_aux_left c b (Ghost.reveal (Loc?.aux larger)) in
  let auxs = union_aux_of_aux_left c b (Ghost.reveal (Loc?.aux smaller)) in
  assert (forall (xl xs: aloc (cls_union c)) . (GSet.mem xl auxl /\ GSet.mem xs auxs) ==> (
    let xl' : aloc (c b) = ALoc xl.region xl.addr (if None? xl.loc then None else Some (aloc_of_cls_union_aloc (Some?.v xl.loc))) in
    let xs' : aloc (c b) = ALoc xs.region xs.addr (if None? xs.loc then None else Some (aloc_of_cls_union_aloc (Some?.v xs.loc))) in
    GSet.mem xl' (Ghost.reveal (Loc?.aux larger)) /\
    GSet.mem xs' (Ghost.reveal (Loc?.aux smaller)) /\
    aloc_disjoint xl' xs' /\
    aloc_disjoint xl xs
  ));
  assert (forall xl xs . (GSet.mem xl auxl /\ GSet.mem xs auxs) ==> aloc_disjoint xl xs);
  assert (auxl `loc_aux_disjoint` auxs);
  let larger' = union_loc_of_loc c b larger in
  let smaller' = union_loc_of_loc c b smaller in
  let doml = aloc_domain (cls_union c) (Loc?.regions larger) (Loc?.live_addrs larger) in
  let doms = aloc_domain (cls_union c) (Loc?.regions smaller) (Loc?.live_addrs smaller) in
  assert (forall (xl xs: aloc (cls_union c)) .
    (GSet.mem xl doml /\ GSet.mem xs auxs) ==> (
    xl.addr `GSet.mem` addrs_of_loc_weak larger xl.region /\
    xs.addr `GSet.mem` addrs_of_loc smaller xs.region /\
    aloc_disjoint xl xs
  ));
  assert (doml ` loc_aux_disjoint` auxs);
  assert (forall (xl xs: aloc (cls_union c)) .
    (GSet.mem xl auxl /\ GSet.mem xs doms) ==> (
    xl.addr `GSet.mem` addrs_of_loc larger xl.region /\
    xs.addr `GSet.mem` addrs_of_loc_weak smaller xs.region /\
    aloc_disjoint xl xs
  ));
  assert (auxl ` loc_aux_disjoint` doms);
  assert (loc_disjoint_aux larger' smaller')

#reset-options

let union_loc_of_loc_disjoint_elim
  (#al: (bool -> HS.rid -> nat -> Tot Type))
  (c: ((b: bool) -> Tot (cls (al b))))
  (b: bool)
  (larger smaller: loc (c b))
: Lemma
  (requires (union_loc_of_loc c b larger `loc_disjoint` union_loc_of_loc c b smaller))
  (ensures (larger `loc_disjoint` smaller))
= let auxl = Ghost.reveal (Loc?.aux larger) in
  let auxl' = union_aux_of_aux_left c b auxl in
  let auxs = Ghost.reveal (Loc?.aux smaller) in
  let auxs' = union_aux_of_aux_left c b auxs in
  assert (forall (x y: aloc (c b)) . (GSet.mem x auxl /\ GSet.mem y auxs) ==> (
    let x' = ALoc x.region x.addr (if None? x.loc then None else Some (make_cls_union_aloc b (Some?.v x.loc))) in
    let y' = ALoc y.region y.addr (if None? y.loc then None else Some (make_cls_union_aloc b (Some?.v y.loc))) in
    GSet.mem x' auxl' /\ GSet.mem y' auxs' /\ (aloc_disjoint x' y' ==> aloc_disjoint x y))); 
  assert (auxl `loc_aux_disjoint` auxs)

let union_loc_of_loc_disjoint #al c b s1 s2 =
  Classical.move_requires (union_loc_of_loc_disjoint_elim c b s1) s2;
  Classical.move_requires (union_loc_of_loc_disjoint_intro c b s1) s2

#set-options "--z3rlimit 32"

let modifies_union_loc_of_loc_elim
  (#al: (bool -> HS.rid -> nat -> Tot Type))
  (c: ((b: bool) -> Tot (cls (al b))))
  (b: bool)
  (l: loc (c b))
  (h1 h2: HS.mem)
: Lemma
  (requires (modifies #_ #(cls_union c) (union_loc_of_loc c b l) h1 h2))
  (ensures (modifies #_ #(c b) l h1 h2))
= assert (modifies_preserves_regions l h1 h2);
  assert (modifies_preserves_mreferences l h1 h2);
  modifies_preserves_alocs_intro #_ #(c b) l h1 h2 () (fun r' a' b' ->
    let g
      (x: aloc (cls_union c))
    : Lemma
      (requires (
        GSet.mem a' (addrs_of_loc_aux #_ #(cls_union c) (union_loc_of_loc c b l) r') /\
        GSet.mem x (Ghost.reveal (Loc?.aux #_ #(cls_union c) (union_loc_of_loc c b l)))
      ))
      (ensures (
        aloc_disjoint #_ #(cls_union c) x (ALoc #_ #(cls_union c) r' a' (Some (make_cls_union_aloc b b')))))
    = if r' = x.region && a' = x.addr
      then begin
        let x' : aloc (c b) = ALoc #_ #(c b) r' a' (if None? x.loc then None else Some (aloc_of_cls_union_aloc (Some?.v x.loc))) in
        assert (aloc_disjoint #(al b) #(c b) x' (ALoc r' a' (Some b')))
      end else
        ()
    in
    Classical.forall_intro (Classical.move_requires g);
    assert ((cls_union c).aloc_preserved (make_cls_union_aloc b b') h1 h2)
  )

let modifies_union_loc_of_loc_intro
  (#al: (bool -> HS.rid -> nat -> Tot Type))
  (c: ((b: bool) -> Tot (cls (al b))))
  (b: bool)
  (l: loc (c b))
  (h1 h2: HS.mem)
: Lemma
  (requires (modifies #_ #(c b) l h1 h2))
  (ensures (modifies #_ #(cls_union c) (union_loc_of_loc c b l) h1 h2))
= let l' = union_loc_of_loc c b l in
  assert (modifies_preserves_regions l' h1 h2);
  assert (modifies_preserves_mreferences l' h1 h2);
  assert (modifies_preserves_livenesses l' h1 h2);
  assert (modifies_preserves_not_unused_in l' h1 h2);
  modifies_preserves_alocs_intro #_ #(cls_union c) l' h1 h2 () (fun r' a' b' ->
    let b_ = bool_of_cls_union_aloc b' in
    let a_ = aloc_of_cls_union_aloc b' in
    let ll' : aloc (cls_union c) = ALoc r' a' (Some b') in
    let ll  : aloc (c b_) = ALoc r' a' (Some a_) in
    assert (exists (x: aloc (c b)) . GSet.mem x (Ghost.reveal (Loc?.aux l)) /\
        (
        let xr = x.region in
        let xa = x.addr in
        let xl : option (al b xr xa) = x.loc in
        xr == r' /\
        xa == a' /\ (
        let xl' : option (aloc_union al r' a') = if None? xl then None else Some (make_cls_union_aloc #al b (Some?.v xl)) in
        let x' : aloc (cls_union c) = ALoc r' a' xl' in
        GSet.mem x' (Ghost.reveal (Loc?.aux l')) /\
        aloc_disjoint #_ #(cls_union c) x' ll'
    )));
    assert (b_ == b);
    assert (forall (x : aloc (c b)) . GSet.mem x (Ghost.reveal (Loc?.aux l)) ==>
        (
        let xr = x.region in
        let xa = x.addr in
        let xl : option (al b xr xa) = x.loc in
        let xl' : option (aloc_union al xr xa) = if None? xl then None else Some (make_cls_union_aloc #al b (Some?.v xl)) in
        let x' : aloc (cls_union c) = ALoc xr xa xl' in
        GSet.mem x' (Ghost.reveal (Loc?.aux l')) /\
        aloc_disjoint #_ #(cls_union c) x' ll' /\
        aloc_disjoint #_ #(c b) x ll
    ));
    assert (loc_aux_disjoint (Ghost.reveal (Loc?.aux l)) (GSet.singleton ll))
  )

#reset-options

let modifies_union_loc_of_loc #al c b l h1 h2 =
  Classical.move_requires (modifies_union_loc_of_loc_elim c b l h1) h2;
  Classical.move_requires (modifies_union_loc_of_loc_intro c b l h1) h2

let loc_of_union_loc #al #c b l
= let (Loc regions region_liveness_tags non_live_addrs live_addrs aux) = l in
  let aux' = union_aux_of_aux_left_inv b (Ghost.reveal aux) in
  Loc
    regions
    region_liveness_tags
    non_live_addrs
    live_addrs
    (Ghost.hide aux')

let loc_of_union_loc_union_loc_of_loc #al c b s
= assert (loc_of_union_loc b (union_loc_of_loc c b s) `loc_equal` s)

let loc_of_union_loc_none #al c b
= assert (loc_of_union_loc #_ #c b loc_none `loc_equal` loc_none)

let loc_of_union_loc_union #al c b l1 l2
= assert (loc_of_union_loc b (l1 `loc_union` l2) `loc_equal` (loc_of_union_loc b l1 `loc_union` loc_of_union_loc b l2))

let loc_of_union_loc_addresses #al c b preserve_liveness r n =
  assert (loc_of_union_loc #_ #c b (loc_addresses preserve_liveness r n) `loc_equal` loc_addresses preserve_liveness r n)

let loc_of_union_loc_regions #al c b preserve_liveness r =
  assert (loc_of_union_loc #_ #c b (loc_regions preserve_liveness r) `loc_equal` loc_regions preserve_liveness r)

module U = FStar.Universe

let raise_aloc al r n = U.raise_t (al r n)

let raise_cls #al c = Cls #(raise_aloc u#x u#y al)
  (fun #r #a x1 x2 -> c.aloc_includes (U.downgrade_val x1) (U.downgrade_val x2))
  (fun #r #a x -> c.aloc_includes_refl (U.downgrade_val x))
  (fun #r #a x1 x2 x3 -> c.aloc_includes_trans (U.downgrade_val x1) (U.downgrade_val x2) (U.downgrade_val x3))
  (fun #r #a x1 x2 -> c.aloc_disjoint (U.downgrade_val x1) (U.downgrade_val x2))
  (fun #r #a x1 x2 -> c.aloc_disjoint_sym (U.downgrade_val x1) (U.downgrade_val x2))
  (fun #r #a larger1 larger2 smaller1 smaller2 -> c.aloc_disjoint_includes (U.downgrade_val larger1) (U.downgrade_val larger2) (U.downgrade_val smaller1) (U.downgrade_val smaller2))
  (fun #r #a x h1 h2 -> c.aloc_preserved (U.downgrade_val x) h1 h2)
  (fun #r #a x h -> c.aloc_preserved_refl (U.downgrade_val x) h)
  (fun #r #a x h1 h2 h3 -> c.aloc_preserved_trans (U.downgrade_val x) h1 h2 h3)
  (fun #r #a b h1 h2 f -> c.same_mreference_aloc_preserved (U.downgrade_val b) h1 h2 f)

let downgrade_aloc (#al: aloc_t u#a) (#c: cls al) (a: aloc (raise_cls u#a u#b c)) : Tot (aloc c) =
  let ALoc region addr x = a in
  ALoc region addr (if None? x then None else Some (U.downgrade_val (Some?.v x)))

let upgrade_aloc (#al: aloc_t u#a) (#c: cls al) (a: aloc c) : Tot (aloc (raise_cls u#a u#b c)) =
  let ALoc region addr x = a in
  ALoc region addr (if None? x then None else Some (U.raise_val (Some?.v x)))

let downgrade_aloc_upgrade_aloc (#al: aloc_t u#a) (#c: cls al) (a: aloc c) : Lemma
  (downgrade_aloc (upgrade_aloc u#a u#b a) == a)
  [SMTPat (downgrade_aloc (upgrade_aloc u#a u#b a))]
= ()

let upgrade_aloc_downgrade_aloc (#al: aloc_t u#a) (#c: cls al) (a: aloc (raise_cls u#a u#b c)) : Lemma
  (upgrade_aloc (downgrade_aloc a) == a)
  [SMTPat (upgrade_aloc u#a u#b (downgrade_aloc a))]
= ()

let raise_loc_aux_pred
  (#al: aloc_t u#a)
  (c: cls al)
  (aux: Ghost.erased (GSet.set (aloc c)))
  (a: aloc (raise_cls u#a u#b c))
: GTot bool
= GSet.mem (downgrade_aloc a) (Ghost.reveal aux)

let raise_loc #al #c l =
  let (Loc regions region_liveness_tags non_live_addrs live_addrs aux) = l in
  Loc
    regions
    region_liveness_tags
    non_live_addrs
    live_addrs
    (Ghost.hide (GSet.comprehend (raise_loc_aux_pred c aux)))

let raise_loc_none #al #c =
  assert (raise_loc u#x u#y (loc_none #_ #c) `loc_equal` loc_none)

let raise_loc_union #al #c l1 l2 =
  assert (raise_loc u#x u#y (loc_union l1 l2) `loc_equal` loc_union (raise_loc l1) (raise_loc l2))

let raise_loc_addresses #al #c preserve_liveness r a =
  assert (raise_loc u#x u#y (loc_addresses #_ #c preserve_liveness r a) `loc_equal` loc_addresses preserve_liveness r a)

let raise_loc_regions #al #c preserve_liveness r =
  assert (raise_loc u#x u#y (loc_regions #_ #c preserve_liveness r) `loc_equal` loc_regions preserve_liveness r)

#set-options "--z3rlimit 16"

let raise_loc_includes #al #c l1 l2 =
  let l1' = raise_loc l1 in
  let l2' = raise_loc l2 in
  assert (forall (x: aloc (raise_cls c)) . GSet.mem x (Ghost.reveal (Loc?.aux l1')) <==> GSet.mem (downgrade_aloc x) (Ghost.reveal (Loc?.aux l1)));
  assert (forall (x: aloc (raise_cls c)) . GSet.mem x (Ghost.reveal (Loc?.aux l2')) <==> GSet.mem (downgrade_aloc x) (Ghost.reveal (Loc?.aux l2)));
  assert (forall (x: aloc c) . GSet.mem x (Ghost.reveal (Loc?.aux l1)) <==> GSet.mem (upgrade_aloc x) (Ghost.reveal (Loc?.aux l1')));
  assert (forall (x: aloc c) . GSet.mem x (Ghost.reveal (Loc?.aux l2)) <==> GSet.mem (upgrade_aloc x) (Ghost.reveal (Loc?.aux l2')));
  assert (loc_aux_includes (Ghost.reveal (Loc?.aux l1')) (Ghost.reveal (Loc?.aux l2')) <==> loc_aux_includes (Ghost.reveal (Loc?.aux l1)) (Ghost.reveal (Loc?.aux l2)))

#reset-options

let raise_loc_disjoint #al #c l1 l2 =
  let l1' = raise_loc l1 in
  let l2' = raise_loc l2 in
  assert (forall (x: aloc (raise_cls c)) . GSet.mem x (Ghost.reveal (Loc?.aux l1')) <==> GSet.mem (downgrade_aloc x) (Ghost.reveal (Loc?.aux l1)));
  assert (forall (x: aloc (raise_cls c)) . GSet.mem x (Ghost.reveal (Loc?.aux l2')) <==> GSet.mem (downgrade_aloc x) (Ghost.reveal (Loc?.aux l2)));
  assert (forall (x: aloc c) . GSet.mem x (Ghost.reveal (Loc?.aux l1)) <==> GSet.mem (upgrade_aloc x) (Ghost.reveal (Loc?.aux l1')));
  assert (forall (x: aloc c) . GSet.mem x (Ghost.reveal (Loc?.aux l2)) <==> GSet.mem (upgrade_aloc x) (Ghost.reveal (Loc?.aux l2')));
  assert (forall r . addrs_of_loc l1' r `GSet.equal` addrs_of_loc l1 r);
  assert (forall r . addrs_of_loc l2' r `GSet.equal` addrs_of_loc l2 r);
  assert (forall (x1 x2: aloc (raise_cls u#x u#y c)) . aloc_disjoint x1 x2 <==> aloc_disjoint (downgrade_aloc x1) (downgrade_aloc x2));
  assert (forall (x1 x2: aloc (c)) . aloc_disjoint x1 x2 <==> aloc_disjoint (upgrade_aloc u#x u#y x1) (upgrade_aloc x2))

let modifies_raise_loc #al #c l h1 h2 =
  let l' = raise_loc l in
  assert (forall (x: aloc (raise_cls c)) . GSet.mem x (Ghost.reveal (Loc?.aux l')) <==> GSet.mem (downgrade_aloc x) (Ghost.reveal (Loc?.aux l)));
  assert (forall (x: aloc c) . GSet.mem x (Ghost.reveal (Loc?.aux l)) <==> GSet.mem (upgrade_aloc x) (Ghost.reveal (Loc?.aux l')));
  assert (forall r . addrs_of_loc l' r `GSet.equal` addrs_of_loc l r);
  assert (forall (x1 x2: aloc (raise_cls u#x u#y c)) . aloc_disjoint x1 x2 <==> aloc_disjoint (downgrade_aloc x1) (downgrade_aloc x2));
  assert (forall (r: HS.rid) (a: nat) (b: raise_aloc al r a) .
    loc_aux_disjoint (Ghost.reveal (Loc?.aux l')) (GSet.singleton (ALoc r a (Some b))) ==>
    loc_aux_disjoint (Ghost.reveal (Loc?.aux l)) (GSet.singleton (ALoc r a (Some (U.downgrade_val b)))));
  assert (modifies_preserves_alocs l h1 h2 ==> modifies_preserves_alocs l' h1 h2);
  assert (forall (r: HS.rid) (a: nat) (b: al r a) .
    loc_aux_disjoint (Ghost.reveal (Loc?.aux l)) (GSet.singleton (ALoc r a (Some b))) ==>
    loc_aux_disjoint (Ghost.reveal (Loc?.aux l')) (GSet.singleton (ALoc r a (Some (U.raise_val b)))));
  assert (modifies_preserves_alocs l' h1 h2 ==> modifies_preserves_alocs l h1 h2)

let lower_loc_aux_pred
  (#al: aloc_t u#a)
  (c: cls al)
  (aux: Ghost.erased (GSet.set (aloc (raise_cls u#a u#b c))))
  (a: aloc c)
: GTot bool
= GSet.mem (upgrade_aloc a) (Ghost.reveal aux)

let lower_loc #al #c l =
  let (Loc regions region_liveness_tags non_live_addrs live_addrs aux) = l in
  Loc
    regions
    region_liveness_tags
    non_live_addrs
    live_addrs
    (Ghost.hide (GSet.comprehend (lower_loc_aux_pred c aux)))

let lower_loc_raise_loc #al #c l =
  assert (lower_loc (raise_loc u#x u#y l) `loc_equal` l)

let raise_loc_lower_loc #al #c l =
  assert (raise_loc (lower_loc l) `loc_equal` l)

let lower_loc_none #al #c =
  assert (lower_loc u#x u#y #_ #c loc_none `loc_equal` loc_none)

let lower_loc_union #al #c l1 l2 =
  assert (lower_loc u#x u#y (loc_union l1 l2) `loc_equal` loc_union (lower_loc l1) (lower_loc l2))

let lower_loc_addresses #al #c preserve_liveness r a =
  assert (lower_loc u#x u#y #_ #c (loc_addresses preserve_liveness r a) `loc_equal` loc_addresses preserve_liveness r a)

let lower_loc_regions #al #c preserve_liveness r =
  assert (lower_loc u#x u#y #_ #c (loc_regions preserve_liveness r) `loc_equal` loc_regions preserve_liveness r)<|MERGE_RESOLUTION|>--- conflicted
+++ resolved
@@ -789,9 +789,6 @@
 
 let modifies = modifies'
 
-<<<<<<< HEAD
-#reset-options "--z3rlimit 100"
-=======
 val modifies_intro_strong
   (#al: aloc_t) (#c: cls al) (l: loc c) (h h' : HS.mem)
   (regions: (
@@ -839,7 +836,6 @@
   (modifies l h h')
 
 #reset-options "--z3rlimit 32"
->>>>>>> 9ad6da13
 
 let modifies_intro_strong #al #c l h h' regions mrefs lives unused_ins alocs =
   Classical.forall_intro (Classical.move_requires regions);
