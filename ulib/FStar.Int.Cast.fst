--- conflicted
+++ resolved
@@ -12,22 +12,6 @@
 module I63 = FStar.Int63
 module I64 = FStar.Int64
 
-<<<<<<< HEAD
-type u8  = U8.t
-type u16 = U16.t
-type u32 = U32.t
-type u63 = U63.t
-type u64 = U64.t
-type u128 = U128.t 
-
-type i8  = I8.t
-type i16 = I16.t
-type i32 = I32.t
-type i63 = I63.t
-type i64 = I64.t
-
-=======
->>>>>>> 4c4ce95f
 let op_At_Percent = FStar.Int.op_At_Percent
 
 (** Uints to Uints **)
@@ -147,55 +131,6 @@
 assume val uint64_to_int16: a:U64.t -> Tot (b:I16.t{I16.v b = (U64.v a @% pow2 16)})
 assume val uint64_to_int8 : a:U64.t -> Tot (b:I8.t {I8.v b  = (U64.v a @% pow2 8)})
 
-(** Ints to uints *)
-<<<<<<< HEAD
-assume val int8_to_uint64: a:i8 -> Tot (b:u64{U64.v b = I8.v a % pow2 64})
-assume val int8_to_uint63: a:i8 -> Tot (b:u63{U63.v b = I8.v a % pow2 63})
-assume val int8_to_uint32: a:i8 -> Tot (b:u32{U32.v b = I8.v a % pow2 32})
-assume val int8_to_uint16: a:i8 -> Tot (b:u16{U16.v b = I8.v a % pow2 16})
-assume val int8_to_uint8 : a:i8 -> Tot (b:u8 {U8.v b  = I8.v a % pow2 8})
-
-assume val int16_to_uint64: a:i16 -> Tot (b:u64{U64.v b = I16.v a % pow2 64})
-assume val int16_to_uint63: a:i16 -> Tot (b:u63{U63.v b = I16.v a % pow2 63})
-assume val int16_to_uint32: a:i16 -> Tot (b:u32{U32.v b = I16.v a % pow2 32})
-assume val int16_to_uint16: a:i16 -> Tot (b:u16{U16.v b = I16.v a % pow2 16})
-//assume val int16_to_uint16: a:i16 -> Tot (b:u16{b = U16.int_to_uint16 (I16.v a)})
-//assume val int16_to_uint8: a:i16 -> Tot (b:u8{b = U8.int_to_uint8 (I16.v a)})
-assume val int16_to_uint8 : a:i16 -> Tot (b:u8 {U8.v b  = I16.v a % pow2 8})
-
-assume val int32_to_uint64: a:i32 -> Tot (b:u64{U64.v b = I32.v a % pow2 64})
-assume val int32_to_uint63: a:i32 -> Tot (b:u63{U63.v b = I32.v a % pow2 63})
-assume val int32_to_uint32: a:i32 -> Tot (b:u32{U32.v b = I32.v a % pow2 32})
-//assume val int32_to_uint32: a:i32 -> Tot (b:u32{b = U32.int_to_uint32 (I32.v a)})
-//assume val int32_to_uint16: a:i32 -> Tot (b:u16{b = U16.int_to_uint16 (I32.v a)})
-//assume val int32_to_uint8: a:i32 -> Tot (b:u8{b = U8.int_to_uint8 (I32.v a)})
-assume val int32_to_uint16: a:i32 -> Tot (b:u16{U16.v b = I32.v a % pow2 16})
-assume val int32_to_uint8 : a:i32 -> Tot (b:u8 {U8.v b  = I32.v a % pow2 8})
-
-assume val int63_to_uint64: a:i63 -> Tot (b:u64{U64.v b = I63.v a % pow2 64})
-assume val int63_to_uint63: a:i63 -> Tot (b:u63{U63.v b = I63.v a % pow2 63})
-//assume val int63_to_uint63: a:i63 -> Tot (b:u63{b = U63.int_to_uint63 (I63.v a)})
-//assume val int63_to_uint32: a:i63 -> Tot (b:u32{b = U32.int_to_uint32 (I63.v a)})
-//assume val int63_to_uint16: a:i63 -> Tot (b:u16{b = U16.int_to_uint16 (I63.v a)})
-//assume val int63_to_uint8: a:i63 -> Tot (b:u8{b = U8.int_to_uint8 (I63.v a)})
-assume val int63_to_uint32: a:i63 -> Tot (b:u32{U32.v b = I63.v a % pow2 32})
-assume val int63_to_uint16: a:i63 -> Tot (b:u16{U16.v b = I63.v a % pow2 16})
-assume val int63_to_uint8 : a:i63 -> Tot (b:u8 {U8.v b  = I63.v a % pow2 8})
-
-//assume val int64_to_uint64: a:i64 -> Tot (b:u64{U64.v b = U64.int_to_uint63 (I64.v a)})
-//assume val int64_to_uint63: a:i64 -> Tot (b:u63{U63.v b = U63.int_to_uint63 (I64.v a)})
-//assume val int64_to_uint32: a:i64 -> Tot (b:u32{U32.v b = U32.int_to_uint32 (I64.v a})
-//assume val int64_to_uint16: a:i64 -> Tot (b:u16{U16.v b = U16.int_to_uint16 (I64.v a})
-//assume val int64_to_uint8: a:i64 -> Tot (b:u8{U8.v b = U8.int_to_uint8 (I64.v a})
-assume val int64_to_uint64: a:i64 -> Tot (b:u64{U64.v b = I64.v a % pow2 64})
-assume val int64_to_uint63: a:i64 -> Tot (b:u63{U63.v b = I64.v a % pow2 63})
-assume val int64_to_uint32: a:i64 -> Tot (b:u32{U32.v b = I64.v a % pow2 32})
-assume val int64_to_uint16: a:i64 -> Tot (b:u16{U16.v b = I64.v a % pow2 16})
-assume val int64_to_uint8 : a:i64 -> Tot (b:u8 {U8.v b  = I64.v a % pow2 8})
-
-assume val uint128_to_uint64: a:u128 -> Tot (b:u64{U64.v b = U128.v a % pow2 64})
-assume val uint64_to_uint128: a:u64 -> Tot (b:u128{U128.v b = U64.v a})
-=======
 assume val int8_to_uint64: a:I8.t -> Tot (b:U64.t{U64.v b = I8.v a % pow2 64})
 assume val int8_to_uint63: a:I8.t -> Tot (b:U63.t{U63.v b = I8.v a % pow2 63})
 assume val int8_to_uint32: a:I8.t -> Tot (b:U32.t{U32.v b = I8.v a % pow2 32})
@@ -239,4 +174,6 @@
 assume val int64_to_uint32: a:I64.t -> Tot (b:U32.t{U32.v b = I64.v a % pow2 32})
 assume val int64_to_uint16: a:I64.t -> Tot (b:U16.t{U16.v b = I64.v a % pow2 16})
 assume val int64_to_uint8 : a:I64.t -> Tot (b:U8.t {U8.v b  = I64.v a % pow2 8})
->>>>>>> 4c4ce95f
+
+assume val uint128_to_uint64: a:U128.t -> Tot (b:U64.t{U64.v b = U128.v a % pow2 64})
+assume val uint64_to_uint128: a:U64.t -> Tot (b:U128.t{U128.v b = U64.v a})